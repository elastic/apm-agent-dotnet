--- conflicted
+++ resolved
@@ -2,13 +2,8 @@
 :: This script runs the tests and stored them in an xml file defined in the
 :: LogFilePath property
 ::
-<<<<<<< HEAD
-dotnet test test\Elastic.Apm.Tests -f net461 -v n -r target -d target\diag.log ^
- --logger:"xunit;LogFilePath=TestResults.xml" ^
-=======
 dotnet test test\Elastic.Apm.Tests -f net461 -v n -r target -d target\diag.log --no-build ^
  --logger:"junit;LogFilePath=junit-{framework}-{assembly}.xml;MethodFormat=Class;FailureBodyFormat=Verbose" ^
->>>>>>> 56a31d6d
  /p:CollectCoverage=true ^
  /p:CoverletOutputFormat=cobertura ^
  /p:CoverletOutput=target\Coverage\ ^
