#
# This script installs the required test tools to be used during the tests execution
#

# Install codecov.tool if not already installed
$tools = dotnet tool list -g
$codecov = $tools -match "codecov.tool"
if (!$codecov) {
    dotnet tool install -g Codecov.Tool --version 1.2.0
<<<<<<< HEAD
}
=======
}
>>>>>>> 3091b419
<|MERGE_RESOLUTION|>--- conflicted
+++ resolved
@@ -7,8 +7,4 @@
 $codecov = $tools -match "codecov.tool"
 if (!$codecov) {
     dotnet tool install -g Codecov.Tool --version 1.2.0
-<<<<<<< HEAD
 }
-=======
-}
->>>>>>> 3091b419
