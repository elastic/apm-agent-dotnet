--- conflicted
+++ resolved
@@ -29,240 +29,8 @@
   stages {
     stage("NOOP") {
       steps {
-<<<<<<< HEAD
-        deleteDir()
-        unstash 'source'
-        dir("${BASE_DIR}"){
-          release(secret: 'secret/apm-team/ci/elastic-observability-feedz.io')
-        }
-      }
-      post{
-        success {
-          archiveArtifacts(allowEmptyArchive: true,
-            artifacts: "${BASE_DIR}/build/output/_packages/*.nupkg")
-        }
-      }
-    }
-    stage('Release') {
-      options {
-        skipDefaultCheckout()
-      }
-      when {
-        beforeInput true
-        beforeAgent true
-        // Tagged release events ONLY
-        tag pattern: 'v\\d+\\.\\d+\\.\\d+(-(alpha|beta|rc)\\d*)?', comparator: 'REGEXP'
-      }
-      stages {
-        stage('Notify') {
-          steps {
-            notifyStatus(slackStatus: 'warning', subject: "[${env.REPO}] Release ready to be pushed",
-                         body: "Please (<${env.BUILD_URL}input|approve>) it or reject within 12 hours.\n Changes: ${env.TAG_NAME}")
-          }
-        }
-        stage('Release to NuGet') {
-          input {
-            message 'Should we release a new version?'
-            ok 'Yes, we should.'
-          }
-          environment {
-            RELEASE_URL_MESSAGE = "(<https://github.com/elastic/apm-agent-dotnet/releases/tag/${env.TAG_NAME}|${env.TAG_NAME}>)"
-          }
-          steps {
-            deleteDir()
-            unstash 'source'
-            dir("${BASE_DIR}") {
-              release(secret: 'secret/apm-team/ci/elastic-observability-nuget')
-            }
-          }
-          post {
-            failure {
-              notifyStatus(slackStatus: 'danger', subject: "[${env.REPO}] Release *${env.TAG_NAME}* failed", body: "Build: (<${env.RUN_DISPLAY_URL}|here>)")
-            }
-            success {
-              notifyStatus(slackStatus: 'good', subject: "[${env.REPO}] Release *${env.TAG_NAME}* published", body: "Build: (<${env.RUN_DISPLAY_URL}|here>)\nRelease URL: ${env.RELEASE_URL_MESSAGE}")
-            }
-          }
-        }
-        stage('Publish Docker image') {
-          environment {
-            DOCKER_SECRET = 'secret/apm-team/ci/docker-registry/prod'
-            DOCKER_REGISTRY = 'docker.elastic.co'
-            HOME = "${env.WORKSPACE}"
-          }
-          steps {
-            withGithubNotify(context: 'Create Docker image - Linux') {
-              dir("${BASE_DIR}"){
-                dockerLogin(secret: env.DOCKER_SECRET, registry: env.DOCKER_REGISTRY)
-                sh(script: 'chmod +x .ci/linux/push_docker.sh')
-                sh(label: 'Publish Docker Image', script: '.ci/linux/push_docker.sh')
-              }
-            }
-          }
-        }
-      }
-    }
-    stage('AfterRelease') {
-      options {
-        skipDefaultCheckout()
-      }
-      when {
-        anyOf {
-          tag pattern: 'v\\d+\\.\\d+\\.\\d+', comparator: 'REGEXP'
-        }
-      }
-      stages {
-        stage('Opbeans') {
-          environment {
-            REPO_NAME = "${OPBEANS_REPO}"
-          }
-          steps {
-            deleteDir()
-            dir("${OPBEANS_REPO}"){
-              git(credentialsId: 'f6c7695a-671e-4f4f-a331-acdce44ff9ba',
-                  url: "git@github.com:elastic/${OPBEANS_REPO}.git",
-                  branch: 'main')
-              sh script: ".ci/bump-version.sh ${env.BRANCH_NAME.replaceAll('^v', '')}", label: 'Bump version'
-              // The opbeans pipeline will trigger a release for the main branch
-              gitPush()
-              // The opbeans pipeline will trigger a release for the release tag with the format v<major>.<minor>.<patch>
-              gitCreateTag(tag: "${env.BRANCH_NAME}")
-            }
-          }
-        }
-      }
-    }
-  }
-  post {
-    cleanup {
-      cleanupAzureResources()
-      notifyBuildResult()
-    }
-  }
-}
-
-def cleanDir(path){
-  powershell label: "Clean ${path}", script: "Remove-Item -Recurse -Force ${path}"
-}
-
-def dotnet(Closure body){
-
-  def homePath = "${env.WORKSPACE}/${env.BASE_DIR}"
-  withEnv([
-    "HOME=${homePath}",
-    "DOTNET_ROOT=${homePath}/.dotnet",
-    "PATH+DOTNET=${homePath}/.dotnet/tools:${homePath}/.dotnet"
-    ]){
-    sh(label: 'Install dotnet SDK', script: """
-    mkdir -p \${DOTNET_ROOT}
-    # Download .Net SDK installer script
-    for i in {1..5}; do (curl -s -O -L https://dot.net/v1/dotnet-install.sh) && break || sleep 1; done
-    chmod ugo+rx dotnet-install.sh
-
-    # Install .Net SDKs
-    ./dotnet-install.sh --install-dir "\${DOTNET_ROOT}" -version '3.1.100'
-    ./dotnet-install.sh --install-dir "\${DOTNET_ROOT}" -version '5.0.100'
-    ./dotnet-install.sh --install-dir "\${DOTNET_ROOT}" -version '6.0.100'
-    ./dotnet-install.sh --install-dir "\${DOTNET_ROOT}" -version '7.0.100'
-    """)
-    withAzureCredentials(path: "${homePath}", credentialsFile: '.credentials.json') {
-      withTerraformEnv(version: '0.15.3'){
-        body()
-      }
-    }
-  }
-}
-
-def testTools(Closure body){
-  def homePath = "${env.WORKSPACE}/${env.BASE_DIR}"
-  withEnv([
-    "PATH=${homePath}/azure-functions-cli:${PATH}"
-    ]){
-    sh(label: 'Install Azure Functions Core Tools', script: """
-      # See: https://github.com/Azure/azure-functions-core-tools#other-linux-distributions
-
-    # Get the URL for the latest v4 linux-64 artifact
-    latest_v4_release_url=\$(curl -s https://api.github.com/repos/Azure/azure-functions-core-tools/releases \
-      | jq -r '.[].assets[].browser_download_url' \
-      | grep 'Azure.Functions.Cli.linux-x64.4.*zip\$' \
-      | head -n 1)
-
-    # Preserve only the filename component of the URL
-    latest_v4_release_file=\${latest_v4_release_url##*/}
-
-    # Download the artifact
-    curl -sLO "\${latest_v4_release_url}"
-
-    # Unzip the artifact to ./azure-functions-cli
-    unzip -d azure-functions-cli "\${latest_v4_release_file}"
-
-    # Make required executables ... executable.
-    chmod +x ./azure-functions-cli/func
-    chmod +x ./azure-functions-cli/gozip
-    """)
-    body()
-  }
-}
-
-def cleanupAzureResources(){
-    def props = getVaultSecret(secret: 'secret/apm-team/ci/apm-agent-dotnet-azure')
-    def authObj = props?.data
-    def dockerCmd = "docker run --rm -i -v \$(pwd)/.azure:/root/.azure mcr.microsoft.com/azure-cli:latest"
-    withEnvMask(vars: [
-        [var: 'AZ_CLIENT_ID', password: "${authObj.client_id}"],
-        [var: 'AZ_CLIENT_SECRET', password: "${authObj.client_secret}"],
-        [var: 'AZ_SUBSCRIPTION_ID', password: "${authObj.subscription_id}"],
-        [var: 'AZ_TENANT_ID', password: "${authObj.tenant_id}"]
-    ]) {
-        dir("${BASE_DIR}"){
-            cmd label: "Create storage for Azure authentication",
-                script: "mkdir -p ${BASE_DIR}/.azure || true"
-            cmd label: "Logging into Azure",
-                script: "${dockerCmd} " + 'az login --service-principal --username ${AZ_CLIENT_ID} --password ${AZ_CLIENT_SECRET} --tenant ${AZ_TENANT_ID}'
-            cmd label: "Setting Azure subscription",
-                script: "${dockerCmd} " + 'az account set --subscription ${AZ_SUBSCRIPTION_ID}'
-            cmd label: "Checking and removing any Azure related resource groups",
-                script: "for group in `${dockerCmd} az group list --query \"[?name | starts_with(@,'${AZURE_RESOURCE_GROUP_PREFIX}')]\" --out json|jq .[].name --raw-output`;do ${dockerCmd} az group delete --name \$group --no-wait --yes;done"
-        }
-    }
-}
-
-def release(Map args = [:]){
-  def secret = args.secret
-  dotnet(){
-    sh label: 'Rustup', script: 'rustup default 1.67.1'
-    sh label: 'Cargo make', script: 'cargo install --force cargo-make'
-    sh(label: 'Release', script: ".ci/linux/release.sh")
-    def repo = getVaultSecret(secret: secret)
-    wrap([$class: 'MaskPasswordsBuildWrapper', varPasswordPairs: [
-      [var: 'REPO_API_KEY', password: repo.data.apiKey],
-      [var: 'REPO_API_URL', password: repo.data.url],
-      ]]) {
-      withEnv(["REPO_API_KEY=${repo.data.apiKey}", "REPO_API_URL=${repo.data.url}"]) {
-        sh(label: 'Deploy', script: '.ci/linux/deploy.sh ${REPO_API_KEY} ${REPO_API_URL}')
-      }
-    }
-  }
-}
-
-def reportTests() {
-  dir("${BASE_DIR}"){
-    archiveArtifacts(allowEmptyArchive: true, artifacts: 'target/diag-*.log,test/**/junit-*.xml,target/**/Sequence_*.xml,target/**/testhost*.dmp')
-    junit(allowEmptyResults: true, keepLongStdio: true, testResults: 'test/**/junit-*.xml')
-  }
-}
-
-def notifyStatus(def args = [:]) {
-  releaseNotification(slackChannel: "${env.SLACK_CHANNEL}",
-                      slackColor: args.slackStatus,
-                      slackCredentialsId: 'jenkins-slack-integration-token',
-                      to: "${env.NOTIFY_TO}",
-                      subject: args.subject,
-                      body: args.body)
-=======
         sh(label: 'Empty Stage', script: "echo Empty Stage")
       }
     }
   }
->>>>>>> cfb47408
 }