#!/usr/bin/env groovy

@Library('apm@current') _

pipeline {
  agent { label 'linux && immutable && docker' }
  environment {
    REPO = 'apm-agent-dotnet'
    // keep it short to avoid the 248 characters PATH limit in Windows
    BASE_DIR = "apm-agent-dotnet"
    NOTIFY_TO = credentials('notify-to')
    JOB_GCS_BUCKET = credentials('gcs-bucket')
    CODECOV_SECRET = 'secret/apm-team/ci/apm-agent-dotnet-codecov'
    OPBEANS_REPO = 'opbeans-dotnet'
    BENCHMARK_SECRET  = 'secret/apm-team/ci/benchmark-cloud'
    SLACK_CHANNEL = '#apm-agent-dotnet'
    AZURE_RESOURCE_GROUP_PREFIX = "ci-dotnet-${env.BUILD_ID}"
  }
  options {
    timeout(time: 4, unit: 'HOURS')
    buildDiscarder(logRotator(numToKeepStr: '20', artifactNumToKeepStr: '10', daysToKeepStr: '30'))
    timestamps()
    ansiColor('xterm')
    disableResume()
    durabilityHint('PERFORMANCE_OPTIMIZED')
    rateLimitBuilds(throttle: [count: 60, durationName: 'hour', userBoost: true])
    quietPeriod(10)
  }
  triggers {
    issueCommentTrigger("(${obltGitHubComments()}|^run benchmark tests)")
  }
  parameters {
    booleanParam(name: 'Run_As_Main_Branch', defaultValue: false, description: 'Allow to run any steps on a PR, some steps normally only run on main branch.')
  }
  stages {
    stage('Initializing'){
      stages{
        stage('Checkout') {
          options { skipDefaultCheckout() }
          steps {
            pipelineManager([ cancelPreviousRunningBuilds: [ when: 'PR' ] ])
            deleteDir()
            gitCheckout(basedir: "${BASE_DIR}", githubNotifyFirstTimeContributor: true)
            stash allowEmpty: true, name: 'source', useDefaultExcludes: false
            script {
              dir("${BASE_DIR}"){
                // Skip all the stages for PRs with changes in the docs only
                env.ONLY_DOCS = isGitRegionMatch(patterns: [ '^docs/.*' ], shouldMatchAll: true)

                 // Look for changes related to the benchmark, if so then set the env variable.
                def patternList = [
                  '^test/Elastic.Apm.Benchmarks/.*'
                ]
                env.BENCHMARK_UPDATED = isGitRegionMatch(patterns: patternList)
              }
            }
          }
        }
        stage('Parallel'){
          when {
            beforeAgent true
            allOf {
              expression { return env.ONLY_DOCS == "false" }
              anyOf {
                changeRequest()
                branch '**/*'
              }
            }
          }
          parallel{
<<<<<<< HEAD
=======
            stage('Linux'){
              options { skipDefaultCheckout() }
              environment {
                MSBUILDDEBUGPATH = "${env.WORKSPACE}"
              }
              /**
              Make sure there are no code style violation in the repo.
              */
              stages{
              //   Disable until https://github.com/elastic/apm-agent-dotnet/issues/563
              //   stage('CodeStyleCheck') {
              //     steps {
              //       withGithubNotify(context: 'CodeStyle check') {
              //         deleteDir()
              //         unstash 'source'
              //         dir("${BASE_DIR}"){
              //           dotnet(){
              //             sh label: 'Install and run dotnet/format', script: '.ci/linux/codestyle.sh'
              //           }
              //         }
              //       }
              //     }
              //   }
                /**
                Build the project from code..
                */
                stage('Build') {
                  steps {
                    withGithubNotify(context: 'Build - Linux') {
                      deleteDir()
                      unstash 'source'
                      dir("${BASE_DIR}"){
                        dotnet(){
                          sh '.ci/linux/build.sh'
                          // build nuget packages and profiler
                          sh(label: 'Package', script: '.ci/linux/release.sh true')
                          sh label: 'Rustup', script: 'rustup default 1.67.1'
                          sh label: 'Cargo make', script: 'cargo install --force cargo-make'
                          sh(label: 'Build profiler', script: './build.sh profiler-zip')
                        }
                      }
                    }
                  }
                  post {
                    unsuccessful {
                      archiveArtifacts(allowEmptyArchive: true,
                        artifacts: "${MSBUILDDEBUGPATH}/**/MSBuild_*.failure.txt")
                    }
                    success {
                      archiveArtifacts(allowEmptyArchive: true, artifacts: "${BASE_DIR}/build/output/_packages/*.nupkg,${BASE_DIR}/build/output/*.zip")
                    }
                  }
                }
                /**
                Execute unit tests.
                */
                stage('Test') {
                  steps {
                    withGithubNotify(context: 'Test - Linux', tab: 'tests') {
                      deleteDir()
                      unstash 'source'
                      filebeat(output: "docker.log"){
                        dir("${BASE_DIR}"){
                          testTools(){
                            dotnet(){
                              sh label: 'Test & coverage', script: '.ci/linux/test.sh'
                            }
                          }
                        }
                      }
                    }
                  }
                  post {
                    always {
                      reportTests()
                      publishCoverage(adapters: [coberturaAdapter("${BASE_DIR}/target/**/*coverage.cobertura.xml")],
                                      sourceFileResolver: sourceFiles('STORE_ALL_BUILD'))
                      codecov(repo: env.REPO, basedir: "${BASE_DIR}", secret: "${CODECOV_SECRET}")
                    }
                    unsuccessful {
                      archiveArtifacts(allowEmptyArchive: true,
                        artifacts: "${MSBUILDDEBUGPATH}/**/MSBuild_*.failure.txt")
                    }
                  }
                }
                stage('Startup Hook Tests') {
                  steps {
                    withGithubNotify(context: 'Test startup hooks - Linux', tab: 'tests') {
                      deleteDir()
                      unstash 'source'
                      dir("${BASE_DIR}"){
                        dotnet(){
                          sh label: 'Build', script: './build.sh agent-zip'
                          sh label: 'Test & coverage', script: '.ci/linux/test-startuphooks.sh'
                        }
                      }
                    }
                  }
                  post {
                    always {
                      reportTests()
                    }
                    unsuccessful {
                      archiveArtifacts(allowEmptyArchive: true, artifacts: "${MSBUILDDEBUGPATH}/**/MSBuild_*.failure.txt")
                    }
                  }
                }
                stage('Profiler Tests') {
                  steps {
                    withGithubNotify(context: 'Test profiler - Linux', tab: 'tests') {
                      deleteDir()
                      unstash 'source'
                      dir("${BASE_DIR}"){
                        dotnet(){
                          sh label: 'Rustup', script: 'rustup default 1.67.1'
                          sh label: 'Cargo make', script: 'cargo install --force cargo-make'
                          sh label: 'Build', script: './build.sh profiler-zip'
                          sh label: 'Test & coverage', script: '.ci/linux/test-profiler.sh'
                        }
                      }
                    }
                  }
                  post {
                    always {
                      reportTests()
                    }
                    unsuccessful {
                      archiveArtifacts(allowEmptyArchive: true, artifacts: "${MSBUILDDEBUGPATH}/**/MSBuild_*.failure.txt")
                    }
                  }
                }
                stage('Create Docker image') {
                  steps {
                    withGithubNotify(context: 'Create Docker image - Linux') {
                      dir("${BASE_DIR}"){
                        sh(label: 'Create Docker Image', script: '.ci/linux/build_docker.sh')
                      }
                    }
                  }
                }
              }
            }
>>>>>>> 70691bdb
            stage('Windows .NET Framework'){
              agent { label 'windows-2019 && immutable' }
              options { skipDefaultCheckout() }
              environment {
                HOME = "${env.WORKSPACE}"
                DOTNET_ROOT = "${env.WORKSPACE}\\dotnet"
                PATH = "${env.DOTNET_ROOT};${env.DOTNET_ROOT}\\tools;${env.PATH};${env.HOME}\\bin"
                MSBUILDDEBUGPATH = "${env.WORKSPACE}"
              }
              stages{
                /**
                Install the required tools
                */
                stage('Install tools') {
                  steps {
                    cleanDir("${WORKSPACE}/*")
                    unstash 'source'
                    dir("${HOME}"){
                      powershell label: 'Install tools', script: "${BASE_DIR}\\.ci\\windows\\tools.ps1"
                      powershell label: 'Install msbuild tools', script: "${BASE_DIR}\\.ci\\windows\\msbuild-tools.ps1"
                    }
                  }
                }
                /**
                Build the project from code..
                */
                stage('Build - MSBuild') {
                  steps {
                    withGithubNotify(context: 'Build MSBuild - Windows') {
                      cleanDir("${WORKSPACE}/${BASE_DIR}")
                      unstash 'source'
                      dir("${BASE_DIR}"){
                        bat '.ci/windows/msbuild.bat'
                      }
                    }
                  }
                  post {
                    unsuccessful {
                      archiveArtifacts(allowEmptyArchive: true,
                        artifacts: "${MSBUILDDEBUGPATH}/**/MSBuild_*.failure.txt")
                    }
                  }
                }
                /**
                Execute unit tests.
                */
                stage('Test') {
                  steps {
                    withGithubNotify(context: 'Test MSBuild - Windows', tab: 'tests') {
                      cleanDir("${WORKSPACE}/${BASE_DIR}")
                      unstash 'source'
                      dir("${BASE_DIR}"){
                        powershell label: 'Install test tools', script: '.ci\\windows\\test-tools.ps1'
                        bat label: 'Test & coverage', script: '.ci/windows/testnet461.bat'
                      }
                    }
                  }
                  post {
                    always {
                      reportTests()
                    }
                    unsuccessful {
                      archiveArtifacts(allowEmptyArchive: true,
                        artifacts: "${MSBUILDDEBUGPATH}/**/MSBuild_*.failure.txt")
                    }
                  }
                }
                /**
                Execute IIS tests.
                */
                stage('IIS Tests') {
                  steps {
                    withGithubNotify(context: 'IIS Tests', tab: 'tests') {
                      cleanDir("${WORKSPACE}/${BASE_DIR}")
                      unstash 'source'
                      dir("${BASE_DIR}"){
                        powershell label: 'Install test tools', script: '.ci\\windows\\test-tools.ps1'
                        bat label: 'Build', script: '.ci/windows/msbuild.bat'
                        bat label: 'Test IIS', script: '.ci/windows/test-iis.bat'
                      }
                    }
                  }
                  post {
                    always {
                      reportTests()
                    }
                  }
                }
              }
              post {
                always {
                  cleanWs(disableDeferredWipeout: true, notFailBuild: true)
                }
              }
            }
            stage('Windows .NET Core'){
              agent { label 'windows-2019 && immutable' }
              options { skipDefaultCheckout() }
              environment {
                HOME = "${env.WORKSPACE}"
                DOTNET_ROOT = "C:\\Program Files\\dotnet"
                CARGO_MAKE_HOME = "C:\\tools\\cargo"
                PATH = "${PATH};${env.DOTNET_ROOT};${env.DOTNET_ROOT}\\tools;${env.PATH};${env.HOME}\\bin;${env.CARGO_MAKE_HOME};${env.USERPROFILE}\\.cargo\\bin"
                MSBUILDDEBUGPATH = "${env.WORKSPACE}"
              }
              stages{
                /**
                Install the required tools
                */
                stage('Install tools') {
                  steps {
                    cleanDir("${WORKSPACE}/*")
                    unstash 'source'
                    dir("${HOME}"){
                      powershell label: 'Install tools', script: "${BASE_DIR}\\.ci\\windows\\tools.ps1"
                    }
                  }
                }
                /**
                Build the project from code..
                */
                stage('Build - dotnet') {
                  steps {
                    withGithubNotify(context: 'Build dotnet - Windows') {
                      retry(3) {
                        cleanDir("${WORKSPACE}/${BASE_DIR}")
                        unstash 'source'
                        dir("${BASE_DIR}"){
                          bat label: 'Build', script: '.ci/windows/dotnet.bat'
                          bat(label: 'Build agent', script: './build.bat agent-zip')
                          bat(label: 'Build profiler', script: './build.bat profiler-zip')
                        }
                      }
                    }
                  }
                  post {
                    success {
                      archiveArtifacts(allowEmptyArchive: true, artifacts: "${BASE_DIR}/build/output/*.zip")
                    }
                    unsuccessful {
                      archiveArtifacts(allowEmptyArchive: true,
                        artifacts: "${MSBUILDDEBUGPATH}/**/MSBuild_*.failure.txt")
                    }
                  }
                }
                /**
                Execute unit tests.
                */
                stage('Test') {
                  steps {
                    withGithubNotify(context: 'Test dotnet - Windows', tab: 'tests') {
                      cleanDir("${WORKSPACE}/${BASE_DIR}")
                      unstash 'source'
                      dir("${BASE_DIR}"){
                        powershell label: 'Install test tools', script: '.ci\\windows\\test-tools.ps1'
                        withAzureCredentials(path: "${HOME}", credentialsFile: '.credentials.json') {
                          withTerraformEnv(version: '0.15.3') {
                            bat(label: 'Test & coverage', script: '.ci/windows/test.bat')
                          }
                        }
                      }
                    }
                  }
                  post {
                    always {
                      reportTests()
                    }
                    unsuccessful {
                      archiveArtifacts(allowEmptyArchive: true, artifacts: "${MSBUILDDEBUGPATH}/**/MSBuild_*.failure.txt")
                    }
                  }
                }
                stage('Startup Hook Tests') {
                  steps {
                    withGithubNotify(context: 'Test startup hooks - Windows', tab: 'tests') {
                      cleanDir("${WORKSPACE}/${BASE_DIR}")
                      unstash 'source'
                      dir("${BASE_DIR}"){
                        powershell label: 'Install test tools', script: '.ci\\windows\\test-tools.ps1'
                        retry(3) {
                          bat label: 'Build', script: './build.bat agent-zip'
                        }
                        bat label: 'Test & coverage', script: '.ci/windows/test-startuphooks.bat'
                      }
                    }
                  }
                  post {
                    always {
                      reportTests()
                    }
                    unsuccessful {
                      archiveArtifacts(allowEmptyArchive: true, artifacts: "${MSBUILDDEBUGPATH}/**/MSBuild_*.failure.txt")
                    }
                  }
                }
                stage('Profiler Tests') {
                  steps {
                    withGithubNotify(context: 'Test profiler - Windows', tab: 'tests') {
                      cleanDir("${WORKSPACE}/${BASE_DIR}")
                      unstash 'source'
                      dir("${BASE_DIR}"){
                        powershell label: 'Install test tools', script: '.ci\\windows\\test-tools.ps1'
                        retry(3) {
                          bat label: 'Build', script: './build.bat profiler-zip'
                        }
                        bat label: 'Test & coverage', script: '.ci/windows/test-profiler.bat'
                      }
                    }
                  }
                  post {
                    always {
                      reportTests()
                    }
                    unsuccessful {
                      archiveArtifacts(allowEmptyArchive: true, artifacts: "${MSBUILDDEBUGPATH}/**/MSBuild_*.failure.txt")
                    }
                  }
                }
              }
              post {
                always {
                  cleanWs(disableDeferredWipeout: true, notFailBuild: true)
                }
              }
            }
            stage('Benchmarks') {
              agent { label 'microbenchmarks-pool' }
              environment {
                REPORT_FILE = 'apm-agent-benchmark-results.json'
                HOME = "${env.WORKSPACE}"
              }
              when {
                beforeAgent true
                allOf {
                  anyOf {
                    branch 'main'
                    tag pattern: 'v\\d+\\.\\d+\\.\\d+.*', comparator: 'REGEXP'
                    expression { return params.Run_As_Main_Branch }
                    expression { return env.BENCHMARK_UPDATED != "false" }
                    expression { return env.GITHUB_COMMENT?.contains('benchmark tests') }
                  }
                  expression { return env.ONLY_DOCS == "false" }
                }
              }
              options {
                warnError('Benchmark failed')
                timeout(time: 1, unit: 'HOURS')
              }
              steps {
                withGithubNotify(context: 'Benchmarks') {
                  deleteDir()
                  unstash 'source'
                  dir("${BASE_DIR}") {
                    script {
                      sendBenchmarks.prepareAndRun(secret: env.BENCHMARK_SECRET, url_var: 'ES_URL',
                                                   user_var: 'ES_USER', pass_var: 'ES_PASS') {
                        sh '.ci/linux/benchmark.sh'
                      }
                    }
                  }
                }
              }
              post {
                always {
                  catchError(message: 'deleteDir failed', buildResult: 'SUCCESS', stageResult: 'UNSTABLE') {
                    deleteDir()
                  }
                }
              }
            }
          }
        }
<<<<<<< HEAD
        stage('Publish snapshots') {
          agent { label 'linux && immutable' }
          options { skipDefaultCheckout() }
          environment {
            BUCKET_NAME = 'oblt-artifacts'
            DOCKER_REGISTRY = 'docker.elastic.co'
            DOCKER_REGISTRY_SECRET = 'secret/observability-team/ci/docker-registry/prod'
            GCS_ACCOUNT_SECRET = 'secret/observability-team/ci/snapshoty'
          }
          when { branch 'main' }
          steps {
            withGithubNotify(context: 'Publish snapshot packages') {
              deleteDir()
              unstash(name: 'snapshoty-windows')
              dir(env.BASE_DIR) {
                snapshoty(
                  bucket: env.BUCKET_NAME,
                  gcsAccountSecret: env.GCS_ACCOUNT_SECRET,
                  dockerRegistry: env.DOCKER_REGISTRY,
                  dockerSecret: env.DOCKER_REGISTRY_SECRET
                )
              }
            }
          }
        }
=======
>>>>>>> 70691bdb
      }
    }
    stage('Release to feedz.io') {
      options { skipDefaultCheckout() }
      when {
        beforeAgent true
        anyOf {
          branch 'main'
          expression { return params.Run_As_Main_Branch }
        }
      }
      steps {
        deleteDir()
        unstash 'source'
        dir("${BASE_DIR}"){
          release(secret: 'secret/apm-team/ci/elastic-observability-feedz.io', withSuffix: true)
        }
      }
      post{
        success {
          archiveArtifacts(allowEmptyArchive: true,
            artifacts: "${BASE_DIR}/build/output/_packages/*.nupkg")
        }
      }
    }
    stage('Release') {
      options {
        skipDefaultCheckout()
      }
      when {
        beforeInput true
        beforeAgent true
        // Tagged release events ONLY
        tag pattern: 'v\\d+\\.\\d+\\.\\d+(-(alpha|beta|rc)\\d*)?', comparator: 'REGEXP'
      }
      stages {
        stage('Notify') {
          steps {
            notifyStatus(slackStatus: 'warning', subject: "[${env.REPO}] Release ready to be pushed",
                         body: "Please (<${env.BUILD_URL}input|approve>) it or reject within 12 hours.\n Changes: ${env.TAG_NAME}")
          }
        }
        stage('Release to NuGet') {
          input {
            message 'Should we release a new version?'
            ok 'Yes, we should.'
          }
          environment {
            RELEASE_URL_MESSAGE = "(<https://github.com/elastic/apm-agent-dotnet/releases/tag/${env.TAG_NAME}|${env.TAG_NAME}>)"
          }
          steps {
            deleteDir()
            unstash 'source'
            dir("${BASE_DIR}") {
              release(secret: 'secret/apm-team/ci/elastic-observability-nuget')
            }
          }
          post {
            failure {
              notifyStatus(slackStatus: 'danger', subject: "[${env.REPO}] Release *${env.TAG_NAME}* failed", body: "Build: (<${env.RUN_DISPLAY_URL}|here>)")
            }
            success {
              notifyStatus(slackStatus: 'good', subject: "[${env.REPO}] Release *${env.TAG_NAME}* published", body: "Build: (<${env.RUN_DISPLAY_URL}|here>)\nRelease URL: ${env.RELEASE_URL_MESSAGE}")
            }
          }
        }
        stage('Publish Docker image') {
          environment {
            DOCKER_SECRET = 'secret/apm-team/ci/docker-registry/prod'
            DOCKER_REGISTRY = 'docker.elastic.co'
            HOME = "${env.WORKSPACE}"
          }
          steps {
            withGithubNotify(context: 'Create Docker image - Linux') {
              dir("${BASE_DIR}"){
                dockerLogin(secret: env.DOCKER_SECRET, registry: env.DOCKER_REGISTRY)
                sh(script: 'chmod +x .ci/linux/push_docker.sh')
                sh(label: 'Publish Docker Image', script: '.ci/linux/push_docker.sh')
              }
            }
          }
        }
      }
    }
    stage('AfterRelease') {
      options {
        skipDefaultCheckout()
      }
      when {
        anyOf {
          tag pattern: 'v\\d+\\.\\d+\\.\\d+', comparator: 'REGEXP'
        }
      }
      stages {
        stage('Opbeans') {
          environment {
            REPO_NAME = "${OPBEANS_REPO}"
          }
          steps {
            deleteDir()
            dir("${OPBEANS_REPO}"){
              git(credentialsId: 'f6c7695a-671e-4f4f-a331-acdce44ff9ba',
                  url: "git@github.com:elastic/${OPBEANS_REPO}.git",
                  branch: 'main')
              sh script: ".ci/bump-version.sh ${env.BRANCH_NAME.replaceAll('^v', '')}", label: 'Bump version'
              // The opbeans pipeline will trigger a release for the main branch
              gitPush()
              // The opbeans pipeline will trigger a release for the release tag with the format v<major>.<minor>.<patch>
              gitCreateTag(tag: "${env.BRANCH_NAME}")
            }
          }
        }
      }
    }
  }
  post {
    cleanup {
      cleanupAzureResources()
      notifyBuildResult()
    }
  }
}

def cleanDir(path){
  powershell label: "Clean ${path}", script: "Remove-Item -Recurse -Force ${path}"
}

def dotnet(Closure body){

  def homePath = "${env.WORKSPACE}/${env.BASE_DIR}"
  withEnv([
    "HOME=${homePath}",
    "DOTNET_ROOT=${homePath}/.dotnet",
    "PATH+DOTNET=${homePath}/.dotnet/tools:${homePath}/.dotnet"
    ]){
    sh(label: 'Install dotnet SDK', script: """
    mkdir -p \${DOTNET_ROOT}
    # Download .Net SDK installer script
    curl -s -O -L https://dot.net/v1/dotnet-install.sh
    chmod ugo+rx dotnet-install.sh

    # Install .Net SDKs
    ./dotnet-install.sh --install-dir "\${DOTNET_ROOT}" -version '3.1.100'
    ./dotnet-install.sh --install-dir "\${DOTNET_ROOT}" -version '5.0.100'
    ./dotnet-install.sh --install-dir "\${DOTNET_ROOT}" -version '6.0.100'
    ./dotnet-install.sh --install-dir "\${DOTNET_ROOT}" -version '7.0.100'
    """)
    withAzureCredentials(path: "${homePath}", credentialsFile: '.credentials.json') {
      withTerraformEnv(version: '0.15.3'){
        body()
      }
    }
  }
}

def testTools(Closure body){
  def homePath = "${env.WORKSPACE}/${env.BASE_DIR}"
  withEnv([
    "PATH=${homePath}/azure-functions-cli:${PATH}"
    ]){
    sh(label: 'Install Azure Functions Core Tools', script: """
      # See: https://github.com/Azure/azure-functions-core-tools#other-linux-distributions

    # Get the URL for the latest v4 linux-64 artifact
    latest_v4_release_url=\$(curl -s https://api.github.com/repos/Azure/azure-functions-core-tools/releases \
      | jq -r '.[].assets[].browser_download_url' \
      | grep 'Azure.Functions.Cli.linux-x64.4.*zip\$' \
      | head -n 1)

    # Preserve only the filename component of the URL
    latest_v4_release_file=\${latest_v4_release_url##*/}

    # Download the artifact
    curl -sLO "\${latest_v4_release_url}"

    # Unzip the artifact to ./azure-functions-cli
    unzip -d azure-functions-cli "\${latest_v4_release_file}"

    # Make required executables ... executable.
    chmod +x ./azure-functions-cli/func
    chmod +x ./azure-functions-cli/gozip
    """)
    body()
  }
}

def cleanupAzureResources(){
    def props = getVaultSecret(secret: 'secret/apm-team/ci/apm-agent-dotnet-azure')
    def authObj = props?.data
    def dockerCmd = "docker run --rm -i -v \$(pwd)/.azure:/root/.azure mcr.microsoft.com/azure-cli:latest"
    withEnvMask(vars: [
        [var: 'AZ_CLIENT_ID', password: "${authObj.client_id}"],
        [var: 'AZ_CLIENT_SECRET', password: "${authObj.client_secret}"],
        [var: 'AZ_SUBSCRIPTION_ID', password: "${authObj.subscription_id}"],
        [var: 'AZ_TENANT_ID', password: "${authObj.tenant_id}"]
    ]) {
        dir("${BASE_DIR}"){
            cmd label: "Create storage for Azure authentication",
                script: "mkdir -p ${BASE_DIR}/.azure || true"
            cmd label: "Logging into Azure",
                script: "${dockerCmd} " + 'az login --service-principal --username ${AZ_CLIENT_ID} --password ${AZ_CLIENT_SECRET} --tenant ${AZ_TENANT_ID}'
            cmd label: "Setting Azure subscription",
                script: "${dockerCmd} " + 'az account set --subscription ${AZ_SUBSCRIPTION_ID}'
            cmd label: "Checking and removing any Azure related resource groups",
                script: "for group in `${dockerCmd} az group list --query \"[?name | starts_with(@,'${AZURE_RESOURCE_GROUP_PREFIX}')]\" --out json|jq .[].name --raw-output`;do ${dockerCmd} az group delete --name \$group --no-wait --yes;done"
        }
    }
}

def release(Map args = [:]){
  def secret = args.secret
  def withSuffix = args.get('withSuffix', false)
  dotnet(){
    sh(label: 'Release', script: ".ci/linux/release.sh ${withSuffix}")
    def repo = getVaultSecret(secret: secret)
    wrap([$class: 'MaskPasswordsBuildWrapper', varPasswordPairs: [
      [var: 'REPO_API_KEY', password: repo.data.apiKey],
      [var: 'REPO_API_URL', password: repo.data.url],
      ]]) {
      withEnv(["REPO_API_KEY=${repo.data.apiKey}", "REPO_API_URL=${repo.data.url}"]) {
        sh(label: 'Deploy', script: '.ci/linux/deploy.sh ${REPO_API_KEY} ${REPO_API_URL}')
      }
    }
  }
}

def reportTests() {
  dir("${BASE_DIR}"){
    archiveArtifacts(allowEmptyArchive: true, artifacts: 'target/diag-*.log,test/**/junit-*.xml,target/**/Sequence_*.xml,target/**/testhost*.dmp')
    junit(allowEmptyResults: true, keepLongStdio: true, testResults: 'test/**/junit-*.xml')
  }
}

def notifyStatus(def args = [:]) {
  releaseNotification(slackChannel: "${env.SLACK_CHANNEL}",
                      slackColor: args.slackStatus,
                      slackCredentialsId: 'jenkins-slack-integration-token',
                      to: "${env.NOTIFY_TO}",
                      subject: args.subject,
                      body: args.body)
}<|MERGE_RESOLUTION|>--- conflicted
+++ resolved
@@ -68,151 +68,6 @@
             }
           }
           parallel{
-<<<<<<< HEAD
-=======
-            stage('Linux'){
-              options { skipDefaultCheckout() }
-              environment {
-                MSBUILDDEBUGPATH = "${env.WORKSPACE}"
-              }
-              /**
-              Make sure there are no code style violation in the repo.
-              */
-              stages{
-              //   Disable until https://github.com/elastic/apm-agent-dotnet/issues/563
-              //   stage('CodeStyleCheck') {
-              //     steps {
-              //       withGithubNotify(context: 'CodeStyle check') {
-              //         deleteDir()
-              //         unstash 'source'
-              //         dir("${BASE_DIR}"){
-              //           dotnet(){
-              //             sh label: 'Install and run dotnet/format', script: '.ci/linux/codestyle.sh'
-              //           }
-              //         }
-              //       }
-              //     }
-              //   }
-                /**
-                Build the project from code..
-                */
-                stage('Build') {
-                  steps {
-                    withGithubNotify(context: 'Build - Linux') {
-                      deleteDir()
-                      unstash 'source'
-                      dir("${BASE_DIR}"){
-                        dotnet(){
-                          sh '.ci/linux/build.sh'
-                          // build nuget packages and profiler
-                          sh(label: 'Package', script: '.ci/linux/release.sh true')
-                          sh label: 'Rustup', script: 'rustup default 1.67.1'
-                          sh label: 'Cargo make', script: 'cargo install --force cargo-make'
-                          sh(label: 'Build profiler', script: './build.sh profiler-zip')
-                        }
-                      }
-                    }
-                  }
-                  post {
-                    unsuccessful {
-                      archiveArtifacts(allowEmptyArchive: true,
-                        artifacts: "${MSBUILDDEBUGPATH}/**/MSBuild_*.failure.txt")
-                    }
-                    success {
-                      archiveArtifacts(allowEmptyArchive: true, artifacts: "${BASE_DIR}/build/output/_packages/*.nupkg,${BASE_DIR}/build/output/*.zip")
-                    }
-                  }
-                }
-                /**
-                Execute unit tests.
-                */
-                stage('Test') {
-                  steps {
-                    withGithubNotify(context: 'Test - Linux', tab: 'tests') {
-                      deleteDir()
-                      unstash 'source'
-                      filebeat(output: "docker.log"){
-                        dir("${BASE_DIR}"){
-                          testTools(){
-                            dotnet(){
-                              sh label: 'Test & coverage', script: '.ci/linux/test.sh'
-                            }
-                          }
-                        }
-                      }
-                    }
-                  }
-                  post {
-                    always {
-                      reportTests()
-                      publishCoverage(adapters: [coberturaAdapter("${BASE_DIR}/target/**/*coverage.cobertura.xml")],
-                                      sourceFileResolver: sourceFiles('STORE_ALL_BUILD'))
-                      codecov(repo: env.REPO, basedir: "${BASE_DIR}", secret: "${CODECOV_SECRET}")
-                    }
-                    unsuccessful {
-                      archiveArtifacts(allowEmptyArchive: true,
-                        artifacts: "${MSBUILDDEBUGPATH}/**/MSBuild_*.failure.txt")
-                    }
-                  }
-                }
-                stage('Startup Hook Tests') {
-                  steps {
-                    withGithubNotify(context: 'Test startup hooks - Linux', tab: 'tests') {
-                      deleteDir()
-                      unstash 'source'
-                      dir("${BASE_DIR}"){
-                        dotnet(){
-                          sh label: 'Build', script: './build.sh agent-zip'
-                          sh label: 'Test & coverage', script: '.ci/linux/test-startuphooks.sh'
-                        }
-                      }
-                    }
-                  }
-                  post {
-                    always {
-                      reportTests()
-                    }
-                    unsuccessful {
-                      archiveArtifacts(allowEmptyArchive: true, artifacts: "${MSBUILDDEBUGPATH}/**/MSBuild_*.failure.txt")
-                    }
-                  }
-                }
-                stage('Profiler Tests') {
-                  steps {
-                    withGithubNotify(context: 'Test profiler - Linux', tab: 'tests') {
-                      deleteDir()
-                      unstash 'source'
-                      dir("${BASE_DIR}"){
-                        dotnet(){
-                          sh label: 'Rustup', script: 'rustup default 1.67.1'
-                          sh label: 'Cargo make', script: 'cargo install --force cargo-make'
-                          sh label: 'Build', script: './build.sh profiler-zip'
-                          sh label: 'Test & coverage', script: '.ci/linux/test-profiler.sh'
-                        }
-                      }
-                    }
-                  }
-                  post {
-                    always {
-                      reportTests()
-                    }
-                    unsuccessful {
-                      archiveArtifacts(allowEmptyArchive: true, artifacts: "${MSBUILDDEBUGPATH}/**/MSBuild_*.failure.txt")
-                    }
-                  }
-                }
-                stage('Create Docker image') {
-                  steps {
-                    withGithubNotify(context: 'Create Docker image - Linux') {
-                      dir("${BASE_DIR}"){
-                        sh(label: 'Create Docker Image', script: '.ci/linux/build_docker.sh')
-                      }
-                    }
-                  }
-                }
-              }
-            }
->>>>>>> 70691bdb
             stage('Windows .NET Framework'){
               agent { label 'windows-2019 && immutable' }
               options { skipDefaultCheckout() }
@@ -485,34 +340,6 @@
             }
           }
         }
-<<<<<<< HEAD
-        stage('Publish snapshots') {
-          agent { label 'linux && immutable' }
-          options { skipDefaultCheckout() }
-          environment {
-            BUCKET_NAME = 'oblt-artifacts'
-            DOCKER_REGISTRY = 'docker.elastic.co'
-            DOCKER_REGISTRY_SECRET = 'secret/observability-team/ci/docker-registry/prod'
-            GCS_ACCOUNT_SECRET = 'secret/observability-team/ci/snapshoty'
-          }
-          when { branch 'main' }
-          steps {
-            withGithubNotify(context: 'Publish snapshot packages') {
-              deleteDir()
-              unstash(name: 'snapshoty-windows')
-              dir(env.BASE_DIR) {
-                snapshoty(
-                  bucket: env.BUCKET_NAME,
-                  gcsAccountSecret: env.GCS_ACCOUNT_SECRET,
-                  dockerRegistry: env.DOCKER_REGISTRY,
-                  dockerSecret: env.DOCKER_REGISTRY_SECRET
-                )
-              }
-            }
-          }
-        }
-=======
->>>>>>> 70691bdb
       }
     }
     stage('Release to feedz.io') {
