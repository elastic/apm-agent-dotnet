--- conflicted
+++ resolved
@@ -67,48 +67,6 @@
             }
           }
           parallel{
-<<<<<<< HEAD
-            stage('Linux'){
-              options { skipDefaultCheckout() }
-              environment {
-                MSBUILDDEBUGPATH = "${env.WORKSPACE}"
-              }
-              /**
-              Make sure there are no code style violation in the repo.
-              */
-              stages{
-              //   Disable until https://github.com/elastic/apm-agent-dotnet/issues/563
-              //   stage('CodeStyleCheck') {
-              //     steps {
-              //       withGithubNotify(context: 'CodeStyle check') {
-              //         deleteDir()
-              //         unstash 'source'
-              //         dir("${BASE_DIR}"){
-              //           dotnet(){
-              //             sh label: 'Install and run dotnet/format', script: '.ci/linux/codestyle.sh'
-              //           }
-              //         }
-              //       }
-              //     }
-              //   }
-                /**
-                Build the project from code..
-                */
-                stage('Build') {
-                  steps {
-                    withGithubNotify(context: 'Build - Linux') {
-                      deleteDir()
-                      unstash 'source'
-                      dir("${BASE_DIR}"){
-                        dotnet(){
-                          sh '.ci/linux/build.sh'
-                          sh label: 'Rustup', script: 'rustup default 1.67.1'
-                          sh label: 'Cargo make', script: 'cargo install --force cargo-make'
-                          sh(label: 'Build profiler', script: './build.sh profiler-zip')
-                          // build nuget packages and profiler
-                          sh(label: 'Package', script: '.ci/linux/release.sh true')
-                        }
-=======
             stage('Windows .NET Framework'){
               agent { label 'windows-2019 && immutable' }
               options { skipDefaultCheckout() }
@@ -142,7 +100,6 @@
                       unstash 'source'
                       dir("${BASE_DIR}"){
                         bat '.ci/windows/msbuild.bat'
->>>>>>> 5a088c96
                       }
                     }
                   }
@@ -151,12 +108,6 @@
                       archiveArtifacts(allowEmptyArchive: true,
                         artifacts: "${MSBUILDDEBUGPATH}/**/MSBuild_*.failure.txt")
                     }
-<<<<<<< HEAD
-                    success {
-                      archiveArtifacts(allowEmptyArchive: true, artifacts: "${BASE_DIR}/build/output/_packages/*.nupkg,${BASE_DIR}/build/output/*.zip")
-                    }
-=======
->>>>>>> 5a088c96
                   }
                 }
                 /**
@@ -164,38 +115,18 @@
                 */
                 stage('Test') {
                   steps {
-<<<<<<< HEAD
-                    withGithubNotify(context: 'Test - Linux', tab: 'tests') {
-                      deleteDir()
-                      unstash 'source'
-                      filebeat(output: "docker.log"){
-                        dir("${BASE_DIR}"){
-                          testTools(){
-                            dotnet(){
-                              sh label: 'Test & coverage', script: '.ci/linux/test.sh'
-                            }
-                          }
-                        }
-=======
                     withGithubNotify(context: 'Test MSBuild - Windows', tab: 'tests') {
                       cleanDir("${WORKSPACE}/${BASE_DIR}")
                       unstash 'source'
                       dir("${BASE_DIR}"){
                         powershell label: 'Install test tools', script: '.ci\\windows\\test-tools.ps1'
                         bat label: 'Test & coverage', script: '.ci/windows/testnet461.bat'
->>>>>>> 5a088c96
                       }
                     }
                   }
                   post {
                     always {
                       reportTests()
-<<<<<<< HEAD
-                      publishCoverage(adapters: [coberturaAdapter("${BASE_DIR}/target/**/*coverage.cobertura.xml")],
-                                      sourceFileResolver: sourceFiles('STORE_ALL_BUILD'))
-                      codecov(repo: env.REPO, basedir: "${BASE_DIR}", secret: "${CODECOV_SECRET}")
-=======
->>>>>>> 5a088c96
                     }
                     unsuccessful {
                       archiveArtifacts(allowEmptyArchive: true,
@@ -203,42 +134,6 @@
                     }
                   }
                 }
-<<<<<<< HEAD
-                stage('Startup Hook Tests') {
-                  steps {
-                    withGithubNotify(context: 'Test startup hooks - Linux', tab: 'tests') {
-                      deleteDir()
-                      unstash 'source'
-                      dir("${BASE_DIR}"){
-                        dotnet(){
-                          sh label: 'Build', script: './build.sh agent-zip'
-                          sh label: 'Test & coverage', script: '.ci/linux/test-startuphooks.sh'
-                        }
-                      }
-                    }
-                  }
-                  post {
-                    always {
-                      reportTests()
-                    }
-                    unsuccessful {
-                      archiveArtifacts(allowEmptyArchive: true, artifacts: "${MSBUILDDEBUGPATH}/**/MSBuild_*.failure.txt")
-                    }
-                  }
-                }
-                stage('Profiler Tests') {
-                  steps {
-                    withGithubNotify(context: 'Test profiler - Linux', tab: 'tests') {
-                      deleteDir()
-                      unstash 'source'
-                      dir("${BASE_DIR}"){
-                        dotnet(){
-                          sh label: 'Rustup', script: 'rustup default 1.67.1'
-                          sh label: 'Cargo make', script: 'cargo install --force cargo-make'
-                          sh label: 'Build', script: './build.sh profiler-zip'
-                          sh label: 'Test & coverage', script: '.ci/linux/test-profiler.sh'
-                        }
-=======
                 /**
                 Execute IIS tests.
                 */
@@ -251,7 +146,6 @@
                         powershell label: 'Install test tools', script: '.ci\\windows\\test-tools.ps1'
                         bat label: 'Build', script: '.ci/windows/msbuild.bat'
                         bat label: 'Test IIS', script: '.ci/windows/test-iis.bat'
->>>>>>> 5a088c96
                       }
                     }
                   }
@@ -259,28 +153,12 @@
                     always {
                       reportTests()
                     }
-<<<<<<< HEAD
-                    unsuccessful {
-                      archiveArtifacts(allowEmptyArchive: true, artifacts: "${MSBUILDDEBUGPATH}/**/MSBuild_*.failure.txt")
-                    }
-                  }
-                }
-                stage('Create Docker image') {
-                  steps {
-                    withGithubNotify(context: 'Create Docker image - Linux') {
-                      dir("${BASE_DIR}"){
-                        sh(label: 'Create Docker Image', script: '.ci/linux/build_docker.sh')
-                      }
-                    }
-                  }
-=======
                   }
                 }
               }
               post {
                 always {
                   cleanWs(disableDeferredWipeout: true, notFailBuild: true)
->>>>>>> 5a088c96
                 }
               }
             }
