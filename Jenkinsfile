--- conflicted
+++ resolved
@@ -154,19 +154,12 @@
                       cleanDir("${WORKSPACE}/${BASE_DIR}")
                       unstash 'source'
                       dir("${BASE_DIR}"){
-<<<<<<< HEAD
                         withGithubNotify(context: 'Test MSBuild - Windows', tab: 'tests') {
                           powershell label: 'Install test tools', script: '.ci\\windows\\test-tools.ps1'
                           bat label: 'Build', script: '.ci/windows/msbuild.bat'
                           bat label: 'Test & coverage', script: '.ci/windows/test.bat'
                           powershell label: 'Convert Test Results to junit format', script: '.ci\\windows\\convert.ps1'
                         }
-=======
-                        powershell label: 'Install test tools', script: '.ci\\windows\\test-tools.ps1'
-                        bat label: 'Build', script: '.ci/windows/msbuild.bat'
-                        bat label: 'Test & coverage', script: '.ci/windows/test.bat'
-                        powershell label: 'Convert Test Results to junit format', script: '.ci\\windows\\convert.ps1'
->>>>>>> e66a11b4
                       }
                     }
                     post {
