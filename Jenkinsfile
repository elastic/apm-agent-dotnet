--- conflicted
+++ resolved
@@ -100,13 +100,7 @@
                       unstash 'source'
                       dir("${BASE_DIR}"){
                         dotnet(){
-<<<<<<< HEAD
-                          catchError(message: 'Test failures', buildResult: 'SUCCESS', stageResult: 'UNSTABLE') {
-                            sh label: 'Test & coverage', script: '.ci/linux/test.sh'
-                          }
-=======
                           sh label: 'Test & coverage', script: '.ci/linux/test.sh'
->>>>>>> 7b3aa9b1
                         }
                       }
                     }
@@ -179,13 +173,7 @@
                           powershell label: 'Install test tools', script: '.ci\\windows\\test-tools.ps1'
                           bat label: 'Prepare solution', script: '.ci/windows/prepare-test.bat'
                           bat label: 'Build', script: '.ci/windows/msbuild.bat'
-<<<<<<< HEAD
-                          catchError(message: 'Test failures', buildResult: 'SUCCESS', stageResult: 'UNSTABLE') {
-                            bat label: 'Test & coverage', script: '.ci/windows/testnet461.bat'
-                          }
-=======
                           bat label: 'Test & coverage', script: '.ci/windows/testnet461.bat'
->>>>>>> 7b3aa9b1
                         }
                       }
                     }
@@ -305,13 +293,7 @@
                           retry(3) {
                             bat label: 'Build', script: '.ci/windows/dotnet.bat'
                           }
-<<<<<<< HEAD
-                          catchError(message: 'Test failures', buildResult: 'SUCCESS', stageResult: 'UNSTABLE') {
-                            bat label: 'Test & coverage', script: '.ci/windows/test.bat'
-                          }
-=======
                           bat label: 'Test & coverage', script: '.ci/windows/test.bat'
->>>>>>> 7b3aa9b1
                         }
                       }
                     }
