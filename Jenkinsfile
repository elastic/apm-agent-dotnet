--- conflicted
+++ resolved
@@ -1,5 +1,3 @@
-<<<<<<< HEAD
-=======
 #!/usr/bin/env groovy
 
 @Library('apm@current') _
@@ -314,5 +312,4 @@
         sh(label: 'Deploy', script: ".ci/linux/deploy.sh ${repo.data.apiKey} ${repo.data.url}")
     }
   }
-}
->>>>>>> 41303cd7
+}