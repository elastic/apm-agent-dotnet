--- conflicted
+++ resolved
@@ -52,13 +52,10 @@
                     deleteDir()
                     unstash 'source'
                     dir("${BASE_DIR}"){
-<<<<<<< HEAD
                       withGithubNotify(context: 'Build - Linux') {
-                        sh './.ci/linux/build.sh'
-=======
-                      dotnet(){
-                        sh '.ci/linux/build.sh'
->>>>>>> 0f1fe451
+                        dotnet(){
+                          sh '.ci/linux/build.sh'
+                        }
                       }
                     }
                   }
@@ -71,19 +68,13 @@
                     deleteDir()
                     unstash 'source'
                     dir("${BASE_DIR}"){
-<<<<<<< HEAD
                       withGithubNotify(context: 'Test - Linux', tab: 'tests') {
-                        sh label: 'Install test tools', script: './.ci/linux/test-tools.sh'
-                        sh label: 'Build', script: './.ci/linux/build.sh'
-                        sh label: 'Test & coverage', script: './.ci/linux/test.sh'
-                        sh label: 'Convert Test Results to junit format', script: './.ci/linux/convert.sh'
-=======
-                      dotnet(){
-                        sh label: 'Install test tools', script: '.ci/linux/test-tools.sh'
-                        sh label: 'Build', script: '.ci/linux/build.sh'
-                        sh label: 'Test & coverage', script: '.ci/linux/test.sh'
-                        sh label: 'Convert Test Results to junit format', script: '.ci/linux/convert.sh'
->>>>>>> 0f1fe451
+                        dotnet(){
+                          sh label: 'Install test tools', script: '.ci/linux/test-tools.sh'
+                          sh label: 'Build', script: '.ci/linux/build.sh'
+                          sh label: 'Test & coverage', script: '.ci/linux/test.sh'
+                          sh label: 'Convert Test Results to junit format', script: '.ci/linux/convert.sh'
+                        }
                       }
                     }
                   }
