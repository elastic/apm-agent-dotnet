#!/usr/bin/env groovy

@Library('apm@current') _

pipeline {
  agent { label 'linux && immutable && docker' }
  environment {
    REPO = 'apm-agent-dotnet'
    // keep it short to avoid the 248 characters PATH limit in Windows
    BASE_DIR = "apm-agent-dotnet"
    NOTIFY_TO = credentials('notify-to')
    JOB_GCS_BUCKET = credentials('gcs-bucket')
    CODECOV_SECRET = 'secret/apm-team/ci/apm-agent-dotnet-codecov'
    OPBEANS_REPO = 'opbeans-dotnet'
    BENCHMARK_SECRET  = 'secret/apm-team/ci/benchmark-cloud'
    SLACK_CHANNEL = '#apm-agent-dotnet'
    AZURE_RESOURCE_GROUP_PREFIX = "ci-dotnet-${env.BUILD_ID}"
  }
  options {
    timeout(time: 4, unit: 'HOURS')
    buildDiscarder(logRotator(numToKeepStr: '20', artifactNumToKeepStr: '10', daysToKeepStr: '30'))
    timestamps()
    ansiColor('xterm')
    disableResume()
    durabilityHint('PERFORMANCE_OPTIMIZED')
    rateLimitBuilds(throttle: [count: 60, durationName: 'hour', userBoost: true])
    quietPeriod(10)
  }
  triggers {
    issueCommentTrigger("(${obltGitHubComments()}|^run benchmark tests)")
  }
  parameters {
    booleanParam(name: 'Run_As_Main_Branch', defaultValue: false, description: 'Allow to run any steps on a PR, some steps normally only run on main branch.')
  }
  stages {
    stage('Initializing'){
      stages{
        stage('Checkout') {
          options { skipDefaultCheckout() }
          steps {
            pipelineManager([ cancelPreviousRunningBuilds: [ when: 'PR' ] ])
            deleteDir()
            gitCheckout(basedir: "${BASE_DIR}", githubNotifyFirstTimeContributor: true)
            stash allowEmpty: true, name: 'source', useDefaultExcludes: false
            script {
              dir("${BASE_DIR}"){
                // Skip all the stages for PRs with changes in the docs only
                env.ONLY_DOCS = isGitRegionMatch(patterns: [ '^docs/.*' ], shouldMatchAll: true)

                 // Look for changes related to the benchmark, if so then set the env variable.
                def patternList = [
                  '^test/Elastic.Apm.Benchmarks/.*'
                ]
                env.BENCHMARK_UPDATED = isGitRegionMatch(patterns: patternList)
              }
            }
          }
        }
        stage('Parallel'){
          when {
            beforeAgent true
            allOf {
              expression { return env.ONLY_DOCS == "false" }
              anyOf {
                changeRequest()
                branch '**/*'
              }
            }
          }
          parallel{
            stage('Windows .NET Framework'){
              agent { label 'windows-2019 && immutable' }
              options { skipDefaultCheckout() }
              environment {
                HOME = "${env.WORKSPACE}"
                DOTNET_ROOT = "${env.WORKSPACE}\\dotnet"
                PATH = "${env.DOTNET_ROOT};${env.DOTNET_ROOT}\\tools;${env.PATH};${env.HOME}\\bin"
                MSBUILDDEBUGPATH = "${env.WORKSPACE}"
              }
              stages{
                /**
                Install the required tools
                */
                stage('Install tools') {
                  steps {
                    cleanDir("${WORKSPACE}/*")
                    unstash 'source'
                    dir("${HOME}"){
                      powershell label: 'Install tools', script: "${BASE_DIR}\\.ci\\windows\\tools.ps1"
                      powershell label: 'Install msbuild tools', script: "${BASE_DIR}\\.ci\\windows\\msbuild-tools.ps1"
                    }
                  }
                }
                /**
                Build the project from code..
                */
                stage('Build - MSBuild') {
                  steps {
                    withGithubNotify(context: 'Build MSBuild - Windows') {
                      cleanDir("${WORKSPACE}/${BASE_DIR}")
                      unstash 'source'
                      dir("${BASE_DIR}"){
                        bat '.ci/windows/msbuild.bat'
                      }
                    }
                  }
                  post {
                    unsuccessful {
                      archiveArtifacts(allowEmptyArchive: true,
                        artifacts: "${MSBUILDDEBUGPATH}/**/MSBuild_*.failure.txt")
                    }
                  }
                }
                /**
                Execute unit tests.
                */
                stage('Test') {
                  steps {
                    withGithubNotify(context: 'Test MSBuild - Windows', tab: 'tests') {
                      cleanDir("${WORKSPACE}/${BASE_DIR}")
                      unstash 'source'
                      dir("${BASE_DIR}"){
                        powershell label: 'Install test tools', script: '.ci\\windows\\test-tools.ps1'
                        bat label: 'Test & coverage', script: '.ci/windows/testnet461.bat'
                      }
                    }
                  }
                  post {
                    always {
                      reportTests()
                    }
                    unsuccessful {
                      archiveArtifacts(allowEmptyArchive: true,
                        artifacts: "${MSBUILDDEBUGPATH}/**/MSBuild_*.failure.txt")
                    }
                  }
                }
                /**
                Execute IIS tests.
                */
                stage('IIS Tests') {
                  steps {
                    withGithubNotify(context: 'IIS Tests', tab: 'tests') {
                      cleanDir("${WORKSPACE}/${BASE_DIR}")
                      unstash 'source'
                      dir("${BASE_DIR}"){
                        powershell label: 'Install test tools', script: '.ci\\windows\\test-tools.ps1'
                        bat label: 'Build', script: '.ci/windows/msbuild.bat'
                        bat label: 'Test IIS', script: '.ci/windows/test-iis.bat'
                      }
                    }
                  }
                  post {
                    always {
                      reportTests()
                    }
                  }
                }
              }
              post {
                always {
                  cleanWs(disableDeferredWipeout: true, notFailBuild: true)
                }
              }
            }
            stage('Windows .NET Core'){
              agent { label 'windows-2019 && immutable' }
              options { skipDefaultCheckout() }
              environment {
                HOME = "${env.WORKSPACE}"
                DOTNET_ROOT = "C:\\Program Files\\dotnet"
                CARGO_MAKE_HOME = "C:\\tools\\cargo"
                PATH = "${PATH};${env.DOTNET_ROOT};${env.DOTNET_ROOT}\\tools;${env.PATH};${env.HOME}\\bin;${env.CARGO_MAKE_HOME};${env.USERPROFILE}\\.cargo\\bin"
                MSBUILDDEBUGPATH = "${env.WORKSPACE}"
              }
              stages{
                /**
                Install the required tools
                */
                stage('Install tools') {
                  steps {
                    cleanDir("${WORKSPACE}/*")
                    unstash 'source'
                    dir("${HOME}"){
                      powershell label: 'Install tools', script: "${BASE_DIR}\\.ci\\windows\\tools.ps1"
                    }
                  }
                }
                /**
<<<<<<< HEAD
=======
                Build the project from code..
                */
                stage('Build - dotnet') {
                  steps {
                    withGithubNotify(context: 'Build dotnet - Windows') {
                      retry(3) {
                        cleanDir("${WORKSPACE}/${BASE_DIR}")
                        unstash 'source'
                        dir("${BASE_DIR}"){
                          bat label: 'Build', script: '.ci/windows/dotnet.bat'
                          bat(label: 'Build agent', script: './build.bat agent-zip')
                          bat(label: 'Build profiler', script: './build.bat profiler-zip')
                        }
                      }
                    }
                  }
                  post {
                    success {
                      archiveArtifacts(allowEmptyArchive: true, artifacts: "${BASE_DIR}/build/output/*.zip")
                    }
                    unsuccessful {
                      archiveArtifacts(allowEmptyArchive: true,
                        artifacts: "${MSBUILDDEBUGPATH}/**/MSBuild_*.failure.txt")
                    }
                  }
                }
                /**
>>>>>>> fad83290
                Execute unit tests.
                */
                stage('Test') {
                  steps {
                    withGithubNotify(context: 'Test dotnet - Windows', tab: 'tests') {
                      cleanDir("${WORKSPACE}/${BASE_DIR}")
                      unstash 'source'
                      dir("${BASE_DIR}"){
                        powershell label: 'Install test tools', script: '.ci\\windows\\test-tools.ps1'
                        withAzureCredentials(path: "${HOME}", credentialsFile: '.credentials.json') {
                          withTerraformEnv(version: '0.15.3') {
                            bat(label: 'Test & coverage', script: '.ci/windows/test.bat')
                          }
                        }
                      }
                    }
                  }
                  post {
                    always {
                      reportTests()
                    }
                    unsuccessful {
                      archiveArtifacts(allowEmptyArchive: true, artifacts: "${MSBUILDDEBUGPATH}/**/MSBuild_*.failure.txt")
                    }
                  }
                }
              }
              post {
                always {
                  cleanWs(disableDeferredWipeout: true, notFailBuild: true)
                }
              }
            }
            stage('Benchmarks') {
              agent { label 'microbenchmarks-pool' }
              environment {
                REPORT_FILE = 'apm-agent-benchmark-results.json'
                HOME = "${env.WORKSPACE}"
              }
              when {
                beforeAgent true
                allOf {
                  anyOf {
                    branch 'main'
                    tag pattern: 'v\\d+\\.\\d+\\.\\d+.*', comparator: 'REGEXP'
                    expression { return params.Run_As_Main_Branch }
                    expression { return env.BENCHMARK_UPDATED != "false" }
                    expression { return env.GITHUB_COMMENT?.contains('benchmark tests') }
                  }
                  expression { return env.ONLY_DOCS == "false" }
                }
              }
              options {
                warnError('Benchmark failed')
                timeout(time: 1, unit: 'HOURS')
              }
              steps {
                withGithubNotify(context: 'Benchmarks') {
                  deleteDir()
                  unstash 'source'
                  dir("${BASE_DIR}") {
                    script {
                      sendBenchmarks.prepareAndRun(secret: env.BENCHMARK_SECRET, url_var: 'ES_URL',
                                                   user_var: 'ES_USER', pass_var: 'ES_PASS') {
                        sh '.ci/linux/benchmark.sh'
                      }
                    }
                  }
                }
              }
              post {
                always {
                  catchError(message: 'deleteDir failed', buildResult: 'SUCCESS', stageResult: 'UNSTABLE') {
                    deleteDir()
                  }
                }
              }
            }
          }
        }
      }
    }
    stage('Release to feedz.io') {
      options { skipDefaultCheckout() }
      when {
        beforeAgent true
        anyOf {
          branch 'main'
          expression { return params.Run_As_Main_Branch }
        }
      }
      steps {
        deleteDir()
        unstash 'source'
        dir("${BASE_DIR}"){
          release(secret: 'secret/apm-team/ci/elastic-observability-feedz.io', withSuffix: true)
        }
      }
      post{
        success {
          archiveArtifacts(allowEmptyArchive: true,
            artifacts: "${BASE_DIR}/build/output/_packages/*.nupkg")
        }
      }
    }
    stage('Release') {
      options {
        skipDefaultCheckout()
      }
      when {
        beforeInput true
        beforeAgent true
        // Tagged release events ONLY
        tag pattern: 'v\\d+\\.\\d+\\.\\d+(-(alpha|beta|rc)\\d*)?', comparator: 'REGEXP'
      }
      stages {
        stage('Notify') {
          steps {
            notifyStatus(slackStatus: 'warning', subject: "[${env.REPO}] Release ready to be pushed",
                         body: "Please (<${env.BUILD_URL}input|approve>) it or reject within 12 hours.\n Changes: ${env.TAG_NAME}")
          }
        }
        stage('Release to NuGet') {
          input {
            message 'Should we release a new version?'
            ok 'Yes, we should.'
          }
          environment {
            RELEASE_URL_MESSAGE = "(<https://github.com/elastic/apm-agent-dotnet/releases/tag/${env.TAG_NAME}|${env.TAG_NAME}>)"
          }
          steps {
            deleteDir()
            unstash 'source'
            dir("${BASE_DIR}") {
              release(secret: 'secret/apm-team/ci/elastic-observability-nuget')
            }
          }
          post {
            failure {
              notifyStatus(slackStatus: 'danger', subject: "[${env.REPO}] Release *${env.TAG_NAME}* failed", body: "Build: (<${env.RUN_DISPLAY_URL}|here>)")
            }
            success {
              notifyStatus(slackStatus: 'good', subject: "[${env.REPO}] Release *${env.TAG_NAME}* published", body: "Build: (<${env.RUN_DISPLAY_URL}|here>)\nRelease URL: ${env.RELEASE_URL_MESSAGE}")
            }
          }
        }
        stage('Publish Docker image') {
          environment {
            DOCKER_SECRET = 'secret/apm-team/ci/docker-registry/prod'
            DOCKER_REGISTRY = 'docker.elastic.co'
            HOME = "${env.WORKSPACE}"
          }
          steps {
            withGithubNotify(context: 'Create Docker image - Linux') {
              dir("${BASE_DIR}"){
                dockerLogin(secret: env.DOCKER_SECRET, registry: env.DOCKER_REGISTRY)
                sh(script: 'chmod +x .ci/linux/push_docker.sh')
                sh(label: 'Publish Docker Image', script: '.ci/linux/push_docker.sh')
              }
            }
          }
        }
      }
    }
    stage('AfterRelease') {
      options {
        skipDefaultCheckout()
      }
      when {
        anyOf {
          tag pattern: 'v\\d+\\.\\d+\\.\\d+', comparator: 'REGEXP'
        }
      }
      stages {
        stage('Opbeans') {
          environment {
            REPO_NAME = "${OPBEANS_REPO}"
          }
          steps {
            deleteDir()
            dir("${OPBEANS_REPO}"){
              git(credentialsId: 'f6c7695a-671e-4f4f-a331-acdce44ff9ba',
                  url: "git@github.com:elastic/${OPBEANS_REPO}.git",
                  branch: 'main')
              sh script: ".ci/bump-version.sh ${env.BRANCH_NAME.replaceAll('^v', '')}", label: 'Bump version'
              // The opbeans pipeline will trigger a release for the main branch
              gitPush()
              // The opbeans pipeline will trigger a release for the release tag with the format v<major>.<minor>.<patch>
              gitCreateTag(tag: "${env.BRANCH_NAME}")
            }
          }
        }
      }
    }
  }
  post {
    cleanup {
      cleanupAzureResources()
      notifyBuildResult()
    }
  }
}

def cleanDir(path){
  powershell label: "Clean ${path}", script: "Remove-Item -Recurse -Force ${path}"
}

def dotnet(Closure body){

  def homePath = "${env.WORKSPACE}/${env.BASE_DIR}"
  withEnv([
    "HOME=${homePath}",
    "DOTNET_ROOT=${homePath}/.dotnet",
    "PATH+DOTNET=${homePath}/.dotnet/tools:${homePath}/.dotnet"
    ]){
    sh(label: 'Install dotnet SDK', script: """
    mkdir -p \${DOTNET_ROOT}
    # Download .Net SDK installer script
    curl -s -O -L https://dot.net/v1/dotnet-install.sh
    chmod ugo+rx dotnet-install.sh

    # Install .Net SDKs
    ./dotnet-install.sh --install-dir "\${DOTNET_ROOT}" -version '3.1.100'
    ./dotnet-install.sh --install-dir "\${DOTNET_ROOT}" -version '5.0.100'
    ./dotnet-install.sh --install-dir "\${DOTNET_ROOT}" -version '6.0.100'
    ./dotnet-install.sh --install-dir "\${DOTNET_ROOT}" -version '7.0.100'
    """)
    withAzureCredentials(path: "${homePath}", credentialsFile: '.credentials.json') {
      withTerraformEnv(version: '0.15.3'){
        body()
      }
    }
  }
}

def testTools(Closure body){
  def homePath = "${env.WORKSPACE}/${env.BASE_DIR}"
  withEnv([
    "PATH=${homePath}/azure-functions-cli:${PATH}"
    ]){
    sh(label: 'Install Azure Functions Core Tools', script: """
      # See: https://github.com/Azure/azure-functions-core-tools#other-linux-distributions

    # Get the URL for the latest v4 linux-64 artifact
    latest_v4_release_url=\$(curl -s https://api.github.com/repos/Azure/azure-functions-core-tools/releases \
      | jq -r '.[].assets[].browser_download_url' \
      | grep 'Azure.Functions.Cli.linux-x64.4.*zip\$' \
      | head -n 1)

    # Preserve only the filename component of the URL
    latest_v4_release_file=\${latest_v4_release_url##*/}

    # Download the artifact
    curl -sLO "\${latest_v4_release_url}"

    # Unzip the artifact to ./azure-functions-cli
    unzip -d azure-functions-cli "\${latest_v4_release_file}"

    # Make required executables ... executable.
    chmod +x ./azure-functions-cli/func
    chmod +x ./azure-functions-cli/gozip
    """)
    body()
  }
}

def cleanupAzureResources(){
    def props = getVaultSecret(secret: 'secret/apm-team/ci/apm-agent-dotnet-azure')
    def authObj = props?.data
    def dockerCmd = "docker run --rm -i -v \$(pwd)/.azure:/root/.azure mcr.microsoft.com/azure-cli:latest"
    withEnvMask(vars: [
        [var: 'AZ_CLIENT_ID', password: "${authObj.client_id}"],
        [var: 'AZ_CLIENT_SECRET', password: "${authObj.client_secret}"],
        [var: 'AZ_SUBSCRIPTION_ID', password: "${authObj.subscription_id}"],
        [var: 'AZ_TENANT_ID', password: "${authObj.tenant_id}"]
    ]) {
        dir("${BASE_DIR}"){
            cmd label: "Create storage for Azure authentication",
                script: "mkdir -p ${BASE_DIR}/.azure || true"
            cmd label: "Logging into Azure",
                script: "${dockerCmd} " + 'az login --service-principal --username ${AZ_CLIENT_ID} --password ${AZ_CLIENT_SECRET} --tenant ${AZ_TENANT_ID}'
            cmd label: "Setting Azure subscription",
                script: "${dockerCmd} " + 'az account set --subscription ${AZ_SUBSCRIPTION_ID}'
            cmd label: "Checking and removing any Azure related resource groups",
                script: "for group in `${dockerCmd} az group list --query \"[?name | starts_with(@,'${AZURE_RESOURCE_GROUP_PREFIX}')]\" --out json|jq .[].name --raw-output`;do ${dockerCmd} az group delete --name \$group --no-wait --yes;done"
        }
    }
}

def release(Map args = [:]){
  def secret = args.secret
  def withSuffix = args.get('withSuffix', false)
  dotnet(){
    sh label: 'Rustup', script: 'rustup default 1.67.1'
    sh label: 'Cargo make', script: 'cargo install --force cargo-make'
    sh(label: 'Release', script: ".ci/linux/release.sh ${withSuffix}")
    def repo = getVaultSecret(secret: secret)
    wrap([$class: 'MaskPasswordsBuildWrapper', varPasswordPairs: [
      [var: 'REPO_API_KEY', password: repo.data.apiKey],
      [var: 'REPO_API_URL', password: repo.data.url],
      ]]) {
      withEnv(["REPO_API_KEY=${repo.data.apiKey}", "REPO_API_URL=${repo.data.url}"]) {
        sh(label: 'Deploy', script: '.ci/linux/deploy.sh ${REPO_API_KEY} ${REPO_API_URL}')
      }
    }
  }
}

def reportTests() {
  dir("${BASE_DIR}"){
    archiveArtifacts(allowEmptyArchive: true, artifacts: 'target/diag-*.log,test/**/junit-*.xml,target/**/Sequence_*.xml,target/**/testhost*.dmp')
    junit(allowEmptyResults: true, keepLongStdio: true, testResults: 'test/**/junit-*.xml')
  }
}

def notifyStatus(def args = [:]) {
  releaseNotification(slackChannel: "${env.SLACK_CHANNEL}",
                      slackColor: args.slackStatus,
                      slackCredentialsId: 'jenkins-slack-integration-token',
                      to: "${env.NOTIFY_TO}",
                      subject: args.subject,
                      body: args.body)
}<|MERGE_RESOLUTION|>--- conflicted
+++ resolved
@@ -187,36 +187,6 @@
                   }
                 }
                 /**
-<<<<<<< HEAD
-=======
-                Build the project from code..
-                */
-                stage('Build - dotnet') {
-                  steps {
-                    withGithubNotify(context: 'Build dotnet - Windows') {
-                      retry(3) {
-                        cleanDir("${WORKSPACE}/${BASE_DIR}")
-                        unstash 'source'
-                        dir("${BASE_DIR}"){
-                          bat label: 'Build', script: '.ci/windows/dotnet.bat'
-                          bat(label: 'Build agent', script: './build.bat agent-zip')
-                          bat(label: 'Build profiler', script: './build.bat profiler-zip')
-                        }
-                      }
-                    }
-                  }
-                  post {
-                    success {
-                      archiveArtifacts(allowEmptyArchive: true, artifacts: "${BASE_DIR}/build/output/*.zip")
-                    }
-                    unsuccessful {
-                      archiveArtifacts(allowEmptyArchive: true,
-                        artifacts: "${MSBUILDDEBUGPATH}/**/MSBuild_*.failure.txt")
-                    }
-                  }
-                }
-                /**
->>>>>>> fad83290
                 Execute unit tests.
                 */
                 stage('Test') {
