--- conflicted
+++ resolved
@@ -44,19 +44,14 @@
             stash allowEmpty: true, name: 'source', useDefaultExcludes: false
             script {
               dir("${BASE_DIR}"){
-<<<<<<< HEAD
-                // Skip all the stages except docs for PR's with asciidoc and md changes only
-                env.ONLY_DOCS = isGitRegionMatch(patterns: [ '.*\\.(asciidoc|md)' ], shouldMatchAll: true)
+                // Skip all the stages for PRs with changes in the docs only
+                env.ONLY_DOCS = isGitRegionMatch(patterns: [ '^docs/.*' ], shouldMatchAll: true)
 
                  // Look for changes related to the benchmark, if so then set the env variable.
                 def patternList = [
                   '^test/Elastic.Apm.PerfTests/.*'
                 ]
                 env.BENCHMARK_UPDATED = isGitRegionMatch(patterns: patternList)
-=======
-                // Skip all the stages for PRs with changes in the docs only
-                env.ONLY_DOCS = isGitRegionMatch(patterns: [ '^docs/.*' ], shouldMatchAll: true)
->>>>>>> d16429ea
               }
             }
           }
