--- conflicted
+++ resolved
@@ -1,155 +1,151 @@
-﻿using System;
-using System.Collections.Generic;
-using System.Diagnostics;
-using System.IO;
-using System.Linq;
-using System.Net.Http;
-using System.Threading.Tasks;
-using Elastic.Apm;
-using Elastic.Apm.Api;
-using Microsoft.AspNetCore.Http;
-using Microsoft.AspNetCore.Mvc;
-using Microsoft.EntityFrameworkCore;
-using Newtonsoft.Json;
-using Newtonsoft.Json.Linq;
-using SampleAspNetCoreApp.Data;
-using SampleAspNetCoreApp.Models;
-
-namespace SampleAspNetCoreApp.Controllers
-{
-	public class HomeController : Controller
-	{
-		private readonly SampleDataContext _sampleDataContext;
-
-		public HomeController(SampleDataContext sampleDataContext) => _sampleDataContext = sampleDataContext;
-
-		public async Task<IActionResult> Index()
-		{
-			_sampleDataContext.Database.Migrate();
-			var model = _sampleDataContext.SampleTable.Select(item => item.Name).ToList();
-
-			try
-			{
-				var httpClient = new HttpClient();
-				httpClient.DefaultRequestHeaders.Add("User-Agent", "APM-Sample-App");
-				var responseMsg = await httpClient.GetAsync("https://api.github.com/repos/elastic/apm-agent-dotnet");
-				var responseStr = await responseMsg.Content.ReadAsStringAsync();
-				ViewData["stargazers_count"] = JObject.Parse(responseStr)["stargazers_count"];
-			}
-			catch
-			{
-				Console.WriteLine("Failed HTTP GET elastic.co");
-			}
-
-			return View(model);
-		}
-
-		[HttpPost]
-		public Task<IActionResult> AddSampleData(IFormCollection formFields)
-		{
-			var captureControllerActionAsSpanAsString = formFields["captureControllerActionAsSpan"];
-			// ReSharper disable once SimplifyConditionalTernaryExpression
-			var captureControllerActionAsSpan = string.IsNullOrEmpty(captureControllerActionAsSpanAsString)
-				? false
-				: bool.Parse(captureControllerActionAsSpanAsString);
-			var enteredName = formFields["enteredName"];
-			return SafeCaptureSpan<IActionResult>(captureControllerActionAsSpan, "AddSampleData_span_name", "AddSampleData_span_type", async () =>
-			{
-				if (string.IsNullOrEmpty(enteredName))
-					throw new ArgumentNullException(nameof(enteredName));
-
-				_sampleDataContext.SampleTable.Add(
-					new SampleData { Name = enteredName });
-
-				await _sampleDataContext.SaveChangesAsync();
-
-				return Redirect("/Home/Index");
-			});
-		}
-
-		private static Task<T> SafeCaptureSpan<T>(bool captureControllerActionAsSpan, string spanName, string spanType, Func<Task<T>> spanBody)
-		{
-			if (!captureControllerActionAsSpan || Agent.Tracer.CurrentTransaction == null) return spanBody();
-
-			return (Agent.Tracer.CurrentSpan ?? (IExecutionSegment)Agent.Tracer.CurrentTransaction).CaptureSpan(spanName, spanType, spanBody);
-		}
-
-		public IActionResult SimplePage()
-		{
-			Response.Headers.Add("X-Additional-Header", "For-Elastic-Apm-Agent");
-			return View();
-		}
-
-		public async Task<IActionResult> DistributedTracingMiniSample()
-		{
-			var httpClient = new HttpClient();
-
-			try
-			{
-				var retVal = await httpClient.GetAsync("http://localhost:5050/api/values");
-
-				var resultInStr = await retVal.Content.ReadAsStringAsync();
-				var list = JsonConvert.DeserializeObject<List<string>>(resultInStr);
-				return View(list);
-			}
-			catch (Exception e)
-			{
-				ViewData["Fail"] =
-					$"Failed calling http://localhost:5050/api/values, make sure the WebApiSample listens on localhost:5050, {e.Message}";
-				return View();
-			}
-		}
-
-		public async Task<IActionResult> ChartPage()
-		{
-			var csvDataReader = new CsvDataReader($"Data{Path.DirectorySeparatorChar}HistoricalData");
-
-			var historicalData =
-				await Agent.Tracer.CurrentTransaction.CaptureSpan("ReadData", "csvRead", async () => await csvDataReader.GetHistoricalQuotes("ESTC"));
-
-			return View(historicalData);
-		}
-
-		public IActionResult Privacy() => View();
-
-		public IActionResult AddSampleData() => View();
-
-		public async Task<IActionResult> FailingOutGoingHttpCall()
-		{
-			var client = new HttpClient();
-			var result = await client.GetAsync("http://dsfklgjdfgkdfg.mmmm");
-			Console.WriteLine(result.IsSuccessStatusCode);
-
-			return Ok();
-		}
-
-		public IActionResult TriggerError()
-		{
-<<<<<<< HEAD
-			if (Agent.Tracer.CurrentTransaction != null) Agent.Tracer.CurrentTransaction.Tags["foo"] = "bar";
-=======
-			Agent.Tracer.CurrentTransaction.Labels["foo"] = "bar";
->>>>>>> 6fb3ca96
-			throw new Exception("This is a test exception!");
-		}
-
-		//Used as test for optional route parameters
-		public IActionResult Sample(int id) => Ok(id);
-
-		public IActionResult TransactionWithCustomName()
-		{
-			if (Agent.Tracer.CurrentTransaction != null) Agent.Tracer.CurrentTransaction.Name = "custom";
-			return Ok();
-		}
-
-		public IActionResult TransactionWithCustomNameUsingRequestInfo()
-		{
-			if (Agent.Tracer.CurrentTransaction != null)
-				Agent.Tracer.CurrentTransaction.Name = $"{HttpContext.Request.Method} {HttpContext.Request.Path}";
-			return Ok();
-		}
-
-		[ResponseCache(Duration = 0, Location = ResponseCacheLocation.None, NoStore = true)]
-		public IActionResult Error() => View(new ErrorViewModel { RequestId = Activity.Current?.Id ?? HttpContext.TraceIdentifier });
-	}
-}
+﻿using System;
+using System.Collections.Generic;
+using System.Diagnostics;
+using System.IO;
+using System.Linq;
+using System.Net.Http;
+using System.Threading.Tasks;
+using Elastic.Apm;
+using Elastic.Apm.Api;
+using Microsoft.AspNetCore.Http;
+using Microsoft.AspNetCore.Mvc;
+using Microsoft.EntityFrameworkCore;
+using Newtonsoft.Json;
+using Newtonsoft.Json.Linq;
+using SampleAspNetCoreApp.Data;
+using SampleAspNetCoreApp.Models;
+
+namespace SampleAspNetCoreApp.Controllers
+{
+	public class HomeController : Controller
+	{
+		private readonly SampleDataContext _sampleDataContext;
+
+		public HomeController(SampleDataContext sampleDataContext) => _sampleDataContext = sampleDataContext;
+
+		public async Task<IActionResult> Index()
+		{
+			_sampleDataContext.Database.Migrate();
+			var model = _sampleDataContext.SampleTable.Select(item => item.Name).ToList();
+
+			try
+			{
+				var httpClient = new HttpClient();
+				httpClient.DefaultRequestHeaders.Add("User-Agent", "APM-Sample-App");
+				var responseMsg = await httpClient.GetAsync("https://api.github.com/repos/elastic/apm-agent-dotnet");
+				var responseStr = await responseMsg.Content.ReadAsStringAsync();
+				ViewData["stargazers_count"] = JObject.Parse(responseStr)["stargazers_count"];
+			}
+			catch
+			{
+				Console.WriteLine("Failed HTTP GET elastic.co");
+			}
+
+			return View(model);
+		}
+
+		[HttpPost]
+		public Task<IActionResult> AddSampleData(IFormCollection formFields)
+		{
+			var captureControllerActionAsSpanAsString = formFields["captureControllerActionAsSpan"];
+			// ReSharper disable once SimplifyConditionalTernaryExpression
+			var captureControllerActionAsSpan = string.IsNullOrEmpty(captureControllerActionAsSpanAsString)
+				? false
+				: bool.Parse(captureControllerActionAsSpanAsString);
+			var enteredName = formFields["enteredName"];
+			return SafeCaptureSpan<IActionResult>(captureControllerActionAsSpan, "AddSampleData_span_name", "AddSampleData_span_type", async () =>
+			{
+				if (string.IsNullOrEmpty(enteredName))
+					throw new ArgumentNullException(nameof(enteredName));
+
+				_sampleDataContext.SampleTable.Add(
+					new SampleData { Name = enteredName });
+
+				await _sampleDataContext.SaveChangesAsync();
+
+				return Redirect("/Home/Index");
+			});
+		}
+
+		private static Task<T> SafeCaptureSpan<T>(bool captureControllerActionAsSpan, string spanName, string spanType, Func<Task<T>> spanBody)
+		{
+			if (!captureControllerActionAsSpan || Agent.Tracer.CurrentTransaction == null) return spanBody();
+
+			return (Agent.Tracer.CurrentSpan ?? (IExecutionSegment)Agent.Tracer.CurrentTransaction).CaptureSpan(spanName, spanType, spanBody);
+		}
+
+		public IActionResult SimplePage()
+		{
+			Response.Headers.Add("X-Additional-Header", "For-Elastic-Apm-Agent");
+			return View();
+		}
+
+		public async Task<IActionResult> DistributedTracingMiniSample()
+		{
+			var httpClient = new HttpClient();
+
+			try
+			{
+				var retVal = await httpClient.GetAsync("http://localhost:5050/api/values");
+
+				var resultInStr = await retVal.Content.ReadAsStringAsync();
+				var list = JsonConvert.DeserializeObject<List<string>>(resultInStr);
+				return View(list);
+			}
+			catch (Exception e)
+			{
+				ViewData["Fail"] =
+					$"Failed calling http://localhost:5050/api/values, make sure the WebApiSample listens on localhost:5050, {e.Message}";
+				return View();
+			}
+		}
+
+		public async Task<IActionResult> ChartPage()
+		{
+			var csvDataReader = new CsvDataReader($"Data{Path.DirectorySeparatorChar}HistoricalData");
+
+			var historicalData =
+				await Agent.Tracer.CurrentTransaction.CaptureSpan("ReadData", "csvRead", async () => await csvDataReader.GetHistoricalQuotes("ESTC"));
+
+			return View(historicalData);
+		}
+
+		public IActionResult Privacy() => View();
+
+		public IActionResult AddSampleData() => View();
+
+		public async Task<IActionResult> FailingOutGoingHttpCall()
+		{
+			var client = new HttpClient();
+			var result = await client.GetAsync("http://dsfklgjdfgkdfg.mmmm");
+			Console.WriteLine(result.IsSuccessStatusCode);
+
+			return Ok();
+		}
+
+		public IActionResult TriggerError()
+		{
+			if (Agent.Tracer.CurrentTransaction != null) Agent.Tracer.CurrentTransaction.Labels["foo"] = "bar";
+			throw new Exception("This is a test exception!");
+		}
+
+		//Used as test for optional route parameters
+		public IActionResult Sample(int id) => Ok(id);
+
+		public IActionResult TransactionWithCustomName()
+		{
+			if (Agent.Tracer.CurrentTransaction != null) Agent.Tracer.CurrentTransaction.Name = "custom";
+			return Ok();
+		}
+
+		public IActionResult TransactionWithCustomNameUsingRequestInfo()
+		{
+			if (Agent.Tracer.CurrentTransaction != null)
+				Agent.Tracer.CurrentTransaction.Name = $"{HttpContext.Request.Method} {HttpContext.Request.Path}";
+			return Ok();
+		}
+
+		[ResponseCache(Duration = 0, Location = ResponseCacheLocation.None, NoStore = true)]
+		public IActionResult Error() => View(new ErrorViewModel { RequestId = Activity.Current?.Id ?? HttpContext.TraceIdentifier });
+	}
+}