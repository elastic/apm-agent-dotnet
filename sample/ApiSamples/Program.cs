﻿using System;
using System.Diagnostics;
using System.Threading;
using Elastic.Apm;
using Elastic.Apm.Api;

namespace ApiSamples
{
	/// <summary>
	/// This class exercises the Public Agent API.
	/// </summary>
	internal class Program
	{
		private static void Main(string[] args)
		{
			if (args.Length == 1) //in case it's started with an argument we try to parse the argument as a DistributedTracingData
			{
				WriteLineToConsole($"Callee process started - continuing trace with distributed tracing data: {args[0]}");
				var transaction2 = Agent.Tracer.StartTransaction("Transaction2", "TestTransaction",
					DistributedTracingData.TryDeserializeFromString(args[0]));

				try
				{
					transaction2.CaptureSpan("TestSpan", "TestSpanType", () => Thread.Sleep(200));
				}
				finally
				{
					transaction2.End();
				}

				Thread.Sleep(1000);
				WriteLineToConsole("About to exit");
			}
			else
			{
				WriteLineToConsole("Started");
				PassDistributedTracingData();

				//WIP: if the process terminates the agent
				//potentially does not have time to send the transaction to the server.
				Thread.Sleep(1000);

				WriteLineToConsole("About to exit - press any key...");
				Console.ReadKey();
			}
		}

		public static void SampleCustomTransaction()
		{
			WriteLineToConsole($"{nameof(SampleCustomTransaction)} started");
			var transaction = Agent.Tracer.StartTransaction("SampleTransaction", ApiConstants.TypeRequest);

			Thread.Sleep(500); //simulate work...

			transaction.End();
			WriteLineToConsole($"{nameof(SampleCustomTransaction)} finished");
		}

		public static void SampleCustomTransactionWithSpan()
		{
			WriteLineToConsole($"{nameof(SampleCustomTransactionWithSpan)} started");
			var transaction = Agent.Tracer.StartTransaction("SampleTransactionWithSpan", ApiConstants.TypeRequest);

			Thread.Sleep(500);

			var span = transaction.StartSpan("SampleSpan", ApiConstants.TypeExternal);
			Thread.Sleep(200);
			span.End();

			transaction.End();
			WriteLineToConsole($"{nameof(SampleCustomTransactionWithSpan)} finished");
		}

		public static void SampleError()
		{
			WriteLineToConsole($"{nameof(SampleError)} started");
			var transaction = Agent.Tracer.StartTransaction("SampleError", ApiConstants.TypeRequest);

			Thread.Sleep(500); //simulate work...
			var span = transaction.StartSpan("SampleSpan", ApiConstants.TypeExternal);
			try
			{
				throw new Exception("bamm");
			}
			catch (Exception e)
			{
				span.CaptureException(e);
			}
			finally
			{
				span.End();
			}

			transaction.End();

			WriteLineToConsole($"{nameof(SampleError)} finished");
		}

<<<<<<< HEAD
		public static void SampleCustomTransactionWithConvenientApi() => Agent.Tracer.CaptureTransaction("TestTransaction", "TestType", t =>
		{
			t.Context.Response = new Response() { Finished = true, StatusCode = 200 };
			t.Context.Request = new Request("GET", new Url { Protocol = "HTTP" });
=======
		public static void SampleCustomTransactionWithConvenientApi() => Agent.Tracer.CaptureTransaction("TestTransaction", "TestType",
			t =>
			{
				t.Context.Response = new Response { Finished = true, StatusCode = 200 };
				t.Context.Request = new Request("GET", new Url { Protocol = "HTTP" });
>>>>>>> b9406086

			t.Labels["fooTransaction1"] = "barTransaction1";
			t.Labels["fooTransaction2"] = "barTransaction2";

			Thread.Sleep(10);
			t.CaptureSpan("TestSpan", "TestSpanType", s =>
			{
				Thread.Sleep(20);
				s.Labels["fooSpan"] = "barSpan";
			});
		});


		//1 transaction with 2 spans
		//1 transaction with 1 span that has a sub span
		public static void TwoTransactionWith2Spans()
		{
			//1 transaction 2 spans (both have the transaction as parent)
			Agent.Tracer.CaptureTransaction("TestTransaction1", "TestType1",
				t =>
				{
					t.CaptureSpan("TestSpan", "TestSpanType", s =>
					{
						Thread.Sleep(20);
						//this span is also started on the transaction:
						t.CaptureSpan("TestSpan2", "TestSpanType", s2 => { Thread.Sleep(20); });
					});
				});

			//1 transaction then 1 span on that transaction and then 1 span on that previous span
			Agent.Tracer.CaptureTransaction("TestTransaction2", "TestType2",
				t =>
				{
					t.CaptureSpan("TestSpan", "TestSpanType", s =>
					{
						Thread.Sleep(20);
						//this span is a subspan of the `s` span:
						s.CaptureSpan("TestSpan2", "TestSpanType", () => Thread.Sleep(20));
					});
				});
		}

		public static void PassDistributedTracingData()
		{
			var transaction = Agent.Tracer.StartTransaction("Transaction1", "TestTransaction");

			try
			{
				Thread.Sleep(300);

				//We start the sample app again with a new service name and we pass DistributedTracingData to it
				//In the main method we check for this and continue the trace.
				var startInfo = new ProcessStartInfo();
				startInfo.Environment["ELASTIC_APM_SERVICE_NAME"] = "Service2";
				var outgoingDistributedTracingData = (Agent.Tracer.CurrentSpan?.OutgoingDistributedTracingData
					?? Agent.Tracer.CurrentTransaction?.OutgoingDistributedTracingData)?.SerializeToString();
				startInfo.FileName = "dotnet";
				startInfo.Arguments = $"run {outgoingDistributedTracingData}";
				WriteLineToConsole(
					$"Spawning callee process and passing outgoing distributed tracing data: {outgoingDistributedTracingData} to it...");
				var calleeProcess = Process.Start(startInfo);
				WriteLineToConsole("Spawned callee process");

				Thread.Sleep(1100);

				WriteLineToConsole("Waiting for callee process to exit...");
				calleeProcess.WaitForExit();
				WriteLineToConsole("Callee process exited");
			}
			finally
			{
				transaction.End();
			}
		}

		private static void WriteLineToConsole(string line) => Console.WriteLine($"[{Process.GetCurrentProcess().Id}] {line}");

		// ReSharper disable ArrangeMethodOrOperatorBody
		public static void SampleSpanWithCustomContext()
		{
			Agent.Tracer.CaptureTransaction("SampleTransaction", "SampleTransactionType",
				transaction =>
				{
					transaction.CaptureSpan("SampleSpan", "SampleSpanType",
						span => { span.Context.Db = new Database { Statement = "GET /_all/_search?q=tag:wow", Type = Database.TypeElasticsearch }; });
				});
		}

		public static void SampleSpanWithCustomContextFillAll()
		{
			Agent.Tracer.CaptureTransaction("SampleTransaction", "SampleTransactionType", transaction =>
			{
				transaction.CaptureSpan("SampleSpan1", "SampleSpanType", span =>
				{
					// ReSharper disable once UseObjectOrCollectionInitializer
					span.Context.Http = new Http { Url = "http://mysite.com", Method = "GET" };
					// send request, get response with status code
					span.Context.Http.StatusCode = 200;
				});

				transaction.CaptureSpan("SampleSpan2", "SampleSpanType",
					span =>
					{
						span.Context.Db = new Database
						{
							Statement = "GET /_all/_search?q=tag:wow",
							Type = Database.TypeElasticsearch,
							Instance = "MyInstance"
						};
					});
			});
		}
		// ReSharper restore ArrangeMethodOrOperatorBody
	}
}<|MERGE_RESOLUTION|>--- conflicted
+++ resolved
@@ -96,18 +96,10 @@
 			WriteLineToConsole($"{nameof(SampleError)} finished");
 		}
 
-<<<<<<< HEAD
 		public static void SampleCustomTransactionWithConvenientApi() => Agent.Tracer.CaptureTransaction("TestTransaction", "TestType", t =>
 		{
-			t.Context.Response = new Response() { Finished = true, StatusCode = 200 };
+			t.Context.Response = new Response { Finished = true, StatusCode = 200 };
 			t.Context.Request = new Request("GET", new Url { Protocol = "HTTP" });
-=======
-		public static void SampleCustomTransactionWithConvenientApi() => Agent.Tracer.CaptureTransaction("TestTransaction", "TestType",
-			t =>
-			{
-				t.Context.Response = new Response { Finished = true, StatusCode = 200 };
-				t.Context.Request = new Request("GET", new Url { Protocol = "HTTP" });
->>>>>>> b9406086
 
 			t.Labels["fooTransaction1"] = "barTransaction1";
 			t.Labels["fooTransaction2"] = "barTransaction2";
