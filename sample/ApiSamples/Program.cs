﻿using System;
using System.Threading;
using Elastic.Apm;
using Elastic.Apm.Api;

namespace ApiSamples
{
	internal class Program
	{
		private static void Main(string[] args)
		{
			Console.WriteLine("Start");
			SampleCustomTransactionWithConvenientApi();

			//WIP: if the process terminates the agent
			//potentially does not have time to send the transaction to the server.
			Thread.Sleep(1000);

			Console.WriteLine("Done");
		Console.ReadKey();
		}

		public static void SampleCustomTransaction()
		{
			Console.WriteLine($"{nameof(SampleCustomTransaction)} started");
			var transaction = Agent.Tracer.StartTransaction("SampleTransaction", ApiConstants.TypeRequest);

			Thread.Sleep(500); //simulate work...

			transaction.End();
			Console.WriteLine($"{nameof(SampleCustomTransaction)} finished");
		}

		public static void SampleCustomTransactionWithSpan()
		{
			Console.WriteLine($"{nameof(SampleCustomTransactionWithSpan)} started");
			var transaction = Agent.Tracer.StartTransaction("SampleTransactionWithSpan", ApiConstants.TypeRequest);

			Thread.Sleep(500);

			var span = transaction.StartSpan("SampleSpan", ApiConstants.TypeExternal);
			Thread.Sleep(200);
			span.End();

			transaction.End();
			Console.WriteLine($"{nameof(SampleCustomTransactionWithSpan)} finished");
		}

		public static void SampleError()
		{
			Console.WriteLine($"{nameof(SampleError)} started");
			var transaction = Agent.Tracer.StartTransaction("SampleError", ApiConstants.TypeRequest);

			Thread.Sleep(500); //simulate work...
			var span = transaction.StartSpan("SampleSpan", ApiConstants.TypeExternal);
			try
			{
				throw new Exception("bamm");
			}
			catch (Exception e)
			{
				span.CaptureException(e);
			}
			finally
			{
				span.End();
			}

			transaction.End();

			Console.WriteLine($"{nameof(SampleError)} finished");
		}

		public static void SampleCustomTransactionWithConvenientApi() => Agent.Tracer.CaptureTransaction("TestTransaction", "TestType",
			t =>
			{
				t.Context.Response = new Response() { Finished = true, StatusCode = 200 };
				t.Context.Request = new Request("GET", new Url{Protocol = "HTTP"});
<<<<<<< HEAD

				t.Tags["fooTransaction1"] = "barTransaction1";
				t.Tags["fooTransaction2"] = "barTransaction2";
=======
				t.Tags["fooTransaction"] = "barTransaction";
>>>>>>> d40b0a47
				Thread.Sleep(10);
				t.CaptureSpan("TestSpan", "TestSpanName", s =>
				{
					Thread.Sleep(20);
					s.Tags["fooSpan"] = "barSpan";
				});
			});
	}
}<|MERGE_RESOLUTION|>--- conflicted
+++ resolved
@@ -76,13 +76,10 @@
 			{
 				t.Context.Response = new Response() { Finished = true, StatusCode = 200 };
 				t.Context.Request = new Request("GET", new Url{Protocol = "HTTP"});
-<<<<<<< HEAD
 
 				t.Tags["fooTransaction1"] = "barTransaction1";
 				t.Tags["fooTransaction2"] = "barTransaction2";
-=======
-				t.Tags["fooTransaction"] = "barTransaction";
->>>>>>> d40b0a47
+
 				Thread.Sleep(10);
 				t.CaptureSpan("TestSpan", "TestSpanName", s =>
 				{
