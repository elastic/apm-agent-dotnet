--- conflicted
+++ resolved
@@ -45,46 +45,6 @@
 			}
 		}
 
-<<<<<<< HEAD
-		public static void SampleSpanWithCustomContext() =>
-			Agent.Tracer.CaptureTransaction("SampleTransaction", "SampleTransactionType", transaction =>
-			{
-				transaction.CaptureSpan("SampleSpan", "SampleSpanType", span =>
-				{
-					span.Context.Db = new Database
-					{
-						Statement = "GET /_all/_search?q=tag:wow",
-						Type = Database.TypeElasticsearch,
-					};
-				});
-			});
-
-		public static void SampleSpanWithCustomContextFillAll() =>
-			Agent.Tracer.CaptureTransaction("SampleTransaction", "SampleTransactionType", transaction =>
-			{
-				transaction.CaptureSpan("SampleSpan1", "SampleSpanType", span =>
-				{
-					span.Context.Http = new Http
-					{
-						Url = "http://mysite.com",
-						Method = "GET",
-						StatusCode = 200,
-					};
-				});
-
-				transaction.CaptureSpan("SampleSpan2", "SampleSpanType", span =>
-				{
-					span.Context.Db = new Database
-					{
-						Statement = "GET /_all/_search?q=tag:wow",
-						Type = Database.TypeElasticsearch,
-						Instance = "MyInstance"
-					};
-				});
-			});
-
-=======
->>>>>>> 576e7da1
 		public static void SampleCustomTransaction()
 		{
 			WriteLineToConsole($"{nameof(SampleCustomTransaction)} started");
@@ -141,26 +101,14 @@
 			t.Context.Response = new Response() { Finished = true, StatusCode = 200 };
 			t.Context.Request = new Request("GET", new Url { Protocol = "HTTP" });
 
-<<<<<<< HEAD
-			t.Tags["fooTransaction1"] = "barTransaction1";
-			t.Tags["fooTransaction2"] = "barTransaction2";
+			t.Labels["fooTransaction1"] = "barTransaction1";
+			t.Labels["fooTransaction2"] = "barTransaction2";
 
 			Thread.Sleep(10);
 			t.CaptureSpan("TestSpan", "TestSpanType", s =>
 			{
 				Thread.Sleep(20);
-				s.Tags["fooSpan"] = "barSpan";
-=======
-				t.Labels["fooTransaction1"] = "barTransaction1";
-				t.Labels["fooTransaction2"] = "barTransaction2";
-
-				Thread.Sleep(10);
-				t.CaptureSpan("TestSpan", "TestSpanType", s =>
-				{
-					Thread.Sleep(20);
-					s.Labels["fooSpan"] = "barSpan";
-				});
->>>>>>> 576e7da1
+				s.Labels["fooSpan"] = "barSpan";
 			});
 		});
 
@@ -226,11 +174,7 @@
 			}
 		}
 
-<<<<<<< HEAD
 		private static void WriteLineToConsole(string line) => Console.WriteLine($"[{Process.GetCurrentProcess().Id}] {line}");
-=======
-		private static void WriteLineToConsole(string line) =>
-			Console.WriteLine($"[{Process.GetCurrentProcess().Id}] {line}");
 
 		// ReSharper disable ArrangeMethodOrOperatorBody
 		public static void SampleSpanWithCustomContext()
@@ -269,6 +213,5 @@
 			});
 		}
 		// ReSharper restore ArrangeMethodOrOperatorBody
->>>>>>> 576e7da1
 	}
 }