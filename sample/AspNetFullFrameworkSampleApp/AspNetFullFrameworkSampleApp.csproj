--- conflicted
+++ resolved
@@ -43,7 +43,6 @@
     <NuGetPackageImportStamp>
     </NuGetPackageImportStamp>
     <TypeScriptToolsVersion>3.1</TypeScriptToolsVersion>
-    <TargetFrameworkProfile />
   </PropertyGroup>
   <PropertyGroup Condition=" '$(Configuration)|$(Platform)' == 'Debug|AnyCPU' ">
     <DebugSymbols>true</DebugSymbols>
@@ -73,45 +72,27 @@
     <Reference Include="Microsoft.CSharp" />
     <Reference Include="System" />
     <Reference Include="System.ComponentModel.Composition" />
+    <Reference Include="System.Configuration" />
     <Reference Include="System.Data" />
-<<<<<<< HEAD
     <Reference Include="System.Data.DataSetExtensions" />
     <Reference Include="System.Drawing" />
+    <Reference Include="System.EnterpriseServices" />
     <Reference Include="System.Management" />
+    <Reference Include="System.Net.Http.WebRequest" />
     <Reference Include="System.Runtime.Caching" />
     <Reference Include="System.Runtime.InteropServices" />
     <Reference Include="System.Threading.Thread" />
-=======
-    <Reference Include="System.Drawing" />
-    <Reference Include="System.Management" />
-    <Reference Include="System.Runtime.Caching" />
->>>>>>> e0e9ea6e
     <Reference Include="System.Web.DynamicData" />
     <Reference Include="System.Web.Entity" />
     <Reference Include="System.Web.ApplicationServices" />
     <Reference Include="System.ComponentModel.DataAnnotations" />
-<<<<<<< HEAD
-=======
-    <Reference Include="System.Core" />
-    <Reference Include="System.Data.DataSetExtensions" />
-    <Reference Include="System.Xml.Linq" />
-    <Reference Include="System.Web" />
->>>>>>> e0e9ea6e
     <Reference Include="System.Web.Extensions" />
     <Reference Include="System.Web" />
     <Reference Include="System.Web.Abstractions" />
     <Reference Include="System.Web.Routing" />
+    <Reference Include="System.Web.Services" />
     <Reference Include="System.Xml" />
-    <Reference Include="System.Configuration" />
-    <Reference Include="System.Web.Services" />
-    <Reference Include="System.EnterpriseServices" />
-<<<<<<< HEAD
-    <Reference Include="System.Net.Http.WebRequest" />
     <Reference Include="System.Xml.Linq" />
-=======
-    <Reference Include="System.Net.Http" />
-    <Reference Include="System.Net.Http.WebRequest" />
->>>>>>> e0e9ea6e
   </ItemGroup>
   <ItemGroup Condition="'$(OS)' == 'WINDOWS_NT'">
     <Compile Include="Consts.cs" />
@@ -210,13 +191,8 @@
     <Content Include="Scripts\popper-utils.js.map" />
   </ItemGroup>
   <ItemGroup Condition="'$(OS)' == 'WINDOWS_NT'">
-<<<<<<< HEAD
     <Content Include="Scripts\jquery-3.4.1.slim.min.map" />
     <Content Include="Scripts\jquery-3.4.1.min.map" />
-=======
-    <Content Include="Scripts\jquery-3.3.1.slim.min.map" />
-    <Content Include="Scripts\jquery-3.3.1.min.map" />
->>>>>>> e0e9ea6e
   </ItemGroup>
   <ItemGroup Condition="'$(OS)' == 'WINDOWS_NT'">
     <Service Include="{4A0DDDB5-7A95-4FBF-97CC-616D07737A77}" />
@@ -246,21 +222,13 @@
       <Version>3.5.1</Version>
     </PackageReference>
     <PackageReference Include="EntityFramework">
-<<<<<<< HEAD
       <Version>6.3.0</Version>
-=======
-      <Version>6.2.0</Version>
->>>>>>> e0e9ea6e
     </PackageReference>
     <PackageReference Include="Microsoft.ApplicationInsights.Web">
       <Version>2.11.2</Version>
     </PackageReference>
     <PackageReference Include="Microsoft.AspNet.Mvc">
-<<<<<<< HEAD
       <Version>5.2.7</Version>
-=======
-      <Version>5.2.4</Version>
->>>>>>> e0e9ea6e
     </PackageReference>
     <PackageReference Include="Microsoft.AspNet.TelemetryCorrelation">
       <Version>1.0.7</Version>
@@ -272,11 +240,7 @@
       <Version>2.0.1</Version>
     </PackageReference>
     <PackageReference Include="Newtonsoft.Json">
-<<<<<<< HEAD
       <Version>12.0.3</Version>
-=======
-      <Version>11.0.2</Version>
->>>>>>> e0e9ea6e
     </PackageReference>
     <PackageReference Include="NLog">
       <Version>4.6.8</Version>
