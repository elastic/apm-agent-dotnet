--- conflicted
+++ resolved
@@ -221,11 +221,7 @@
       <Version>3.5.1</Version>
     </PackageReference>
     <PackageReference Include="EntityFramework">
-<<<<<<< HEAD
       <Version>6.3.0</Version>
-=======
-      <Version>6.2.0</Version>
->>>>>>> 5e444696
     </PackageReference>
     <PackageReference Include="Microsoft.ApplicationInsights.Web">
       <Version>2.11.2</Version>
@@ -249,11 +245,7 @@
       <Version>4.6.8</Version>
     </PackageReference>
     <PackageReference Include="SQLite.CodeFirst">
-<<<<<<< HEAD
       <Version>1.5.2.28</Version>
-=======
-      <Version>1.5.3.29</Version>
->>>>>>> 5e444696
     </PackageReference>
     <PackageReference Include="System.Data.SQLite">
       <Version>1.0.112</Version>
