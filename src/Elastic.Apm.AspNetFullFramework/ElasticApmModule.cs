﻿using System;
using System.Collections.Generic;
using System.Collections.Specialized;
using System.Runtime.CompilerServices;
using System.Web;
using Elastic.Apm.Api;
using Elastic.Apm.DiagnosticSource;
using Elastic.Apm.DistributedTracing;
using Elastic.Apm.Helpers;
using Elastic.Apm.Logging;
using Elastic.Apm.Model;

[assembly:
	InternalsVisibleTo(
		"Elastic.Apm.AspNetFullFramework.Tests, PublicKey=002400000480000094000000060200000024000052534131000400000100010051df3e4d8341d66c6dfbf35b2fda3627d08073156ed98eef81122b94e86ef2e44e7980202d21826e367db9f494c265666ae30869fb4cd1a434d171f6b634aa67fa8ca5b9076d55dc3baa203d3a23b9c1296c9f45d06a45cf89520bef98325958b066d8c626db76dd60d0508af877580accdd0e9f88e46b6421bf09a33de53fe1")]


namespace Elastic.Apm.AspNetFullFramework
{
	public class ElasticApmModule : IHttpModule
	{
		private static readonly bool IsCaptureHeadersEnabled;
		private static readonly IApmLogger Logger;

		// We can store current transaction because each IHttpModule is used for at most one request at a time.
		// For example see https://bytes.com/topic/asp-net/answers/324305-httpmodule-multithreading-request-response-corelation
		private Transaction _currentTransaction;

		private HttpApplication _context;

		static ElasticApmModule()
		{
			var configReader = new ApplicationConfigurationReader(ConsoleLogger.Instance);
			var agentComponents = new AgentComponents(configurationReader: configReader);
			SetServiceInformation(agentComponents.Service);
			Agent.Setup(agentComponents);
			Logger = Agent.Instance.Logger.Scoped(nameof(ElasticApmModule));

			Logger.Debug()?.Log($"Entered {nameof(ElasticApmModule)} static ctor: ASP.NET: {AspNetVersion}, CLR: {ClrDescription}, IIS: {IisVersion}");

			IsCaptureHeadersEnabled = Agent.Instance.ConfigurationReader.CaptureHeaders;

			Agent.Instance.Subscribe(new HttpDiagnosticsSubscriber());
		}

		private static Version AspNetVersion => typeof(HttpRuntime).Assembly.GetName().Version;

		private static string ClrDescription => PlatformDetection.FrameworkDescription;

		private static Version IisVersion => HttpRuntime.IISVersion;

		private static void SetServiceInformation(Service service)
		{
			service.Framework = new Framework { Name = "ASP.NET", Version = AspNetVersion.ToString() };
			service.Language = new Language { Name = "C#" }; //TODO
		}

		public void Init(HttpApplication context)
		{
			_context = context;
			_context.BeginRequest += OnBeginRequest;
			_context.EndRequest += OnEndRequest;
		}

		public void Dispose() => _context = null;

		private void OnBeginRequest(object eventSender, EventArgs eventArgs)
		{
			Logger.Debug()?.Log("Incoming request processing started - starting trace...");

			try
			{
				ProcessBeginRequest(eventSender);
			}
			catch (Exception ex)
			{
				Logger.Error()?.Log("Processing BeginRequest event failed. Exception: {Exception}", ex);
			}
		}

		private void OnEndRequest(object eventSender, EventArgs eventArgs)
		{
			Logger.Debug()?.Log("Incoming request processing finished - ending trace...");

			try
			{
				ProcessEndRequest(eventSender);
			}
			catch (Exception ex)
			{
				Logger.Error()?.Log("Processing EndRequest event failed. Exception: {Exception}", ex);
			}
		}

		private void ProcessBeginRequest(object eventSender)
		{
			var httpApp = (HttpApplication)eventSender;
			var httpRequest = httpApp.Context.Request;

			var distributedTracingData = ExtractIncomingDistributedTracingData(httpRequest);
			if (distributedTracingData != null)
			{
				Logger.Debug()
					?.Log(
						"Incoming request with {TraceParentHeaderName} header. DistributedTracingData: {DistributedTracingData} - continuing trace",
						TraceParent.TraceParentHeaderName, distributedTracingData);

				_currentTransaction = Agent.Instance.TracerInternal.StartTransactionInternal(
					$"{httpRequest.HttpMethod} {httpRequest.Path}",
					ApiConstants.TypeRequest,
					distributedTracingData);
			}
			else
			{
				Logger.Debug()?.Log("Incoming request doesn't have valid incoming distributed tracing data - starting trace with new trace id.");
				_currentTransaction = Agent.Instance.TracerInternal.StartTransactionInternal(
					$"{httpRequest.HttpMethod} {httpRequest.Path}",
					ApiConstants.TypeRequest);
			}

			if (_currentTransaction.IsSampled) FillSampledTransactionContextRequest(httpRequest, _currentTransaction);
		}

		private static DistributedTracingData ExtractIncomingDistributedTracingData(HttpRequest httpRequest)
		{
			var headerValue = httpRequest.Headers.Get(TraceParent.TraceParentHeaderName);
			if (headerValue == null)
			{
<<<<<<< HEAD
				Logger.Debug()?.Log("Incoming request doesn't have {TraceParentHeaderName} header - " +
					"it means the request doesn't have incoming distributed tracing data", TraceParent.TraceParentHeaderName);
=======
				Logger.Debug()
					?.Log("Incoming request doesn't have {TraceParentHeaderName} header - " +
						"it means request doesn't have incoming distributed tracing data", TraceParent.TraceParentHeaderName);
>>>>>>> 509adf90
				return null;
			}
			return TraceParent.TryExtractTraceparent(headerValue);
		}

		private static void FillSampledTransactionContextRequest(HttpRequest httpRequest, ITransaction transaction)
		{
			var httpRequestUrl = httpRequest.Url;
			var queryString = httpRequestUrl.Query;
			var rawUrlPathAndQuery = httpRequest.RawUrl;
			var fullUrl = httpRequestUrl.AbsoluteUri;
			if (queryString.IsEmpty())
			{
				// Uri.Query returns empty string both when query string is empty ("http://host/path?") and
				// when there's no query string at all ("http://host/path") so we need a way to distinguish between these cases
				if (rawUrlPathAndQuery.IndexOf('?') == -1)
					queryString = null;
				else if (!fullUrl.IsEmpty() && fullUrl[fullUrl.Length - 1] != '?')
					fullUrl += "?";
			}
			else if (queryString[0] == '?')
				queryString = queryString.Substring(1, queryString.Length - 1);
			var url = new Url
			{
				Full = fullUrl,
				HostName = httpRequestUrl.Host,
				Protocol = "HTTP",
				Raw = fullUrl,
				PathName = httpRequestUrl.AbsolutePath,
				Search = queryString
			};

			transaction.Context.Request = new Request(httpRequest.HttpMethod, url)
			{
				Socket = new Socket { Encrypted = httpRequest.IsSecureConnection, RemoteAddress = httpRequest.UserHostAddress },
				HttpVersion = GetHttpVersion(httpRequest.ServerVariables["SERVER_PROTOCOL"]),
				Headers = IsCaptureHeadersEnabled ? ConvertHeaders(httpRequest.Headers) : null
			};
		}

		private static string GetHttpVersion(string protocolString)
		{
			switch (protocolString)
			{
				case "HTTP/1.0":
					return "1.0";
				case "HTTP/1.1":
					return "1.1";
				case "HTTP/2.0":
					return "2.0";
				default:
					return protocolString.Replace("HTTP/", string.Empty);
			}
		}

		private static Dictionary<string, string> ConvertHeaders(NameValueCollection httpHeaders)
		{
			var convertedHeaders = new Dictionary<string, string>();
			foreach (var headerName in httpHeaders.AllKeys)
			{
				var headerValue = httpHeaders.Get(headerName);
				if (headerValue != null) convertedHeaders.Add(headerName, headerValue);
			}
			return convertedHeaders;
		}

		private void ProcessEndRequest(object eventSender)
		{
			var httpApp = (HttpApplication)eventSender;
			var httpCtx = httpApp.Context;
			var httpResponse = httpCtx.Response;

			_currentTransaction.Result = Transaction.StatusCodeToResult("HTTP", httpResponse.StatusCode);

			if (_currentTransaction.IsSampled)
			{
				FillSampledTransactionContextResponse(httpResponse, _currentTransaction);
				FillSampledTransactionContextUser(httpCtx, _currentTransaction);
			}

			_currentTransaction?.End();
			_currentTransaction = null;
		}

		private static void FillSampledTransactionContextResponse(HttpResponse httpResponse, ITransaction transaction) =>
			transaction.Context.Response = new Response
			{
				Finished = true,
				StatusCode = httpResponse.StatusCode,
				Headers = IsCaptureHeadersEnabled ? ConvertHeaders(httpResponse.Headers) : null
			};

		private static void FillSampledTransactionContextUser(HttpContext httpCtx, ITransaction transaction)
		{
			var userIdentity = httpCtx.User?.Identity;
			if (userIdentity == null || !userIdentity.IsAuthenticated) return;

			transaction.Context.User = new User { UserName = userIdentity.Name };

			Logger.Debug()?.Log("Captured user - {CapturedUser}", transaction.Context.User);
		}
	}
}<|MERGE_RESOLUTION|>--- conflicted
+++ resolved
@@ -126,14 +126,8 @@
 			var headerValue = httpRequest.Headers.Get(TraceParent.TraceParentHeaderName);
 			if (headerValue == null)
 			{
-<<<<<<< HEAD
 				Logger.Debug()?.Log("Incoming request doesn't have {TraceParentHeaderName} header - " +
 					"it means the request doesn't have incoming distributed tracing data", TraceParent.TraceParentHeaderName);
-=======
-				Logger.Debug()
-					?.Log("Incoming request doesn't have {TraceParentHeaderName} header - " +
-						"it means request doesn't have incoming distributed tracing data", TraceParent.TraceParentHeaderName);
->>>>>>> 509adf90
 				return null;
 			}
 			return TraceParent.TryExtractTraceparent(headerValue);
