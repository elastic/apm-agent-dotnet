--- conflicted
+++ resolved
@@ -10,23 +10,20 @@
 {
 	internal class FullFrameworkConfigReader : AbstractConfigurationWithEnvFallbackReader
 	{
-<<<<<<< HEAD
 		private const string ThisClassName = nameof(FullFrameworkConfigReader);
+		private const string Origin = "System.Configuration.ConfigurationManager.AppSettings";
 
 		private readonly IApmLogger _logger;
 
-		public FullFrameworkConfigReader(IApmLogger logger = null) : base(logger) => _logger = logger?.Scoped(ThisClassName);
-=======
-		internal const string Origin = "System.Configuration.ConfigurationManager.AppSettings";
-
-		public FullFrameworkConfigReader(IApmLogger logger = null) : base(logger, null) { }
->>>>>>> b02e40e5
+		public FullFrameworkConfigReader(IApmLogger logger = null)
+			: base(logger, /* defaultEnvironmentName: */ null, ThisClassName) => _logger = logger?.Scoped(ThisClassName);
 
 		protected override string DiscoverServiceName() => DiscoverFullFrameworkServiceName() ?? base.DiscoverServiceName();
 
 		protected override ConfigurationKeyValue Read(string key, string fallBackEnvVarName)
 		{
 			var value = ConfigurationManager.AppSettings[key];
+			// ReSharper disable once ConvertIfStatementToReturnStatement
 			if (!string.IsNullOrWhiteSpace(value)) return Kv(key, value, Origin);
 
 			return Kv(fallBackEnvVarName, ReadEnvVarValue(fallBackEnvVarName), EnvironmentConfigurationReader.Origin);
