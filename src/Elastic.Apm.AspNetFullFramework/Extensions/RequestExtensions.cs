<<<<<<< HEAD
﻿using System;
using System.Collections.Generic;
using System.IO;
using System.Linq;
=======
﻿// Licensed to Elasticsearch B.V under one or more agreements.
// Elasticsearch B.V licenses this file to you under the Apache 2.0 License.
// See the LICENSE file in the project root for more information

using System;
>>>>>>> 6c2f23dc
using System.Web;
using System.Xml;
using Elastic.Apm.Logging;


namespace Elastic.Apm.AspNetFullFramework.Extensions
{
	internal static class HttpRequestExtensions
	{
		private const string SoapActionHeaderName = "SOAPAction";
		private const string ContentTypeHeaderName = "Content-Type";
		private const string SoapAction12ContentType = "application/soap+xml";

		/// <summary>
		/// Extracts the soap action from the header if exists only with Soap 1.1
		/// </summary>
		/// <param name="request">The request.</param>
		/// <param name="logger">The logger.</param>
		public static string ExtractSoapAction(this HttpRequest request, IApmLogger logger)
		{
			try
			{
				return
					GetSoap11Action(request)
					?? GetSoap12Action(request);
			}
			catch (Exception e)
			{
				logger.Error()?.LogException(e, "Error reading soap action header");
			}

			return null;
		}

		/// <summary>
		/// Extracts the soap action from the header if exists only with Soap 1.1
		/// </summary>
		/// <param name="request">The request.</param>
		/// <param name="logger">The logger.</param>
		private static string GetSoap11Action(HttpRequest request)
		{
			var soapActionWithNamespace = request.Headers.Get(SoapActionHeaderName);
			if (!string.IsNullOrWhiteSpace(soapActionWithNamespace))
			{
				var indexPosition = soapActionWithNamespace.LastIndexOf(@"/", StringComparison.InvariantCulture);
				if (indexPosition != -1) return soapActionWithNamespace.Substring(indexPosition + 1).TrimEnd('\"');
			}
			return null;
		}

		/// <summary>
		/// Lightweight parser that extracts the soap action from the xml body only with Soap 1.2
		/// </summary>
		/// <param name="request">The request.</param>
		/// <param name="logger">The logger.</param>
		private static string GetSoap12Action(HttpRequest request)
		{
			//[{"key":"Content-Type","value":"application/soap+xml; charset=utf-8"}]
			var contentType = request.Headers.Get(ContentTypeHeaderName);
			if (contentType?.Contains(SoapAction12ContentType) != true)
				return null;
			if (!request.InputStream.CanSeek)
				return null;

			try
			{
				var stream = request.InputStream;
				var action = GetSoap12ActionInternal(stream);
				return action;
			}
			finally
			{
				request.InputStream.Seek(0, SeekOrigin.Begin);
			}
		}

		internal static string GetSoap12ActionInternal(Stream stream)
		{
			try
			{
				var settings = new XmlReaderSettings
				{
					IgnoreProcessingInstructions = true,
					IgnoreComments = true,
					IgnoreWhitespace = true
				};

				var reader = XmlReader.Create(stream, settings);

				reader.MoveToContent();
				if (reader.LocalName != "Envelope")
					return null;

				if (reader.Read() && reader.LocalName == "Header")
					reader.Skip();

				if (reader.LocalName == "Body")
					if (reader.Read())
						return reader.LocalName;

				return null;
			}
			catch (XmlException ex)
			{
				//previous code will skip some errors, but some others can raise an exception
				//for instance undeclared namespaces, typographical quotes, etc...
				//If that's the case we don't need to care about them here. They will flow somewere else.
				return null;
			}
		}
	}
}<|MERGE_RESOLUTION|>--- conflicted
+++ resolved
@@ -1,19 +1,14 @@
-<<<<<<< HEAD
-﻿using System;
-using System.Collections.Generic;
-using System.IO;
-using System.Linq;
-=======
-﻿// Licensed to Elasticsearch B.V under one or more agreements.
+// Licensed to Elasticsearch B.V under one or more agreements.
 // Elasticsearch B.V licenses this file to you under the Apache 2.0 License.
 // See the LICENSE file in the project root for more information
 
 using System;
->>>>>>> 6c2f23dc
+using System.Collections.Generic;
+using System.IO;
+using System.Linq;
 using System.Web;
 using System.Xml;
 using Elastic.Apm.Logging;
-
 
 namespace Elastic.Apm.AspNetFullFramework.Extensions
 {
