﻿using System;
using System.Collections.Generic;
using System.Reflection;
using Elastic.Apm.AspNetCore.Extensions;
using Elastic.Apm.Config;
using Elastic.Apm.DiagnosticSource;
<<<<<<< HEAD
using Elastic.Apm.Logging;
using Microsoft.AspNetCore.Http;
=======
>>>>>>> 418fc243

namespace Elastic.Apm.AspNetCore.DiagnosticListener
{
	internal class AspNetCoreDiagnosticListener : IDiagnosticListener
	{
<<<<<<< HEAD
		private readonly ScopedLogger _logger;
		private readonly IConfigurationReader _confgurationReader;

		public AspNetCoreDiagnosticListener(IApmAgent agent)
		{
			_logger = agent.Logger?.Scoped(nameof(AspNetCoreDiagnosticListener));
			_confgurationReader = agent.ConfigurationReader;
		}
=======
		private readonly IApmAgent _agent;

		public AspNetCoreDiagnosticListener(IApmAgent agent) => _agent = agent;
>>>>>>> 418fc243

		public string Name => "Microsoft.AspNetCore";

		public void OnCompleted() { }

		public void OnError(Exception error) { }

		public void OnNext(KeyValuePair<string, object> kv)
		{
			if (kv.Key != "Microsoft.AspNetCore.Diagnostics.UnhandledException"
				&& kv.Key != "Microsoft.AspNetCore.Diagnostics.HandledException") return;

			var exception = kv.Value.GetType().GetTypeInfo().GetDeclaredProperty("exception").GetValue(kv.Value) as Exception;

			var transaction = _agent.Tracer.CurrentTransaction;

			transaction?.CaptureException(exception, "ASP.NET Core Unhandled Exception",
				kv.Key == "Microsoft.AspNetCore.Diagnostics.HandledException");

			var httpContext = kv.Value.GetType().GetTypeInfo().GetDeclaredProperty("httpContext").GetValue(kv.Value) as HttpContext;

			if (_confgurationReader.ShouldExtractRequestBodyOnError())
			{
				transaction.CollectRequestInfo(httpContext, _confgurationReader, _logger);
			}
		}
	}
}<|MERGE_RESOLUTION|>--- conflicted
+++ resolved
@@ -4,30 +4,23 @@
 using Elastic.Apm.AspNetCore.Extensions;
 using Elastic.Apm.Config;
 using Elastic.Apm.DiagnosticSource;
-<<<<<<< HEAD
 using Elastic.Apm.Logging;
 using Microsoft.AspNetCore.Http;
-=======
->>>>>>> 418fc243
 
 namespace Elastic.Apm.AspNetCore.DiagnosticListener
 {
 	internal class AspNetCoreDiagnosticListener : IDiagnosticListener
 	{
-<<<<<<< HEAD
 		private readonly ScopedLogger _logger;
 		private readonly IConfigurationReader _confgurationReader;
+		private readonly IApmAgent _agent;
 
 		public AspNetCoreDiagnosticListener(IApmAgent agent)
 		{
+			_agent = agent;
 			_logger = agent.Logger?.Scoped(nameof(AspNetCoreDiagnosticListener));
 			_confgurationReader = agent.ConfigurationReader;
 		}
-=======
-		private readonly IApmAgent _agent;
-
-		public AspNetCoreDiagnosticListener(IApmAgent agent) => _agent = agent;
->>>>>>> 418fc243
 
 		public string Name => "Microsoft.AspNetCore";
 
