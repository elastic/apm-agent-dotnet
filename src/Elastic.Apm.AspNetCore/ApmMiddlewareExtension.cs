--- conflicted
+++ resolved
@@ -1,88 +1,79 @@
-﻿using System;
-using System.Collections.Generic;
-using System.Linq;
-using System.Reflection;
-using Elastic.Apm.Api;
-using Elastic.Apm.AspNetCore.DiagnosticListener;
-using Elastic.Apm.Config;
-using Elastic.Apm.DiagnosticSource;
-using Elastic.Apm.Logging;
-using Microsoft.AspNetCore.Builder;
-using Microsoft.Extensions.Configuration;
-
-namespace Elastic.Apm.AspNetCore
-{
-	public static class ApmMiddlewareExtension
-	{
-		/// <summary>
-		/// Adds the Elastic APM Middleware to the ASP.NET Core pipeline.
-		/// </summary>
-		/// <returns>The Elastic APM.</returns>
-		/// <param name="builder">Builder.</param>
-		/// <param name="configuration">
-		/// You can optionally pass the IConfiguration of your application to the Elastic APM Agent. By doing this the agent
-		/// will read agent related configurations through this IConfiguration instance.
-		/// If no <see cref="IConfiguration" /> is passed to the agent then it will read configs from environment variables.
-		/// </param>
-		/// <param name="subscribers">
-<<<<<<< HEAD
-		/// Specify which diagnostic source subscribers you want to connect. The  <see cref="AspNetCoreDiagnosticsSubscriber" />
-		/// is enabled by default.
-=======
-		/// Specify which diagnostic source subscribers you want to connect. The <see cref="AspNetCoreDiagnosticsSubscriber" />
-		/// is by default enabled.
->>>>>>> db5931c0
-		/// </param>
-		public static IApplicationBuilder UseElasticApm(
-			this IApplicationBuilder builder,
-			IConfiguration configuration = null,
-			params IDiagnosticsSubscriber[] subscribers)
-		{
-			var logger = ConsoleLogger.Instance;
-			var configReader = configuration == null
-				? new EnvironmentConfigurationReader(logger)
-				: new ApplicationConfigurationReader(configuration, logger) as IConfigurationReader;
-
-			var config = new AgentComponents(configurationReader: configReader);
-			UpdateServiceInformation(config.Service);
-
-			Agent.Setup(config);
-			return UseElasticApm(builder, Agent.Instance, subscribers);
-		}
-
-		internal static IApplicationBuilder UseElasticApm(
-			this IApplicationBuilder builder,
-			ApmAgent agent,
-<<<<<<< HEAD
-=======
-			IApmLogger logger,
->>>>>>> db5931c0
-			params IDiagnosticsSubscriber[] subscribers)
-		{
-			agent.Subscribe(new List<IDiagnosticsSubscriber>(subscribers ?? Array.Empty<IDiagnosticsSubscriber>())
-			{
-				new AspNetCoreDiagnosticsSubscriber()
-			}.ToArray());
-			return builder.UseMiddleware<ApmMiddleware>(agent.Tracer, agent);
-		}
-
-		internal static void UpdateServiceInformation(Service service)
-		{
-			string version;
-			var versionQuery = AppDomain.CurrentDomain.GetAssemblies().Where(n => n.GetName().Name == "Microsoft.AspNetCore");
-			var assemblies = versionQuery as Assembly[] ?? versionQuery.ToArray();
-
-			if (assemblies.Any())
-				version = assemblies.First().GetName().Version.ToString();
-			else
-			{
-				versionQuery = AppDomain.CurrentDomain.GetAssemblies().Where(n => n.GetName().Name.Contains("Microsoft.AspNetCore"));
-				var enumerable = versionQuery as Assembly[] ?? versionQuery.ToArray();
-				version = enumerable.Any() ? enumerable.FirstOrDefault()?.GetName().Version.ToString() : "n/a";
-			}
-
-			service.Framework = new Framework { Name = "ASP.NET Core", Version = version };
-			service.Language = new Language { Name = "C#" }; //TODO
-		}
-	}
-}
+﻿using System;
+using System.Collections.Generic;
+using System.Linq;
+using System.Reflection;
+using Elastic.Apm.Api;
+using Elastic.Apm.AspNetCore.DiagnosticListener;
+using Elastic.Apm.Config;
+using Elastic.Apm.DiagnosticSource;
+using Elastic.Apm.Logging;
+using Microsoft.AspNetCore.Builder;
+using Microsoft.Extensions.Configuration;
+
+namespace Elastic.Apm.AspNetCore
+{
+	public static class ApmMiddlewareExtension
+	{
+		/// <summary>
+		/// Adds the Elastic APM Middleware to the ASP.NET Core pipeline.
+		/// </summary>
+		/// <returns>The Elastic APM.</returns>
+		/// <param name="builder">Builder.</param>
+		/// <param name="configuration">
+		/// You can optionally pass the IConfiguration of your application to the Elastic APM Agent. By doing this the agent
+		/// will read agent related configurations through this IConfiguration instance.
+		/// If no <see cref="IConfiguration" /> is passed to the agent then it will read configs from environment variables.
+		/// </param>
+		/// <param name="subscribers">
+		/// Specify which diagnostic source subscribers you want to connect. The <see cref="AspNetCoreDiagnosticsSubscriber" />
+		/// is by default enabled.
+		/// </param>
+		public static IApplicationBuilder UseElasticApm(
+			this IApplicationBuilder builder,
+			IConfiguration configuration = null,
+			params IDiagnosticsSubscriber[] subscribers)
+		{
+			var logger = ConsoleLogger.Instance;
+			var configReader = configuration == null
+				? new EnvironmentConfigurationReader(logger)
+				: new ApplicationConfigurationReader(configuration, logger) as IConfigurationReader;
+
+			var config = new AgentComponents(configurationReader: configReader);
+			UpdateServiceInformation(config.Service);
+
+			Agent.Setup(config);
+			return UseElasticApm(builder, Agent.Instance, subscribers);
+		}
+
+		internal static IApplicationBuilder UseElasticApm(
+			this IApplicationBuilder builder,
+			ApmAgent agent,
+			params IDiagnosticsSubscriber[] subscribers)
+		{
+			agent.Subscribe(new List<IDiagnosticsSubscriber>(subscribers ?? Array.Empty<IDiagnosticsSubscriber>())
+			{
+				new AspNetCoreDiagnosticsSubscriber()
+			}.ToArray());
+			return builder.UseMiddleware<ApmMiddleware>(agent.Tracer, agent);
+		}
+
+		internal static void UpdateServiceInformation(Service service)
+		{
+			string version;
+			var versionQuery = AppDomain.CurrentDomain.GetAssemblies().Where(n => n.GetName().Name == "Microsoft.AspNetCore");
+			var assemblies = versionQuery as Assembly[] ?? versionQuery.ToArray();
+
+			if (assemblies.Any())
+				version = assemblies.First().GetName().Version.ToString();
+			else
+			{
+				versionQuery = AppDomain.CurrentDomain.GetAssemblies().Where(n => n.GetName().Name.Contains("Microsoft.AspNetCore"));
+				var enumerable = versionQuery as Assembly[] ?? versionQuery.ToArray();
+				version = enumerable.Any() ? enumerable.FirstOrDefault()?.GetName().Version.ToString() : "n/a";
+			}
+
+			service.Framework = new Framework { Name = "ASP.NET Core", Version = version };
+			service.Language = new Language { Name = "C#" }; //TODO
+		}
+	}
+}