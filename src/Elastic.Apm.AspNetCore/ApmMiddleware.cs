using System;
using System.Collections.Generic;
using System.Diagnostics.CodeAnalysis;
using System.Linq;
using System.Runtime.CompilerServices;
using System.Security.Claims;
using System.Threading.Tasks;
using Elastic.Apm.Api;
using Elastic.Apm.AspNetCore.Extensions;
using Elastic.Apm.Config;
using Elastic.Apm.DistributedTracing;
using Elastic.Apm.Logging;
using Elastic.Apm.Model;
using Microsoft.AspNetCore.Http;
using Microsoft.AspNetCore.Http.Extensions;
using Microsoft.AspNetCore.Http.Features;
using Microsoft.AspNetCore.Routing;

[assembly:
	InternalsVisibleTo(
		"Elastic.Apm.Tests, PublicKey=002400000480000094000000060200000024000052534131000400000100010051df3e4d8341d66c6dfbf35b2fda3627d08073156ed98eef81122b94e86ef2e44e7980202d21826e367db9f494c265666ae30869fb4cd1a434d171f6b634aa67fa8ca5b9076d55dc3baa203d3a23b9c1296c9f45d06a45cf89520bef98325958b066d8c626db76dd60d0508af877580accdd0e9f88e46b6421bf09a33de53fe1")]
[assembly:
	InternalsVisibleTo(
		"Elastic.Apm.AspNetCore.Tests, PublicKey=002400000480000094000000060200000024000052534131000400000100010051df3e4d8341d66c6dfbf35b2fda3627d08073156ed98eef81122b94e86ef2e44e7980202d21826e367db9f494c265666ae30869fb4cd1a434d171f6b634aa67fa8ca5b9076d55dc3baa203d3a23b9c1296c9f45d06a45cf89520bef98325958b066d8c626db76dd60d0508af877580accdd0e9f88e46b6421bf09a33de53fe1")]

namespace Elastic.Apm.AspNetCore
{
	// ReSharper disable once ClassNeverInstantiated.Global
	internal class ApmMiddleware
	{
		private readonly IApmLogger _logger;

		private readonly RequestDelegate _next;
		private readonly Tracer _tracer;

		public ApmMiddleware(RequestDelegate next, Tracer tracer, IApmAgent agent)
		{
			_next = next;
			_tracer = tracer;
			_logger = agent.Logger.Scoped(nameof(ApmMiddleware));
		}

		public async Task InvokeAsync(HttpContext context)
		{
			var transaction = await StartTransactionAsync(context);

			try
			{
				// We need to reset the current transaction (which is async local), since the StartTransactionAsync call above ended with all its
				// child spans at this point, therefore need to set the current transaction here again.
				_tracer.CurrentExecutionSegmentsContainer.CurrentTransaction = transaction;
				await _next(context);
			}
<<<<<<< HEAD
			catch (Exception e) when (transaction != null)
			{
				transaction.CaptureException(e);
				// It'd be nice to have this in an exception filter, but that would force us capturing the request body synchronously.
				// Therefore we rather unwind the stack in the catch block and call the async method.
				if (context != null && _configurationReader.ShouldExtractRequestBodyOnError())
					await transaction.CollectRequestInfoAsync(context, _configurationReader, _logger);

				throw;
			}
=======
			catch (Exception e) when (transaction != null && ExceptionFilter.Capture(e, transaction, context, _logger))
			{ }
>>>>>>> e52ba52d
			finally
			{
				// In case an error handler middleware is registered, the catch block above won't be executed, because the
				// error handler handles all the exceptions - in this case, based on the response code and the config, we may capture the body here
				if (transaction != null && context?.Response.StatusCode >= 300 && transaction.Context?.Request?.Body is string body
					&& (string.IsNullOrEmpty(body) || body == Consts.BodyRedacted) && _configurationReader.ShouldExtractRequestBodyOnError())
					await transaction.CollectRequestInfoAsync(context, _configurationReader, _logger);

				StopTransaction(transaction, context);
			}
		}

		private async Task<Transaction> StartTransactionAsync(HttpContext context)
		{
			try
			{
				Transaction transaction;
				var transactionName = $"{context.Request.Method} {context.Request.Path}";

				if (context.Request.Headers.ContainsKey(TraceParent.TraceParentHeaderName))
				{
					var headerValue = context.Request.Headers[TraceParent.TraceParentHeaderName].ToString();

					var distributedTracingData = TraceParent.TryExtractTraceparent(headerValue);

					if (distributedTracingData != null)
					{
						_logger.Debug()
							?.Log(
								"Incoming request with {TraceParentHeaderName} header. DistributedTracingData: {DistributedTracingData}. Continuing trace.",
								TraceParent.TraceParentHeaderName, distributedTracingData);

						transaction = _tracer.StartTransactionInternal(
							transactionName,
							ApiConstants.TypeRequest,
							distributedTracingData);
					}
					else
					{
						_logger.Debug()
							?.Log(
								"Incoming request with invalid {TraceParentHeaderName} header (received value: {TraceParentHeaderValue}). Starting trace with new trace id.",
								TraceParent.TraceParentHeaderName, headerValue);

						transaction = _tracer.StartTransactionInternal(transactionName,
							ApiConstants.TypeRequest);
					}
				}
				else
				{
					_logger.Debug()?.Log("Incoming request. Starting Trace.");
					transaction = _tracer.StartTransactionInternal(transactionName,
						ApiConstants.TypeRequest);
				}

				if (transaction.IsSampled) await FillSampledTransactionContextRequest(context, transaction);

				return transaction;
			}
			catch (Exception ex)
			{
				_logger?.Error()?.LogException(ex, "Exception thrown while trying to start transaction");
				return null;
			}
		}

		private void StopTransaction(Transaction transaction, HttpContext context)
		{
			if (transaction == null) return;

			try
			{
				if (!transaction.HasCustomName)
				{
					//fixup Transaction.Name - e.g. /user/profile/1 -> /user/profile/{id}
					var routeData = (context.Features[typeof(IRoutingFeature)] as IRoutingFeature)?.RouteData;
					if (routeData != null)
					{
						var name = GetNameFromRouteContext(routeData.Values);

						if (!string.IsNullOrWhiteSpace(name)) transaction.Name = $"{context.Request.Method} {name}";
					}
				}

				transaction.Result = Transaction.StatusCodeToResult(GetProtocolName(context.Request.Protocol), context.Response.StatusCode);

				if (transaction.IsSampled)
				{
					FillSampledTransactionContextResponse(context, transaction);
					FillSampledTransactionContextUser(context, transaction);
				}
			}
			catch (Exception ex)
			{
				_logger?.Error()?.LogException(ex, "Exception thrown while trying to stop transaction");
			}
			finally
			{
				transaction.End();
			}
		}

		private string GetRawUrl(HttpRequest httpRequest)
		{
			var rawPathAndQuery = httpRequest.HttpContext.Features.Get<IHttpRequestFeature>()?.RawTarget;
			return rawPathAndQuery == null ? null : UriHelper.BuildAbsolute(httpRequest.Scheme, httpRequest.Host, rawPathAndQuery);
		}

		private async Task FillSampledTransactionContextRequest(HttpContext context, Transaction transaction)
		{
			try
			{
				if (context?.Request == null) return;

				var url = new Url
				{
					Full = context.Request.GetEncodedUrl(),
					HostName = context.Request.Host.Host,
					Protocol = GetProtocolName(context.Request.Protocol),
					Raw = GetRawUrl(context.Request) ?? context.Request.GetEncodedUrl(),
					PathName = context.Request.Path,
					Search = context.Request.QueryString.Value.Length > 0 ? context.Request.QueryString.Value.Substring(1) : string.Empty
				};

				transaction.Context.Request = new Request(context.Request.Method, url)
				{
					Socket = new Socket
					{
						Encrypted = context.Request.IsHttps, RemoteAddress = context.Connection?.RemoteIpAddress?.ToString()
					},
					HttpVersion = GetHttpVersion(context.Request.Protocol),
<<<<<<< HEAD
					Headers = GetHeaders(context.Request.Headers),
					Body = await GetRequestBodyAsync(context)
=======
					Headers = GetHeaders(context.Request.Headers, transaction.ConfigSnapshot),
>>>>>>> e52ba52d
				};

				transaction.CollectRequestBody( /* isForError: */ false, context.Request, _logger);
			}
			catch (Exception ex)
			{
				// context.request is optional: https://github.com/elastic/apm-server/blob/64a4ab96ba138050fe496b17d31deb2cf8830deb/docs/spec/request.json#L5
				_logger?.Error()
					?.LogException(ex, "Exception thrown while trying to fill request context for sampled transaction {TransactionId}",
						transaction.Id);
			}
		}

<<<<<<< HEAD
		private async Task<string> GetRequestBodyAsync(HttpContext context)
		{
			// ReSharper disable once InvertIf
			if (_configurationReader.ShouldExtractRequestBodyOnTransactions() && !string.IsNullOrEmpty(context.Request?.ContentType))
			{
				var contentType = new ContentType(context.Request.ContentType);
				if (!_configurationReader.CaptureBodyContentTypes.ContainsLike(contentType.MediaType)) return Consts.BodyRedacted;

				return (await context.Request.ExtractRequestBodyAsync(_logger)) ?? Consts.BodyRedacted;
			}

			// According to the documentation - the default value of 'body' is '[Redacted]'
			return Consts.BodyRedacted;
		}

		private Dictionary<string, string> GetHeaders(IHeaderDictionary headers) =>
			_configurationReader.CaptureHeaders && headers != null
=======
		private Dictionary<string, string> GetHeaders(IHeaderDictionary headers, IConfigSnapshot configSnapshot) =>
			configSnapshot.CaptureHeaders && headers != null
>>>>>>> e52ba52d
				? headers.ToDictionary(header => header.Key, header => header.Value.ToString())
				: null;

		private void FillSampledTransactionContextResponse(HttpContext context, Transaction transaction)
		{
			try
			{
				transaction.Context.Response = new Response
				{
					Finished = context.Response.HasStarted, //TODO ?
					StatusCode = context.Response.StatusCode,
					Headers = GetHeaders(context.Response.Headers, transaction.ConfigSnapshot)
				};
			}
			catch (Exception ex)
			{
				// context.response is optional: https://github.com/elastic/apm-server/blob/64a4ab96ba138050fe496b17d31deb2cf8830deb/docs/spec/context.json#L16
				_logger?.Error()
					?.LogException(ex, "Exception thrown while trying to fill response context for sampled transaction {TransactionId}",
						transaction.Id);
			}
		}

		private void FillSampledTransactionContextUser(HttpContext context, Transaction transaction)
		{
			try
			{
				if (context.User?.Identity != null && context.User.Identity.IsAuthenticated && transaction.Context.User == null)
				{
					transaction.Context.User = new User
					{
						UserName = context.User.Identity.Name,
						Id = GetClaimWithFallbackValue(ClaimTypes.NameIdentifier, Consts.OpenIdClaimTypes.UserId),
						Email = GetClaimWithFallbackValue(ClaimTypes.Email, Consts.OpenIdClaimTypes.Email)
					};

					_logger.Debug()?.Log("Captured user - {CapturedUser}", transaction.Context.User);
				}
			}
			catch (Exception ex)
			{
				// context.user is optional: https://github.com/elastic/apm-server/blob/64a4ab96ba138050fe496b17d31deb2cf8830deb/docs/spec/user.json#L5
				_logger?.Error()
					?.LogException(ex, "Exception thrown while trying to fill user context for sampled transaction {TransactionId}",
						transaction.Id);
			}

			string GetClaimWithFallbackValue(string claimType, string fallbackClaimType)
			{
				var idClaims = context.User.Claims.Where(n => n.Type == claimType || n.Type == fallbackClaimType);
				var enumerable = idClaims.ToList();
				return enumerable.Any() ? enumerable.First().Value : string.Empty;
			}
		}

		//credit: https://github.com/Microsoft/ApplicationInsights-aspnetcore
		private static string GetNameFromRouteContext(IDictionary<string, object> routeValues)
		{
			string name = null;

			if (routeValues.Count <= 0) return null;

			routeValues.TryGetValue("controller", out var controller);
			var controllerString = controller == null ? string.Empty : controller.ToString();

			if (!string.IsNullOrEmpty(controllerString))
			{
				name = controllerString;

				routeValues.TryGetValue("action", out var action);
				var actionString = action == null ? string.Empty : action.ToString();

				if (!string.IsNullOrEmpty(actionString)) name += "/" + actionString;

				if (routeValues.Keys.Count <= 2) return name;

				// Add parameters
				var sortedKeys = routeValues.Keys
					.Where(key =>
						!string.Equals(key, "controller", StringComparison.OrdinalIgnoreCase) &&
						!string.Equals(key, "action", StringComparison.OrdinalIgnoreCase) &&
						!string.Equals(key, "!__route_group", StringComparison.OrdinalIgnoreCase))
					.OrderBy(key => key, StringComparer.OrdinalIgnoreCase)
					.ToArray();

				if (sortedKeys.Length <= 0) return name;

				var arguments = string.Join(@"/", sortedKeys);
				name += " {" + arguments + "}";
			}
			else
			{
				routeValues.TryGetValue("page", out var page);
				var pageString = page == null ? string.Empty : page.ToString();
				if (!string.IsNullOrEmpty(pageString)) name = pageString;
			}

			return name;
		}

		[SuppressMessage("ReSharper", "PatternAlwaysOfType")]
		private static string GetProtocolName(string protocol)
		{
			switch (protocol)
			{
				case string s when string.IsNullOrEmpty(s):
					return string.Empty;
				case string s when s.StartsWith("HTTP", StringComparison.InvariantCulture): //in case of HTTP/2.x we only need HTTP
					return "HTTP";
				default:
					return protocol;
			}
		}

		private static string GetHttpVersion(string protocolString)
		{
			switch (protocolString)
			{
				case "HTTP/1.0":
					return "1.0";
				case "HTTP/1.1":
					return "1.1";
				case "HTTP/2.0":
					return "2.0";
				case null:
					return "unknown";
				default:
					return protocolString.Replace("HTTP/", string.Empty);
			}
		}
	}
}
<|MERGE_RESOLUTION|>--- conflicted
+++ resolved
@@ -1,372 +1,342 @@
-using System;
-using System.Collections.Generic;
-using System.Diagnostics.CodeAnalysis;
-using System.Linq;
-using System.Runtime.CompilerServices;
-using System.Security.Claims;
-using System.Threading.Tasks;
-using Elastic.Apm.Api;
-using Elastic.Apm.AspNetCore.Extensions;
-using Elastic.Apm.Config;
-using Elastic.Apm.DistributedTracing;
-using Elastic.Apm.Logging;
-using Elastic.Apm.Model;
-using Microsoft.AspNetCore.Http;
-using Microsoft.AspNetCore.Http.Extensions;
-using Microsoft.AspNetCore.Http.Features;
-using Microsoft.AspNetCore.Routing;
-
-[assembly:
-	InternalsVisibleTo(
-		"Elastic.Apm.Tests, PublicKey=002400000480000094000000060200000024000052534131000400000100010051df3e4d8341d66c6dfbf35b2fda3627d08073156ed98eef81122b94e86ef2e44e7980202d21826e367db9f494c265666ae30869fb4cd1a434d171f6b634aa67fa8ca5b9076d55dc3baa203d3a23b9c1296c9f45d06a45cf89520bef98325958b066d8c626db76dd60d0508af877580accdd0e9f88e46b6421bf09a33de53fe1")]
-[assembly:
-	InternalsVisibleTo(
-		"Elastic.Apm.AspNetCore.Tests, PublicKey=002400000480000094000000060200000024000052534131000400000100010051df3e4d8341d66c6dfbf35b2fda3627d08073156ed98eef81122b94e86ef2e44e7980202d21826e367db9f494c265666ae30869fb4cd1a434d171f6b634aa67fa8ca5b9076d55dc3baa203d3a23b9c1296c9f45d06a45cf89520bef98325958b066d8c626db76dd60d0508af877580accdd0e9f88e46b6421bf09a33de53fe1")]
-
-namespace Elastic.Apm.AspNetCore
-{
-	// ReSharper disable once ClassNeverInstantiated.Global
-	internal class ApmMiddleware
-	{
-		private readonly IApmLogger _logger;
-
-		private readonly RequestDelegate _next;
-		private readonly Tracer _tracer;
-
-		public ApmMiddleware(RequestDelegate next, Tracer tracer, IApmAgent agent)
-		{
-			_next = next;
-			_tracer = tracer;
-			_logger = agent.Logger.Scoped(nameof(ApmMiddleware));
-		}
-
-		public async Task InvokeAsync(HttpContext context)
-		{
-			var transaction = await StartTransactionAsync(context);
-
-			try
-			{
-				// We need to reset the current transaction (which is async local), since the StartTransactionAsync call above ended with all its
-				// child spans at this point, therefore need to set the current transaction here again.
-				_tracer.CurrentExecutionSegmentsContainer.CurrentTransaction = transaction;
-				await _next(context);
-			}
-<<<<<<< HEAD
-			catch (Exception e) when (transaction != null)
-			{
-				transaction.CaptureException(e);
-				// It'd be nice to have this in an exception filter, but that would force us capturing the request body synchronously.
-				// Therefore we rather unwind the stack in the catch block and call the async method.
-				if (context != null && _configurationReader.ShouldExtractRequestBodyOnError())
-					await transaction.CollectRequestInfoAsync(context, _configurationReader, _logger);
-
-				throw;
-			}
-=======
-			catch (Exception e) when (transaction != null && ExceptionFilter.Capture(e, transaction, context, _logger))
-			{ }
->>>>>>> e52ba52d
-			finally
-			{
-				// In case an error handler middleware is registered, the catch block above won't be executed, because the
-				// error handler handles all the exceptions - in this case, based on the response code and the config, we may capture the body here
-				if (transaction != null && context?.Response.StatusCode >= 300 && transaction.Context?.Request?.Body is string body
-					&& (string.IsNullOrEmpty(body) || body == Consts.BodyRedacted) && _configurationReader.ShouldExtractRequestBodyOnError())
-					await transaction.CollectRequestInfoAsync(context, _configurationReader, _logger);
-
-				StopTransaction(transaction, context);
-			}
-		}
-
-		private async Task<Transaction> StartTransactionAsync(HttpContext context)
-		{
-			try
-			{
-				Transaction transaction;
-				var transactionName = $"{context.Request.Method} {context.Request.Path}";
-
-				if (context.Request.Headers.ContainsKey(TraceParent.TraceParentHeaderName))
-				{
-					var headerValue = context.Request.Headers[TraceParent.TraceParentHeaderName].ToString();
-
-					var distributedTracingData = TraceParent.TryExtractTraceparent(headerValue);
-
-					if (distributedTracingData != null)
-					{
-						_logger.Debug()
-							?.Log(
-								"Incoming request with {TraceParentHeaderName} header. DistributedTracingData: {DistributedTracingData}. Continuing trace.",
-								TraceParent.TraceParentHeaderName, distributedTracingData);
-
-						transaction = _tracer.StartTransactionInternal(
-							transactionName,
-							ApiConstants.TypeRequest,
-							distributedTracingData);
-					}
-					else
-					{
-						_logger.Debug()
-							?.Log(
-								"Incoming request with invalid {TraceParentHeaderName} header (received value: {TraceParentHeaderValue}). Starting trace with new trace id.",
-								TraceParent.TraceParentHeaderName, headerValue);
-
-						transaction = _tracer.StartTransactionInternal(transactionName,
-							ApiConstants.TypeRequest);
-					}
-				}
-				else
-				{
-					_logger.Debug()?.Log("Incoming request. Starting Trace.");
-					transaction = _tracer.StartTransactionInternal(transactionName,
-						ApiConstants.TypeRequest);
-				}
-
-				if (transaction.IsSampled) await FillSampledTransactionContextRequest(context, transaction);
-
-				return transaction;
-			}
-			catch (Exception ex)
-			{
-				_logger?.Error()?.LogException(ex, "Exception thrown while trying to start transaction");
-				return null;
-			}
-		}
-
-		private void StopTransaction(Transaction transaction, HttpContext context)
-		{
-			if (transaction == null) return;
-
-			try
-			{
-				if (!transaction.HasCustomName)
-				{
-					//fixup Transaction.Name - e.g. /user/profile/1 -> /user/profile/{id}
-					var routeData = (context.Features[typeof(IRoutingFeature)] as IRoutingFeature)?.RouteData;
-					if (routeData != null)
-					{
-						var name = GetNameFromRouteContext(routeData.Values);
-
-						if (!string.IsNullOrWhiteSpace(name)) transaction.Name = $"{context.Request.Method} {name}";
-					}
-				}
-
-				transaction.Result = Transaction.StatusCodeToResult(GetProtocolName(context.Request.Protocol), context.Response.StatusCode);
-
-				if (transaction.IsSampled)
-				{
-					FillSampledTransactionContextResponse(context, transaction);
-					FillSampledTransactionContextUser(context, transaction);
-				}
-			}
-			catch (Exception ex)
-			{
-				_logger?.Error()?.LogException(ex, "Exception thrown while trying to stop transaction");
-			}
-			finally
-			{
-				transaction.End();
-			}
-		}
-
-		private string GetRawUrl(HttpRequest httpRequest)
-		{
-			var rawPathAndQuery = httpRequest.HttpContext.Features.Get<IHttpRequestFeature>()?.RawTarget;
-			return rawPathAndQuery == null ? null : UriHelper.BuildAbsolute(httpRequest.Scheme, httpRequest.Host, rawPathAndQuery);
-		}
-
-		private async Task FillSampledTransactionContextRequest(HttpContext context, Transaction transaction)
-		{
-			try
-			{
-				if (context?.Request == null) return;
-
-				var url = new Url
-				{
-					Full = context.Request.GetEncodedUrl(),
-					HostName = context.Request.Host.Host,
-					Protocol = GetProtocolName(context.Request.Protocol),
-					Raw = GetRawUrl(context.Request) ?? context.Request.GetEncodedUrl(),
-					PathName = context.Request.Path,
-					Search = context.Request.QueryString.Value.Length > 0 ? context.Request.QueryString.Value.Substring(1) : string.Empty
-				};
-
-				transaction.Context.Request = new Request(context.Request.Method, url)
-				{
-					Socket = new Socket
-					{
-						Encrypted = context.Request.IsHttps, RemoteAddress = context.Connection?.RemoteIpAddress?.ToString()
-					},
-					HttpVersion = GetHttpVersion(context.Request.Protocol),
-<<<<<<< HEAD
-					Headers = GetHeaders(context.Request.Headers),
-					Body = await GetRequestBodyAsync(context)
-=======
-					Headers = GetHeaders(context.Request.Headers, transaction.ConfigSnapshot),
->>>>>>> e52ba52d
-				};
-
-				transaction.CollectRequestBody( /* isForError: */ false, context.Request, _logger);
-			}
-			catch (Exception ex)
-			{
-				// context.request is optional: https://github.com/elastic/apm-server/blob/64a4ab96ba138050fe496b17d31deb2cf8830deb/docs/spec/request.json#L5
-				_logger?.Error()
-					?.LogException(ex, "Exception thrown while trying to fill request context for sampled transaction {TransactionId}",
-						transaction.Id);
-			}
-		}
-
-<<<<<<< HEAD
-		private async Task<string> GetRequestBodyAsync(HttpContext context)
-		{
-			// ReSharper disable once InvertIf
-			if (_configurationReader.ShouldExtractRequestBodyOnTransactions() && !string.IsNullOrEmpty(context.Request?.ContentType))
-			{
-				var contentType = new ContentType(context.Request.ContentType);
-				if (!_configurationReader.CaptureBodyContentTypes.ContainsLike(contentType.MediaType)) return Consts.BodyRedacted;
-
-				return (await context.Request.ExtractRequestBodyAsync(_logger)) ?? Consts.BodyRedacted;
-			}
-
-			// According to the documentation - the default value of 'body' is '[Redacted]'
-			return Consts.BodyRedacted;
-		}
-
-		private Dictionary<string, string> GetHeaders(IHeaderDictionary headers) =>
-			_configurationReader.CaptureHeaders && headers != null
-=======
-		private Dictionary<string, string> GetHeaders(IHeaderDictionary headers, IConfigSnapshot configSnapshot) =>
-			configSnapshot.CaptureHeaders && headers != null
->>>>>>> e52ba52d
-				? headers.ToDictionary(header => header.Key, header => header.Value.ToString())
-				: null;
-
-		private void FillSampledTransactionContextResponse(HttpContext context, Transaction transaction)
-		{
-			try
-			{
-				transaction.Context.Response = new Response
-				{
-					Finished = context.Response.HasStarted, //TODO ?
-					StatusCode = context.Response.StatusCode,
-					Headers = GetHeaders(context.Response.Headers, transaction.ConfigSnapshot)
-				};
-			}
-			catch (Exception ex)
-			{
-				// context.response is optional: https://github.com/elastic/apm-server/blob/64a4ab96ba138050fe496b17d31deb2cf8830deb/docs/spec/context.json#L16
-				_logger?.Error()
-					?.LogException(ex, "Exception thrown while trying to fill response context for sampled transaction {TransactionId}",
-						transaction.Id);
-			}
-		}
-
-		private void FillSampledTransactionContextUser(HttpContext context, Transaction transaction)
-		{
-			try
-			{
-				if (context.User?.Identity != null && context.User.Identity.IsAuthenticated && transaction.Context.User == null)
-				{
-					transaction.Context.User = new User
-					{
-						UserName = context.User.Identity.Name,
-						Id = GetClaimWithFallbackValue(ClaimTypes.NameIdentifier, Consts.OpenIdClaimTypes.UserId),
-						Email = GetClaimWithFallbackValue(ClaimTypes.Email, Consts.OpenIdClaimTypes.Email)
-					};
-
-					_logger.Debug()?.Log("Captured user - {CapturedUser}", transaction.Context.User);
-				}
-			}
-			catch (Exception ex)
-			{
-				// context.user is optional: https://github.com/elastic/apm-server/blob/64a4ab96ba138050fe496b17d31deb2cf8830deb/docs/spec/user.json#L5
-				_logger?.Error()
-					?.LogException(ex, "Exception thrown while trying to fill user context for sampled transaction {TransactionId}",
-						transaction.Id);
-			}
-
-			string GetClaimWithFallbackValue(string claimType, string fallbackClaimType)
-			{
-				var idClaims = context.User.Claims.Where(n => n.Type == claimType || n.Type == fallbackClaimType);
-				var enumerable = idClaims.ToList();
-				return enumerable.Any() ? enumerable.First().Value : string.Empty;
-			}
-		}
-
-		//credit: https://github.com/Microsoft/ApplicationInsights-aspnetcore
-		private static string GetNameFromRouteContext(IDictionary<string, object> routeValues)
-		{
-			string name = null;
-
-			if (routeValues.Count <= 0) return null;
-
-			routeValues.TryGetValue("controller", out var controller);
-			var controllerString = controller == null ? string.Empty : controller.ToString();
-
-			if (!string.IsNullOrEmpty(controllerString))
-			{
-				name = controllerString;
-
-				routeValues.TryGetValue("action", out var action);
-				var actionString = action == null ? string.Empty : action.ToString();
-
-				if (!string.IsNullOrEmpty(actionString)) name += "/" + actionString;
-
-				if (routeValues.Keys.Count <= 2) return name;
-
-				// Add parameters
-				var sortedKeys = routeValues.Keys
-					.Where(key =>
-						!string.Equals(key, "controller", StringComparison.OrdinalIgnoreCase) &&
-						!string.Equals(key, "action", StringComparison.OrdinalIgnoreCase) &&
-						!string.Equals(key, "!__route_group", StringComparison.OrdinalIgnoreCase))
-					.OrderBy(key => key, StringComparer.OrdinalIgnoreCase)
-					.ToArray();
-
-				if (sortedKeys.Length <= 0) return name;
-
-				var arguments = string.Join(@"/", sortedKeys);
-				name += " {" + arguments + "}";
-			}
-			else
-			{
-				routeValues.TryGetValue("page", out var page);
-				var pageString = page == null ? string.Empty : page.ToString();
-				if (!string.IsNullOrEmpty(pageString)) name = pageString;
-			}
-
-			return name;
-		}
-
-		[SuppressMessage("ReSharper", "PatternAlwaysOfType")]
-		private static string GetProtocolName(string protocol)
-		{
-			switch (protocol)
-			{
-				case string s when string.IsNullOrEmpty(s):
-					return string.Empty;
-				case string s when s.StartsWith("HTTP", StringComparison.InvariantCulture): //in case of HTTP/2.x we only need HTTP
-					return "HTTP";
-				default:
-					return protocol;
-			}
-		}
-
-		private static string GetHttpVersion(string protocolString)
-		{
-			switch (protocolString)
-			{
-				case "HTTP/1.0":
-					return "1.0";
-				case "HTTP/1.1":
-					return "1.1";
-				case "HTTP/2.0":
-					return "2.0";
-				case null:
-					return "unknown";
-				default:
-					return protocolString.Replace("HTTP/", string.Empty);
-			}
-		}
-	}
-}
+using System;
+using System.Collections.Generic;
+using System.Diagnostics.CodeAnalysis;
+using System.Linq;
+using System.Runtime.CompilerServices;
+using System.Security.Claims;
+using System.Threading.Tasks;
+using Elastic.Apm.Api;
+using Elastic.Apm.AspNetCore.Extensions;
+using Elastic.Apm.Config;
+using Elastic.Apm.DistributedTracing;
+using Elastic.Apm.Logging;
+using Elastic.Apm.Model;
+using Microsoft.AspNetCore.Http;
+using Microsoft.AspNetCore.Http.Extensions;
+using Microsoft.AspNetCore.Http.Features;
+using Microsoft.AspNetCore.Routing;
+
+[assembly:
+	InternalsVisibleTo(
+		"Elastic.Apm.Tests, PublicKey=002400000480000094000000060200000024000052534131000400000100010051df3e4d8341d66c6dfbf35b2fda3627d08073156ed98eef81122b94e86ef2e44e7980202d21826e367db9f494c265666ae30869fb4cd1a434d171f6b634aa67fa8ca5b9076d55dc3baa203d3a23b9c1296c9f45d06a45cf89520bef98325958b066d8c626db76dd60d0508af877580accdd0e9f88e46b6421bf09a33de53fe1")]
+[assembly:
+	InternalsVisibleTo(
+		"Elastic.Apm.AspNetCore.Tests, PublicKey=002400000480000094000000060200000024000052534131000400000100010051df3e4d8341d66c6dfbf35b2fda3627d08073156ed98eef81122b94e86ef2e44e7980202d21826e367db9f494c265666ae30869fb4cd1a434d171f6b634aa67fa8ca5b9076d55dc3baa203d3a23b9c1296c9f45d06a45cf89520bef98325958b066d8c626db76dd60d0508af877580accdd0e9f88e46b6421bf09a33de53fe1")]
+
+namespace Elastic.Apm.AspNetCore
+{
+	// ReSharper disable once ClassNeverInstantiated.Global
+	internal class ApmMiddleware
+	{
+		private readonly IApmLogger _logger;
+
+		private readonly RequestDelegate _next;
+		private readonly Tracer _tracer;
+
+		public ApmMiddleware(RequestDelegate next, Tracer tracer, IApmAgent agent)
+		{
+			_next = next;
+			_tracer = tracer;
+			_logger = agent.Logger.Scoped(nameof(ApmMiddleware));
+		}
+
+		public async Task InvokeAsync(HttpContext context)
+		{
+			var transaction = await StartTransactionAsync(context);
+
+			try
+			{
+				// We need to reset the current transaction (which is async local), since the StartTransactionAsync call above ended with all its
+				// child spans at this point, therefore need to set the current transaction here again.
+				_tracer.CurrentExecutionSegmentsContainer.CurrentTransaction = transaction;
+				await _next(context);
+			}
+			catch (Exception e) when (transaction != null)
+			{
+				transaction.CaptureException(e);
+				// It'd be nice to have this in an exception filter, but that would force us capturing the request body synchronously.
+				// Therefore we rather unwind the stack in the catch block and call the async method.
+				if (context != null && transaction.IsCaptureRequestBodyEnabled(true))
+					await transaction.CollectRequestBody(true, context.Request, _logger);
+
+				throw;
+			}
+			finally
+			{
+				// In case an error handler middleware is registered, the catch block above won't be executed, because the
+				// error handler handles all the exceptions - in this case, based on the response code and the config, we may capture the body here
+				if (transaction != null && context?.Response.StatusCode >= 300 && transaction.Context?.Request?.Body is string body
+					&& (string.IsNullOrEmpty(body) || body == Apm.Consts.Redacted) && transaction.IsCaptureRequestBodyEnabled(true))
+					await transaction.CollectRequestBody(true, context.Request, _logger);
+
+				StopTransaction(transaction, context);
+			}
+		}
+
+		private async Task<Transaction> StartTransactionAsync(HttpContext context)
+		{
+			try
+			{
+				Transaction transaction;
+				var transactionName = $"{context.Request.Method} {context.Request.Path}";
+
+				if (context.Request.Headers.ContainsKey(TraceParent.TraceParentHeaderName))
+				{
+					var headerValue = context.Request.Headers[TraceParent.TraceParentHeaderName].ToString();
+
+					var distributedTracingData = TraceParent.TryExtractTraceparent(headerValue);
+
+					if (distributedTracingData != null)
+					{
+						_logger.Debug()
+							?.Log(
+								"Incoming request with {TraceParentHeaderName} header. DistributedTracingData: {DistributedTracingData}. Continuing trace.",
+								TraceParent.TraceParentHeaderName, distributedTracingData);
+
+						transaction = _tracer.StartTransactionInternal(
+							transactionName,
+							ApiConstants.TypeRequest,
+							distributedTracingData);
+					}
+					else
+					{
+						_logger.Debug()
+							?.Log(
+								"Incoming request with invalid {TraceParentHeaderName} header (received value: {TraceParentHeaderValue}). Starting trace with new trace id.",
+								TraceParent.TraceParentHeaderName, headerValue);
+
+						transaction = _tracer.StartTransactionInternal(transactionName,
+							ApiConstants.TypeRequest);
+					}
+				}
+				else
+				{
+					_logger.Debug()?.Log("Incoming request. Starting Trace.");
+					transaction = _tracer.StartTransactionInternal(transactionName,
+						ApiConstants.TypeRequest);
+				}
+
+				if (transaction.IsSampled) await FillSampledTransactionContextRequest(context, transaction);
+
+				return transaction;
+			}
+			catch (Exception ex)
+			{
+				_logger?.Error()?.LogException(ex, "Exception thrown while trying to start transaction");
+				return null;
+			}
+		}
+
+		private void StopTransaction(Transaction transaction, HttpContext context)
+		{
+			if (transaction == null) return;
+
+			try
+			{
+				if (!transaction.HasCustomName)
+				{
+					//fixup Transaction.Name - e.g. /user/profile/1 -> /user/profile/{id}
+					var routeData = (context.Features[typeof(IRoutingFeature)] as IRoutingFeature)?.RouteData;
+					if (routeData != null)
+					{
+						var name = GetNameFromRouteContext(routeData.Values);
+
+						if (!string.IsNullOrWhiteSpace(name)) transaction.Name = $"{context.Request.Method} {name}";
+					}
+				}
+
+				transaction.Result = Transaction.StatusCodeToResult(GetProtocolName(context.Request.Protocol), context.Response.StatusCode);
+
+				if (transaction.IsSampled)
+				{
+					FillSampledTransactionContextResponse(context, transaction);
+					FillSampledTransactionContextUser(context, transaction);
+				}
+			}
+			catch (Exception ex)
+			{
+				_logger?.Error()?.LogException(ex, "Exception thrown while trying to stop transaction");
+			}
+			finally
+			{
+				transaction.End();
+			}
+		}
+
+		private string GetRawUrl(HttpRequest httpRequest)
+		{
+			var rawPathAndQuery = httpRequest.HttpContext.Features.Get<IHttpRequestFeature>()?.RawTarget;
+			return rawPathAndQuery == null ? null : UriHelper.BuildAbsolute(httpRequest.Scheme, httpRequest.Host, rawPathAndQuery);
+		}
+
+		private async Task FillSampledTransactionContextRequest(HttpContext context, Transaction transaction)
+		{
+			try
+			{
+				if (context?.Request == null) return;
+
+				var url = new Url
+				{
+					Full = context.Request.GetEncodedUrl(),
+					HostName = context.Request.Host.Host,
+					Protocol = GetProtocolName(context.Request.Protocol),
+					Raw = GetRawUrl(context.Request) ?? context.Request.GetEncodedUrl(),
+					PathName = context.Request.Path,
+					Search = context.Request.QueryString.Value.Length > 0 ? context.Request.QueryString.Value.Substring(1) : string.Empty
+				};
+
+				transaction.Context.Request = new Request(context.Request.Method, url)
+				{
+					Socket = new Socket
+					{
+						Encrypted = context.Request.IsHttps, RemoteAddress = context.Connection?.RemoteIpAddress?.ToString()
+					},
+					HttpVersion = GetHttpVersion(context.Request.Protocol),
+					Headers = GetHeaders(context.Request.Headers, transaction.ConfigSnapshot)
+				};
+
+				await transaction.CollectRequestBody(false, context.Request, _logger);
+			}
+			catch (Exception ex)
+			{
+				// context.request is optional: https://github.com/elastic/apm-server/blob/64a4ab96ba138050fe496b17d31deb2cf8830deb/docs/spec/request.json#L5
+				_logger?.Error()
+					?.LogException(ex, "Exception thrown while trying to fill request context for sampled transaction {TransactionId}",
+						transaction.Id);
+			}
+		}
+
+		private Dictionary<string, string> GetHeaders(IHeaderDictionary headers, IConfigSnapshot configSnapshot) =>
+			configSnapshot.CaptureHeaders && headers != null
+				? headers.ToDictionary(header => header.Key, header => header.Value.ToString())
+				: null;
+
+		private void FillSampledTransactionContextResponse(HttpContext context, Transaction transaction)
+		{
+			try
+			{
+				transaction.Context.Response = new Response
+				{
+					Finished = context.Response.HasStarted, //TODO ?
+					StatusCode = context.Response.StatusCode,
+					Headers = GetHeaders(context.Response.Headers, transaction.ConfigSnapshot)
+				};
+			}
+			catch (Exception ex)
+			{
+				// context.response is optional: https://github.com/elastic/apm-server/blob/64a4ab96ba138050fe496b17d31deb2cf8830deb/docs/spec/context.json#L16
+				_logger?.Error()
+					?.LogException(ex, "Exception thrown while trying to fill response context for sampled transaction {TransactionId}",
+						transaction.Id);
+			}
+		}
+
+		private void FillSampledTransactionContextUser(HttpContext context, Transaction transaction)
+		{
+			try
+			{
+				if (context.User?.Identity != null && context.User.Identity.IsAuthenticated && transaction.Context.User == null)
+				{
+					transaction.Context.User = new User
+					{
+						UserName = context.User.Identity.Name,
+						Id = GetClaimWithFallbackValue(ClaimTypes.NameIdentifier, Consts.OpenIdClaimTypes.UserId),
+						Email = GetClaimWithFallbackValue(ClaimTypes.Email, Consts.OpenIdClaimTypes.Email)
+					};
+
+					_logger.Debug()?.Log("Captured user - {CapturedUser}", transaction.Context.User);
+				}
+			}
+			catch (Exception ex)
+			{
+				// context.user is optional: https://github.com/elastic/apm-server/blob/64a4ab96ba138050fe496b17d31deb2cf8830deb/docs/spec/user.json#L5
+				_logger?.Error()
+					?.LogException(ex, "Exception thrown while trying to fill user context for sampled transaction {TransactionId}",
+						transaction.Id);
+			}
+
+			string GetClaimWithFallbackValue(string claimType, string fallbackClaimType)
+			{
+				var idClaims = context.User.Claims.Where(n => n.Type == claimType || n.Type == fallbackClaimType);
+				var enumerable = idClaims.ToList();
+				return enumerable.Any() ? enumerable.First().Value : string.Empty;
+			}
+		}
+
+		//credit: https://github.com/Microsoft/ApplicationInsights-aspnetcore
+		private static string GetNameFromRouteContext(IDictionary<string, object> routeValues)
+		{
+			string name = null;
+
+			if (routeValues.Count <= 0) return null;
+
+			routeValues.TryGetValue("controller", out var controller);
+			var controllerString = controller == null ? string.Empty : controller.ToString();
+
+			if (!string.IsNullOrEmpty(controllerString))
+			{
+				name = controllerString;
+
+				routeValues.TryGetValue("action", out var action);
+				var actionString = action == null ? string.Empty : action.ToString();
+
+				if (!string.IsNullOrEmpty(actionString)) name += "/" + actionString;
+
+				if (routeValues.Keys.Count <= 2) return name;
+
+				// Add parameters
+				var sortedKeys = routeValues.Keys
+					.Where(key =>
+						!string.Equals(key, "controller", StringComparison.OrdinalIgnoreCase) &&
+						!string.Equals(key, "action", StringComparison.OrdinalIgnoreCase) &&
+						!string.Equals(key, "!__route_group", StringComparison.OrdinalIgnoreCase))
+					.OrderBy(key => key, StringComparer.OrdinalIgnoreCase)
+					.ToArray();
+
+				if (sortedKeys.Length <= 0) return name;
+
+				var arguments = string.Join(@"/", sortedKeys);
+				name += " {" + arguments + "}";
+			}
+			else
+			{
+				routeValues.TryGetValue("page", out var page);
+				var pageString = page == null ? string.Empty : page.ToString();
+				if (!string.IsNullOrEmpty(pageString)) name = pageString;
+			}
+
+			return name;
+		}
+
+		[SuppressMessage("ReSharper", "PatternAlwaysOfType")]
+		private static string GetProtocolName(string protocol)
+		{
+			switch (protocol)
+			{
+				case string s when string.IsNullOrEmpty(s):
+					return string.Empty;
+				case string s when s.StartsWith("HTTP", StringComparison.InvariantCulture): //in case of HTTP/2.x we only need HTTP
+					return "HTTP";
+				default:
+					return protocol;
+			}
+		}
+
+		private static string GetHttpVersion(string protocolString)
+		{
+			switch (protocolString)
+			{
+				case "HTTP/1.0":
+					return "1.0";
+				case "HTTP/1.1":
+					return "1.1";
+				case "HTTP/2.0":
+					return "2.0";
+				case null:
+					return "unknown";
+				default:
+					return protocolString.Replace("HTTP/", string.Empty);
+			}
+		}
+	}
+}