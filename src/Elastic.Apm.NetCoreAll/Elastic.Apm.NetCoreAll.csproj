﻿<Project Sdk="Microsoft.NET.Sdk">
  <PropertyGroup>
<<<<<<< HEAD
    <TargetFrameworks>netstandard2.0</TargetFrameworks>
    <RootNamespace>Elastic.Apm.All</RootNamespace>
    <VersionPrefix>1.0.0</VersionPrefix>
    <SignAssembly>true</SignAssembly>
    <AssemblyOriginatorKeyFile>..\..\build\elasticapm.snk</AssemblyOriginatorKeyFile>
    <DelaySign>false</DelaySign>
=======
    <TargetFramework>netstandard2.0</TargetFramework>
    <RootNamespace>Elastic.Apm.NetCoreAll</RootNamespace>
    <AssemblyVersion>1.0.1</AssemblyVersion>
    <InformationalVersion>1.0.1</InformationalVersion>
    <FileVersion>1.0.1</FileVersion>
    <SignAssembly>true</SignAssembly>
    <AssemblyOriginatorKeyFile>..\..\build\elasticapm.snk</AssemblyOriginatorKeyFile>
    <DelaySign>false</DelaySign>
    <PackageVersion>1.0.1</PackageVersion>
>>>>>>> dd8cd64c
    <Authors>Elastic and contributors</Authors>    
    <PackageId>Elastic.Apm.All</PackageId>
    <Copyright>2019 Elasticsearch BV</Copyright>
    <PackageLicenseUrl>https://github.com/elastic/apm-agent-dotnet/blob/master/LICENSE</PackageLicenseUrl>
    <PackageProjectUrl>https://github.com/elastic/apm-agent-dotnet</PackageProjectUrl>
    <PackageIconUrl>https://raw.githubusercontent.com/elastic/apm-agent-dotnet/master/build/nuget-icon.png</PackageIconUrl>
    <Description>Elastic APM .NET agent. This is a convenient package that automatically pulls in ASP.NET Core, and Entity Framework Core auto instrumentation with the Elastic APM .NET Agent. If your application uses the Microsoft.AspNetCore.All package the easiest way to reference the Elastic APM project is to use this package. If you only need specific functionalities (e.g. EF Core monitoring, or ASP.NET Core without EF Core monitoring, etc) you can reference specific Elastic.Apm packages. See: https://github.com/elastic/apm-agent-dotnet/tree/master/docs</Description>
    <PackageTags>apm, monitoring, elastic, elasticapm, analytics, aspnetcore, entiryframeworkcore, efcore</PackageTags>
  </PropertyGroup>
  <ItemGroup>
    <ProjectReference Include="..\Elastic.Apm.AspNetCore\Elastic.Apm.AspNetCore.csproj" />
    <ProjectReference Include="..\Elastic.Apm.EntityFrameworkCore\Elastic.Apm.EntityFrameworkCore.csproj" />
    <ProjectReference Include="..\Elastic.Apm\Elastic.Apm.csproj" />
  </ItemGroup>
</Project><|MERGE_RESOLUTION|>--- conflicted
+++ resolved
@@ -1,23 +1,11 @@
 ﻿<Project Sdk="Microsoft.NET.Sdk">
   <PropertyGroup>
-<<<<<<< HEAD
     <TargetFrameworks>netstandard2.0</TargetFrameworks>
     <RootNamespace>Elastic.Apm.All</RootNamespace>
-    <VersionPrefix>1.0.0</VersionPrefix>
+    <VersionPrefix>1.0.1</VersionPrefix>
     <SignAssembly>true</SignAssembly>
     <AssemblyOriginatorKeyFile>..\..\build\elasticapm.snk</AssemblyOriginatorKeyFile>
     <DelaySign>false</DelaySign>
-=======
-    <TargetFramework>netstandard2.0</TargetFramework>
-    <RootNamespace>Elastic.Apm.NetCoreAll</RootNamespace>
-    <AssemblyVersion>1.0.1</AssemblyVersion>
-    <InformationalVersion>1.0.1</InformationalVersion>
-    <FileVersion>1.0.1</FileVersion>
-    <SignAssembly>true</SignAssembly>
-    <AssemblyOriginatorKeyFile>..\..\build\elasticapm.snk</AssemblyOriginatorKeyFile>
-    <DelaySign>false</DelaySign>
-    <PackageVersion>1.0.1</PackageVersion>
->>>>>>> dd8cd64c
     <Authors>Elastic and contributors</Authors>    
     <PackageId>Elastic.Apm.All</PackageId>
     <Copyright>2019 Elasticsearch BV</Copyright>
