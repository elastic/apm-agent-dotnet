--- conflicted
+++ resolved
@@ -1,23 +1,8 @@
 ﻿<Project Sdk="Microsoft.NET.Sdk">
   <PropertyGroup>
-<<<<<<< HEAD
-    <TargetFrameworks>netstandard2.0</TargetFrameworks>
+    <TargetFramework>netstandard2.0</TargetFramework>
     <RootNamespace>Elastic.Apm.All</RootNamespace>
-    <VersionPrefix>1.1.2</VersionPrefix>
-    <SignAssembly>true</SignAssembly>
-    <AssemblyOriginatorKeyFile>..\..\build\elasticapm.snk</AssemblyOriginatorKeyFile>
-    <DelaySign>false</DelaySign>
-    <Authors>Elastic and contributors</Authors>    
     <PackageId>Elastic.Apm.All</PackageId>
-    <Copyright>2019 Elasticsearch BV</Copyright>
-    <PackageLicenseUrl>https://github.com/elastic/apm-agent-dotnet/blob/master/LICENSE</PackageLicenseUrl>
-    <PackageProjectUrl>https://github.com/elastic/apm-agent-dotnet</PackageProjectUrl>
-    <PackageIconUrl>https://raw.githubusercontent.com/elastic/apm-agent-dotnet/master/build/nuget-icon.png</PackageIconUrl>
-=======
-    <TargetFramework>netstandard2.0</TargetFramework>
-    <RootNamespace>Elastic.Apm.NetCoreAll</RootNamespace>
-    <PackageId>Elastic.Apm.NetCoreAll</PackageId>
->>>>>>> e52ba52d
     <Description>Elastic APM .NET agent. This is a convenient package that automatically pulls in ASP.NET Core, and Entity Framework Core auto instrumentation with the Elastic APM .NET Agent. If your application uses the Microsoft.AspNetCore.All package the easiest way to reference the Elastic APM project is to use this package. If you only need specific functionalities (e.g. EF Core monitoring, or ASP.NET Core without EF Core monitoring, etc) you can reference specific Elastic.Apm packages. See: https://github.com/elastic/apm-agent-dotnet/tree/master/docs</Description>
     <PackageTags>apm, monitoring, elastic, elasticapm, analytics, aspnetcore, entiryframeworkcore, efcore</PackageTags>
   </PropertyGroup>
