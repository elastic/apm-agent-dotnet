--- conflicted
+++ resolved
@@ -111,13 +111,8 @@
 							_logger.LogDebugException(e);
 							break;
 						case Error err:
-<<<<<<< HEAD
 							_logger.LogWarning("Failed sending Error {ErrorId}", err.Errors[0]?.Id);
 							_logger.LogDebugException(e);
-=======
-							_logger.LogWarning($"Failed sending Error {err.Id}");
-							_logger.LogDebug($"{e.GetType().Name}: {e.Message}");
->>>>>>> 9b846e32
 							break;
 					}
 				}
