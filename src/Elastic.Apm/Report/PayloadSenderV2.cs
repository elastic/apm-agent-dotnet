--- conflicted
+++ resolved
@@ -111,8 +111,6 @@
 			SetUpFilters(TransactionFilters, SpanFilters, _configSnapshot, apmServerInfo, logger);
 			StartWorkLoop();
 		}
-<<<<<<< HEAD
-=======
 
 		internal static void SetUpFilters(List<Func<ITransaction, ITransaction>> transactionFilters, List<Func<ISpan, ISpan>> spanFilters,
 			IConfigSnapshot configSnapshot, IApmServerInfo apmServerInfo, IApmLogger logger
@@ -124,10 +122,6 @@
 			spanFilters.Add(new SpanStackTraceCapturingFilter(logger, apmServerInfo).Filter);
 		}
 
-		private string _cachedMetadataJsonLine;
-
-		private long _eventQueueCount;
->>>>>>> c35d120f
 		private bool _getApmServerVersion;
 		private bool _getCloudMetadata;
 		private static readonly UTF8Encoding Utf8Encoding;
