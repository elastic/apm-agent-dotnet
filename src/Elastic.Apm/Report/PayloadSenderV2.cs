--- conflicted
+++ resolved
@@ -234,10 +234,7 @@
 		/// instead of just Task.WhenAny(taskToAwait, Task.Delay(timeout))
 		/// because this method cancels the timer for timeout while <c>Task.Delay(timeout)</c>.
 		/// If the number of “zombie” timer jobs starts becoming significant, performance could suffer.
-<<<<<<< HEAD
-=======
 		///
->>>>>>> 61a0454b
 		/// For more detailed explanation see https://devblogs.microsoft.com/pfxteam/crafting-a-task-timeoutafter-method/
 		/// </summary>
 		/// <returns><c>true</c> if <c>taskToAwait</c> completed before the timeout, <c>false</c> otherwise</returns>
