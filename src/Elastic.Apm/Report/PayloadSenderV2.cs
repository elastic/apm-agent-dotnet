--- conflicted
+++ resolved
@@ -223,15 +223,11 @@
 				var result = await _httpClient.PostAsync(Consts.IntakeV2Events, content);
 
 				if (result != null && !result.IsSuccessStatusCode)
-<<<<<<< HEAD
 				{
 					_logger?.Error()?.Log("Failed sending event. " +
 						"APM Server response: status code: {ApmServerResponseStatusCode}, content: \n{ApmServerResponseContent}",
 						result.StatusCode, TextUtils.Indent(await result.Content.ReadAsStringAsync()));
 				}
-=======
-					_logger?.Error()?.Log("Failed sending event. {ApmServerResponse}", await result.Content.ReadAsStringAsync());
->>>>>>> eaf46f03
 				else
 				{
 					_logger?.Debug()
