// Licensed to Elasticsearch B.V under one or more agreements.
// Elasticsearch B.V licenses this file to you under the Apache 2.0 License.
// See the LICENSE file in the project root for more information

<<<<<<< HEAD
using System.Globalization;
using System.IO;
using System.Text;
using Elastic.Apm.Config;
=======
>>>>>>> c35d120f
using Newtonsoft.Json;

namespace Elastic.Apm.Report.Serialization
{
	/// <summary>
	/// Serializes payloads to send to APM server
	/// </summary>
	internal sealed class PayloadItemSerializer
	{
		private readonly JsonSerializer _serializer;

<<<<<<< HEAD
		internal PayloadItemSerializer(IConfigurationReader configurationReader)
		{
			var settings = new JsonSerializerSettings
=======
		internal PayloadItemSerializer() =>
			_settings = new JsonSerializerSettings
>>>>>>> c35d120f
			{
				ContractResolver = new ElasticApmContractResolver(),
				NullValueHandling = NullValueHandling.Ignore,
				Formatting = Formatting.None,
			};

			_serializer = JsonSerializer.CreateDefault(settings);
		}

		private void Serialize(object item, TextWriter writer)
		{
			using var jsonWriter = new JsonTextWriter(writer) { Formatting = _serializer.Formatting };
			_serializer.Serialize(jsonWriter, item);
			jsonWriter.Flush();
		}

		/// <summary>
		/// Deserializes an instance of <typeparamref name="T"/> from JSON
		/// </summary>
		/// <param name="json">the JSON</param>
		/// <typeparam name="T">the type to deserialize</typeparam>
		/// <returns>a new instance of <typeparamref name="T"/></returns>
		internal T Deserialize<T>(string json) => _serializer.Deserialize<T>(new JsonTextReader(new StringReader(json)));

		/// <summary>
		/// Serializes the item to JSON
		/// </summary>
		/// <param name="item"></param>
		/// <returns></returns>
		internal string Serialize(object item)
		{
			var builder = new StringBuilder(256);
			using var writer = new StringWriter(builder, CultureInfo.InvariantCulture);
			Serialize(item, writer);
			return builder.ToString();
		}
	}
}<|MERGE_RESOLUTION|>--- conflicted
+++ resolved
@@ -2,13 +2,10 @@
 // Elasticsearch B.V licenses this file to you under the Apache 2.0 License.
 // See the LICENSE file in the project root for more information
 
-<<<<<<< HEAD
 using System.Globalization;
 using System.IO;
 using System.Text;
 using Elastic.Apm.Config;
-=======
->>>>>>> c35d120f
 using Newtonsoft.Json;
 
 namespace Elastic.Apm.Report.Serialization
@@ -20,14 +17,9 @@
 	{
 		private readonly JsonSerializer _serializer;
 
-<<<<<<< HEAD
-		internal PayloadItemSerializer(IConfigurationReader configurationReader)
-		{
+		internal PayloadItemSerializer()
+    {
 			var settings = new JsonSerializerSettings
-=======
-		internal PayloadItemSerializer() =>
-			_settings = new JsonSerializerSettings
->>>>>>> c35d120f
 			{
 				ContractResolver = new ElasticApmContractResolver(),
 				NullValueHandling = NullValueHandling.Ignore,
