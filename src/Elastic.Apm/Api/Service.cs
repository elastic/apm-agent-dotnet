﻿using System;
using System.Diagnostics.SymbolStore;
using System.IO;
using System.Reflection;
using System.Runtime.InteropServices;
using Elastic.Apm.Config;
using Elastic.Apm.Helpers;
using Elastic.Apm.Logging;
using Elastic.Apm.Report.Serialization;
using Newtonsoft.Json;

namespace Elastic.Apm.Api
{
	public class Service
	{
		private Service() { }

		public AgentC Agent { get; set; }
		public Framework Framework { get; set; }
		public Language Language { get; set; }
		public string Name { get; set; }
		public Runtime Runtime { get; set; }

		public override string ToString() => new ToStringBuilder(nameof(Service))
		{
			{ "Name", Name }, { "Agent", Agent }, { "Framework", Framework }, { "Language", Language },
		}.ToString();

		internal static Service GetDefaultService(IConfigurationReader configurationReader, IApmLogger loggerArg)
		{
			IApmLogger logger = loggerArg.Scoped(nameof(Service));
			return new Service
			{
				Name = configurationReader.ServiceName,
				Agent = new AgentC
				{
					Name = Consts.AgentName,
					Version = typeof(Agent).Assembly.GetCustomAttribute<AssemblyInformationalVersionAttribute>().InformationalVersion
				},
<<<<<<< HEAD
				Runtime = GetRuntime(logger)
			};
		}

		private static Runtime GetRuntime(IApmLogger logger)
		{
			string name;
			if (PlatformDetection.IsDotNetFullFramework)
				name = Runtime.DotNetFullFrameworkName;
			else if (PlatformDetection.IsDotNetCore)
				name = Runtime.DotNetCoreName;
			else
			{
				name = "N/A";
				logger.Error()
					?.Log($"Failed to detect whether the current .NET runtime is .NET Full Framework or .NET Core - " +
						$"`{name}' will be used as the current .NET runtime name");
			}

			string version;
			try
			{
				if (PlatformDetection.IsDotNetFullFramework)
					version = typeof(object).Assembly.GetCustomAttribute<AssemblyInformationalVersionAttribute>().InformationalVersion;
				else if (PlatformDetection.IsDotNetCore)
					version = GetDotNetCoreRuntimeVersion(logger);
				else
				{
					version = "N/A";
					logger.Error()
						?.Log($"Failed to detect whether the current .NET runtime is .NET Full Framework or .NET Core - " +
							$"`{version}' will be used as the current .NET runtime version");
				}
			}
			catch (Exception ex)
			{
				version = "N/A";
				logger.Error()?.LogException(ex, $"Failed to obtain .NET runtime version - `{version}' will be used");
			}

			return new Runtime { Name = name, Version = version };
		}

		private static string GetDotNetCoreRuntimeVersion(IApmLogger logger)
		{
			// It seems there was no easy way to get .NET Core runtime version until https://github.com/dotnet/corefx/issues/35573 fix.
			// For example see https://github.com/dotnet/BenchmarkDotNet/issues/448 for a contrived way in which BenchmarkDotNet has to do it.
			// But https://github.com/dotnet/corefx/issues/35573 fix is available only from .NET Core 3.0 Preview 4
			// So our implementation should use the above fix if it's available otherwise fallback on BenchmarkDotNet's approach.
			// Unfortunately it's somewhat of "a chicken and a egg" problem because in order to detect if the fix is available we need runtime version
			// but getting runtime version was the initial problem. Fortunately we can detect if the fix is available in a indirect way:
			// before the fix Environment.Version and version in RuntimeInformation.FrameworkDescription were different
			// but after the fix they are almost the same (Environment.Version is only <MAJOR>.<MINOR>.<PATCH>
			// while RuntimeInformation.FrameworkDescription can include version suffix as well). For example:
			//		Environment.Version: 3.0.0
			// 		RuntimeInformation.FrameworkDescription: .NET Core 3.0.0-preview6-27804-01

			var environmentVersion = Environment.Version.ToString();
			var frameworkDescription = RuntimeInformation.FrameworkDescription;
			var frameworkDescriptionVersion =
				PlatformDetection.GetDotNetRuntimeVersionFromDescription(frameworkDescription, logger, PlatformDetection.DotNetCoreDescriptionPrefix);
			if (frameworkDescriptionVersion != null)
			{
				if (frameworkDescriptionVersion.StartsWith(environmentVersion))
				{
					// We have https://github.com/dotnet/corefx/issues/35573 fix
					logger.Debug()
						?.Log($"Environment.Version (`{environmentVersion}') and RuntimeInformation.FrameworkDescription (`{frameworkDescription}')" +
							$" refer to the same version (`{frameworkDescriptionVersion}') - returning it");
					return frameworkDescriptionVersion;
				}

				logger.Debug()
					?.Log($"Environment.Version (`{environmentVersion}') and RuntimeInformation.FrameworkDescription (`{frameworkDescription}')" +
						" don't refer to the same version");
			}

			// We don't have https://github.com/dotnet/corefx/issues/35573 fix so we need to fallback on BenchmarkDotNet's approach.
			// We use RichHack approach from https://gist.github.com/richlander/f5849c6967c66d699301f75101906f99/8f73418f7260e207b415ff1a48233cd26094be05
			// (from https://github.com/dotnet/corefx/issues/35361)
			// which essentially the same as BenchmarkDotNet's approach but it's a little bit simpler.
			// Both use filesystem location of System assembly and rely on Microsoft's convention of putting it in
			// "<.NET Core runtime version>" directory. For example on Windows it's usually:
			// C:\Program Files\dotnet\shared\Microsoft.NETCore.App\1.0.14\System.Private.CoreLib.dll
			// C:\Program Files\dotnet\shared\Microsoft.NETCore.App\2.2.5\System.Private.CoreLib.dll
			// C:\Program Files\dotnet\shared\Microsoft.NETCore.App\3.0.0-preview6-27804-01\System.Private.CoreLib.dll

			var systemAssemblyFileLocation = typeof(object).Assembly.Location;
			var result = Directory.GetParent(systemAssemblyFileLocation).Name;
			logger.Debug()?.Log($"Falling back on using System assembly file location (`{systemAssemblyFileLocation}') - returning (`{result}')");
			return result;
		}
=======
				Runtime = PlatformDetection.GetServiceRuntime(logger)
			};
		}
>>>>>>> 826b9df7

		public class AgentC
		{
			[JsonConverter(typeof(TrimmedStringJsonConverter))]
			public string Name { get; set; }

			[JsonConverter(typeof(TrimmedStringJsonConverter))]
			public string Version { get; set; }

			public override string ToString() => new ToStringBuilder(nameof(AgentC)) { { "Name", Name }, { "Version", Version } }.ToString();
		}
	}

	public class Framework
	{
		[JsonConverter(typeof(TrimmedStringJsonConverter))]
		public string Name { get; set; }

		[JsonConverter(typeof(TrimmedStringJsonConverter))]
		public string Version { get; set; }

		public override string ToString() => new ToStringBuilder(nameof(Framework)) { { "Name", Name }, { "Version", Version } }.ToString();
	}

	public class Language
	{
		[JsonConverter(typeof(TrimmedStringJsonConverter))]
		public string Name { get; set; }

		public override string ToString() => new ToStringBuilder(nameof(Language)) { { "Name", Name } }.ToString();
	}

	/// <summary>
	/// Name and version of the language runtime running this service
	/// </summary>
	public class Runtime
	{
<<<<<<< HEAD
=======
		internal const string DotNetCoreName = ".NET Core";

		internal const string DotNetFullFrameworkName = ".NET Framework";

>>>>>>> 826b9df7
		[JsonConverter(typeof(TrimmedStringJsonConverter))]
		public string Name { get; set; }

		[JsonConverter(typeof(TrimmedStringJsonConverter))]
		public string Version { get; set; }

		public override string ToString() => new ToStringBuilder(nameof(Framework)) { { "Name", Name }, { "Version", Version } }.ToString();
<<<<<<< HEAD

		internal const string DotNetFullFrameworkName = ".NET Framework";
		internal const string DotNetCoreName = ".NET Core";
=======
>>>>>>> 826b9df7
	}
}<|MERGE_RESOLUTION|>--- conflicted
+++ resolved
@@ -1,8 +1,4 @@
-﻿using System;
-using System.Diagnostics.SymbolStore;
-using System.IO;
-using System.Reflection;
-using System.Runtime.InteropServices;
+﻿using System.Reflection;
 using Elastic.Apm.Config;
 using Elastic.Apm.Helpers;
 using Elastic.Apm.Logging;
@@ -37,104 +33,9 @@
 					Name = Consts.AgentName,
 					Version = typeof(Agent).Assembly.GetCustomAttribute<AssemblyInformationalVersionAttribute>().InformationalVersion
 				},
-<<<<<<< HEAD
-				Runtime = GetRuntime(logger)
-			};
-		}
-
-		private static Runtime GetRuntime(IApmLogger logger)
-		{
-			string name;
-			if (PlatformDetection.IsDotNetFullFramework)
-				name = Runtime.DotNetFullFrameworkName;
-			else if (PlatformDetection.IsDotNetCore)
-				name = Runtime.DotNetCoreName;
-			else
-			{
-				name = "N/A";
-				logger.Error()
-					?.Log($"Failed to detect whether the current .NET runtime is .NET Full Framework or .NET Core - " +
-						$"`{name}' will be used as the current .NET runtime name");
-			}
-
-			string version;
-			try
-			{
-				if (PlatformDetection.IsDotNetFullFramework)
-					version = typeof(object).Assembly.GetCustomAttribute<AssemblyInformationalVersionAttribute>().InformationalVersion;
-				else if (PlatformDetection.IsDotNetCore)
-					version = GetDotNetCoreRuntimeVersion(logger);
-				else
-				{
-					version = "N/A";
-					logger.Error()
-						?.Log($"Failed to detect whether the current .NET runtime is .NET Full Framework or .NET Core - " +
-							$"`{version}' will be used as the current .NET runtime version");
-				}
-			}
-			catch (Exception ex)
-			{
-				version = "N/A";
-				logger.Error()?.LogException(ex, $"Failed to obtain .NET runtime version - `{version}' will be used");
-			}
-
-			return new Runtime { Name = name, Version = version };
-		}
-
-		private static string GetDotNetCoreRuntimeVersion(IApmLogger logger)
-		{
-			// It seems there was no easy way to get .NET Core runtime version until https://github.com/dotnet/corefx/issues/35573 fix.
-			// For example see https://github.com/dotnet/BenchmarkDotNet/issues/448 for a contrived way in which BenchmarkDotNet has to do it.
-			// But https://github.com/dotnet/corefx/issues/35573 fix is available only from .NET Core 3.0 Preview 4
-			// So our implementation should use the above fix if it's available otherwise fallback on BenchmarkDotNet's approach.
-			// Unfortunately it's somewhat of "a chicken and a egg" problem because in order to detect if the fix is available we need runtime version
-			// but getting runtime version was the initial problem. Fortunately we can detect if the fix is available in a indirect way:
-			// before the fix Environment.Version and version in RuntimeInformation.FrameworkDescription were different
-			// but after the fix they are almost the same (Environment.Version is only <MAJOR>.<MINOR>.<PATCH>
-			// while RuntimeInformation.FrameworkDescription can include version suffix as well). For example:
-			//		Environment.Version: 3.0.0
-			// 		RuntimeInformation.FrameworkDescription: .NET Core 3.0.0-preview6-27804-01
-
-			var environmentVersion = Environment.Version.ToString();
-			var frameworkDescription = RuntimeInformation.FrameworkDescription;
-			var frameworkDescriptionVersion =
-				PlatformDetection.GetDotNetRuntimeVersionFromDescription(frameworkDescription, logger, PlatformDetection.DotNetCoreDescriptionPrefix);
-			if (frameworkDescriptionVersion != null)
-			{
-				if (frameworkDescriptionVersion.StartsWith(environmentVersion))
-				{
-					// We have https://github.com/dotnet/corefx/issues/35573 fix
-					logger.Debug()
-						?.Log($"Environment.Version (`{environmentVersion}') and RuntimeInformation.FrameworkDescription (`{frameworkDescription}')" +
-							$" refer to the same version (`{frameworkDescriptionVersion}') - returning it");
-					return frameworkDescriptionVersion;
-				}
-
-				logger.Debug()
-					?.Log($"Environment.Version (`{environmentVersion}') and RuntimeInformation.FrameworkDescription (`{frameworkDescription}')" +
-						" don't refer to the same version");
-			}
-
-			// We don't have https://github.com/dotnet/corefx/issues/35573 fix so we need to fallback on BenchmarkDotNet's approach.
-			// We use RichHack approach from https://gist.github.com/richlander/f5849c6967c66d699301f75101906f99/8f73418f7260e207b415ff1a48233cd26094be05
-			// (from https://github.com/dotnet/corefx/issues/35361)
-			// which essentially the same as BenchmarkDotNet's approach but it's a little bit simpler.
-			// Both use filesystem location of System assembly and rely on Microsoft's convention of putting it in
-			// "<.NET Core runtime version>" directory. For example on Windows it's usually:
-			// C:\Program Files\dotnet\shared\Microsoft.NETCore.App\1.0.14\System.Private.CoreLib.dll
-			// C:\Program Files\dotnet\shared\Microsoft.NETCore.App\2.2.5\System.Private.CoreLib.dll
-			// C:\Program Files\dotnet\shared\Microsoft.NETCore.App\3.0.0-preview6-27804-01\System.Private.CoreLib.dll
-
-			var systemAssemblyFileLocation = typeof(object).Assembly.Location;
-			var result = Directory.GetParent(systemAssemblyFileLocation).Name;
-			logger.Debug()?.Log($"Falling back on using System assembly file location (`{systemAssemblyFileLocation}') - returning (`{result}')");
-			return result;
-		}
-=======
 				Runtime = PlatformDetection.GetServiceRuntime(logger)
 			};
 		}
->>>>>>> 826b9df7
 
 		public class AgentC
 		{
@@ -172,13 +73,10 @@
 	/// </summary>
 	public class Runtime
 	{
-<<<<<<< HEAD
-=======
 		internal const string DotNetCoreName = ".NET Core";
 
 		internal const string DotNetFullFrameworkName = ".NET Framework";
 
->>>>>>> 826b9df7
 		[JsonConverter(typeof(TrimmedStringJsonConverter))]
 		public string Name { get; set; }
 
@@ -186,11 +84,5 @@
 		public string Version { get; set; }
 
 		public override string ToString() => new ToStringBuilder(nameof(Framework)) { { "Name", Name }, { "Version", Version } }.ToString();
-<<<<<<< HEAD
-
-		internal const string DotNetFullFrameworkName = ".NET Framework";
-		internal const string DotNetCoreName = ".NET Core";
-=======
->>>>>>> 826b9df7
 	}
 }