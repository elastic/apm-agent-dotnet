--- conflicted
+++ resolved
@@ -132,11 +132,7 @@
 			public const string ExcludedNamespaces = Prefix + "EXCLUDED_NAMESPACES";
 			public const string ApplicationNamespaces = Prefix + "APPLICATION_NAMESPACES";
 			public static string TransactionIgnoreUrls = Prefix + "TRANSACTION_IGNORE_URLS";
-<<<<<<< HEAD
 			public const string ConfigurationReaderType = Prefix + "CONFIGURATION_READER_TYPE";
-=======
-      public const string ConfigurationReaderType = Prefix + "CONFIGURATION_READER_TYPE";
->>>>>>> 0e749945
 		}
 
 		public static class KeyNames
@@ -164,19 +160,12 @@
 			public const string StackTraceLimit = "ElasticApm:StackTraceLimit";
 			public const string TransactionMaxSpans = "ElasticApm:TransactionMaxSpans";
 			public const string TransactionSampleRate = "ElasticApm:TransactionSampleRate";
-<<<<<<< HEAD
-=======
 			public const string UseElasticTraceparentheader = "ElasticApm:UseElasticTraceparentHeder";
->>>>>>> 0e749945
 			public const string VerifyServerCert = "ElasticApm:VerifyServerCert";
 			public const string ExcludedNamespaces = "ElasticApm:ExcludedNamespaces";
 			public const string ApplicationNamespaces = "ElasticApm:ApplicationNamespaces";
 			public static string TransactionIgnoreUrls = "ElasticApm:TransactionIgnoreUrls";
-<<<<<<< HEAD
 			public const string ConfigurationReaderType = "ElasticApm:ConfigurationReaderType";
-=======
-      public const string ConfigurationReaderType = "ElasticApm:ConfigurationReaderType";
->>>>>>> 0e749945
 		}
 
 		public static class SupportedValues
