﻿// Licensed to Elasticsearch B.V under one or more agreements.
// Elasticsearch B.V licenses this file to you under the Apache 2.0 License.
// See the LICENSE file in the project root for more information

using System;
using System.Collections.Generic;
using System.Collections.ObjectModel;
using Elastic.Apm.Helpers;

namespace Elastic.Apm.Config
{
	public static class ConfigConsts
	{
		public static class Constraints
		{
			public const double MinMetricsIntervalInMilliseconds = 1000;
		}

		public static class DefaultValues
		{
			public const int ApmServerPort = 8200;
			public const string CaptureBody = SupportedValues.CaptureBodyOff;
			public const string CaptureBodyContentTypes = "application/x-www-form-urlencoded*, text/*, application/json*, application/xml*";
			public const bool CaptureHeaders = true;
			public const bool CentralConfig = true;
			public const int FlushIntervalInMilliseconds = 10_000; // 10 seconds
			public const int MaxBatchEventCount = 10;
			public const int MaxQueueEventCount = 1000;
			public const string MetricsInterval = "30s";
			public const double MetricsIntervalInMilliseconds = 30 * 1000;
			public const string SpanFramesMinDuration = "5ms";
			public const double SpanFramesMinDurationInMilliseconds = 5;
			public const int StackTraceLimit = 50;
			public const int TransactionMaxSpans = 500;
			public const double TransactionSampleRate = 1.0;
			public const string UnknownServiceName = "unknown";
			public const bool UseElasticTraceparentHeader = true;
			public const bool VerifyServerCert = true;

			public static readonly IReadOnlyCollection<string> DefaultExcludedNamespaces =
				new List<string>
				{
					"System.",
					"Microsoft.",
					"MS.",
					"FSharp.",
					"Newtonsoft.Json",
					"Serilog",
					"NLog",
					"Giraffe."
				}.AsReadOnly();

			public static readonly IReadOnlyCollection<string> DefaultApplicationNamespaces = new List<string>().AsReadOnly();

			public static List<WildcardMatcher> DisableMetrics = new List<WildcardMatcher>();

			public static List<WildcardMatcher> SanitizeFieldNames;

			public static List<WildcardMatcher> TransactionIgnoreUrls;

			static DefaultValues()
			{
				SanitizeFieldNames = new List<WildcardMatcher>();
				foreach (var item in new List<string>
				{
					"password",
					"passwd",
					"pwd",
					"secret",
					"*key",
					"*token*",
					"*session*",
					"*credit*",
					"*card*",
					"authorization",
					"set-cookie"
				})
					SanitizeFieldNames.Add(WildcardMatcher.ValueOf(item));

				TransactionIgnoreUrls = new List<WildcardMatcher>();

				foreach (var item in new List<string>
				{
					"/VAADIN/*",
					"/heartbeat*",
					"/favicon.ico",
					"*.js",
					"*.css",
					"*.jpg",
					"*.jpeg",
					"*.png",
					"*.gif",
					"*.webp",
					"*.svg",
					"*.woff",
					"*.woff2"
				})
					TransactionIgnoreUrls.Add(WildcardMatcher.ValueOf(item));
			}

			public static Uri ServerUri => new Uri($"http://localhost:{ApmServerPort}");
		}

		public static class EnvVarNames
		{
			public const string CaptureBody = Prefix + "CAPTURE_BODY";
			public const string CaptureBodyContentTypes = Prefix + "CAPTURE_BODY_CONTENT_TYPES";
			public const string CaptureHeaders = Prefix + "CAPTURE_HEADERS";
			public const string CentralConfig = Prefix + "CENTRAL_CONFIG";
			public const string DisableMetrics = Prefix + "DISABLE_METRICS";
			public const string Environment = Prefix + "ENVIRONMENT";
			public const string FlushInterval = Prefix + "FLUSH_INTERVAL";
			public const string GlobalLabels = Prefix + "GLOBAL_LABELS";
			public const string LogLevel = Prefix + "LOG_LEVEL";
			public const string MaxBatchEventCount = Prefix + "MAX_BATCH_EVENT_COUNT";
			public const string MaxQueueEventCount = Prefix + "MAX_QUEUE_EVENT_COUNT";
			public const string MetricsInterval = Prefix + "METRICS_INTERVAL";
			private const string Prefix = "ELASTIC_APM_";
			public const string SanitizeFieldNames = Prefix + "SANITIZE_FIELD_NAMES";
			public const string SecretToken = Prefix + "SECRET_TOKEN";
			public const string ApiKey = Prefix + "API_KEY";
			public const string ServerUrls = Prefix + "SERVER_URLS";
			public const string ServiceName = Prefix + "SERVICE_NAME";
			public const string ServiceNodeName = Prefix + "SERVICE_NODE_NAME";
			public const string ServiceVersion = Prefix + "SERVICE_VERSION";
			public const string SpanFramesMinDuration = Prefix + "SPAN_FRAMES_MIN_DURATION";
			public const string StackTraceLimit = Prefix + "STACK_TRACE_LIMIT";
			public const string TransactionMaxSpans = Prefix + "TRANSACTION_MAX_SPANS";
			public const string TransactionSampleRate = Prefix + "TRANSACTION_SAMPLE_RATE";
<<<<<<< HEAD
			public const string ConfigurationReaderType = Prefix + "CONFIGURATION_READER_TYPE";
=======
			public const string UseElasticTraceparentHeader = Prefix + "USE_ELASTIC_TRACEPARENT_HEADER";
			public const string VerifyServerCert = Prefix + "VERIFY_SERVER_CERT";
			public const string ExcludedNamespaces = Prefix + "EXCLUDED_NAMESPACES";
			public const string ApplicationNamespaces = Prefix + "APPLICATION_NAMESPACES";
			public static string TransactionIgnoreUrls = Prefix + "TRANSACTION_IGNORE_URLS";
>>>>>>> 519787fd
		}

		public static class KeyNames
		{
			public const string CaptureBody = "ElasticApm:CaptureBody";
			public const string CaptureBodyContentTypes = "ElasticApm:CaptureBodyContentTypes";
			public const string CaptureHeaders = "ElasticApm:CaptureHeaders";
			public const string CentralConfig = "ElasticApm:CentralConfig";
			public const string DisableMetrics = "ElasticApm:DisableMetrics";
			public const string Environment = "ElasticApm:Environment";
			public const string FlushInterval = "ElasticApm:FlushInterval";
			public const string GlobalLabels = "ElasticApm:GlobalLabels";
			public const string LogLevel = "ElasticApm:LogLevel";
			public const string MaxBatchEventCount = "ElasticApm:MaxBatchEventCount";
			public const string MaxQueueEventCount = "ElasticApm:MaxQueueEventCount";
			public const string MetricsInterval = "ElasticApm:MetricsInterval";
			public const string SanitizeFieldNames = "ElasticApm:SanitizeFieldNames";
			public const string SecretToken = "ElasticApm:SecretToken";
			public const string ApiKey = "ElasticApm:ApiKey";
			public const string ServerUrls = "ElasticApm:ServerUrls";
			public const string ServiceName = "ElasticApm:ServiceName";
			public const string ServiceNodeName = "ElasticApm:ServiceNodeName";
			public const string ServiceVersion = "ElasticApm:ServiceVersion";
			public const string SpanFramesMinDuration = "ElasticApm:SpanFramesMinDuration";
			public const string StackTraceLimit = "ElasticApm:StackTraceLimit";
			public const string TransactionMaxSpans = "ElasticApm:TransactionMaxSpans";
			public const string TransactionSampleRate = "ElasticApm:TransactionSampleRate";
<<<<<<< HEAD
			public const string ConfigurationReaderType = "ElasticApm:ConfigurationReaderType";
=======
			public const string UseElasticTraceparentheader = "ElasticApm:UseElasticTraceparentHeder";
			public const string VerifyServerCert = "ElasticApm:VerifyServerCert";
			public const string ExcludedNamespaces = "ElasticApm:ExcludedNamespaces";
			public const string ApplicationNamespaces = "ElasticApm:ApplicationNamespaces";
			public static string TransactionIgnoreUrls = "ElasticApm:TransactionIgnoreUrls";
>>>>>>> 519787fd
		}

		public static class SupportedValues
		{
			public const string CaptureBodyAll = "all";
			public const string CaptureBodyErrors = "errors";
			public const string CaptureBodyOff = "off";
			public const string CaptureBodyTransactions = "transactions";

			public static readonly List<string> CaptureBodySupportedValues =
				new List<string> { CaptureBodyOff, CaptureBodyAll, CaptureBodyErrors, CaptureBodyTransactions };
		}
	}
}<|MERGE_RESOLUTION|>--- conflicted
+++ resolved
@@ -127,15 +127,12 @@
 			public const string StackTraceLimit = Prefix + "STACK_TRACE_LIMIT";
 			public const string TransactionMaxSpans = Prefix + "TRANSACTION_MAX_SPANS";
 			public const string TransactionSampleRate = Prefix + "TRANSACTION_SAMPLE_RATE";
-<<<<<<< HEAD
-			public const string ConfigurationReaderType = Prefix + "CONFIGURATION_READER_TYPE";
-=======
 			public const string UseElasticTraceparentHeader = Prefix + "USE_ELASTIC_TRACEPARENT_HEADER";
 			public const string VerifyServerCert = Prefix + "VERIFY_SERVER_CERT";
 			public const string ExcludedNamespaces = Prefix + "EXCLUDED_NAMESPACES";
 			public const string ApplicationNamespaces = Prefix + "APPLICATION_NAMESPACES";
 			public static string TransactionIgnoreUrls = Prefix + "TRANSACTION_IGNORE_URLS";
->>>>>>> 519787fd
+      public const string ConfigurationReaderType = Prefix + "CONFIGURATION_READER_TYPE";
 		}
 
 		public static class KeyNames
@@ -163,15 +160,12 @@
 			public const string StackTraceLimit = "ElasticApm:StackTraceLimit";
 			public const string TransactionMaxSpans = "ElasticApm:TransactionMaxSpans";
 			public const string TransactionSampleRate = "ElasticApm:TransactionSampleRate";
-<<<<<<< HEAD
-			public const string ConfigurationReaderType = "ElasticApm:ConfigurationReaderType";
-=======
 			public const string UseElasticTraceparentheader = "ElasticApm:UseElasticTraceparentHeder";
 			public const string VerifyServerCert = "ElasticApm:VerifyServerCert";
 			public const string ExcludedNamespaces = "ElasticApm:ExcludedNamespaces";
 			public const string ApplicationNamespaces = "ElasticApm:ApplicationNamespaces";
 			public static string TransactionIgnoreUrls = "ElasticApm:TransactionIgnoreUrls";
->>>>>>> 519787fd
+      public const string ConfigurationReaderType = "ElasticApm:ConfigurationReaderType";
 		}
 
 		public static class SupportedValues
