--- conflicted
+++ resolved
@@ -7,7 +7,6 @@
 	{
 		public static class Constraints
 		{
-<<<<<<< HEAD
 			public const string LogLevel = "ELASTIC_APM_LOG_LEVEL";
 			public const string ServerUrls = "ELASTIC_APM_SERVER_URLS";
 			public const string ServiceName = "ELASTIC_APM_SERVICE_NAME";
@@ -16,9 +15,7 @@
 			public const string TransactionSampleRate = "ELASTIC_APM_TRANSACTION_SAMPLE_RATE";
 			public const string MetricsInterval = "ELASTIC_APM_METRICS_INTERVAL";
 			public const string CaptureBody = "ELASTIC_APM_CAPTURE_BODY";
-=======
 			public const double MinMetricsIntervalInMilliseconds = 1000;
->>>>>>> 6a7d8bf8
 		}
 
 		public static class DefaultValues
@@ -46,6 +43,7 @@
 			public const string SpanFramesMinDuration = "ELASTIC_APM_SPAN_FRAMES_MIN_DURATION";
 			public const string StackTraceLimit = "ELASTIC_APM_STACK_TRACE_LIMIT";
 			public const string TransactionSampleRate = "ELASTIC_APM_TRANSACTION_SAMPLE_RATE";
+			public const string CaptureBody = "CAPTURE_BODY";
 		}
 
 		public static class SupportedValues
