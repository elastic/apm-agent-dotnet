using System;
using System.Collections.Generic;
using System.Diagnostics;
using System.Globalization;
using System.Linq;
using System.Reflection;
using System.Text.RegularExpressions;
using Elastic.Apm.Helpers;
using Elastic.Apm.Logging;
using static Elastic.Apm.Config.ConfigConsts;

namespace Elastic.Apm.Config
{
	public abstract class AbstractConfigurationReader
	{
		private readonly LazyContextualInit<IReadOnlyList<Uri>> _cachedServerUrls = new LazyContextualInit<IReadOnlyList<Uri>>();

		protected AbstractConfigurationReader(IApmLogger logger) => ScopedLogger = logger?.Scoped(GetType().Name);

		protected IApmLogger Logger => ScopedLogger;

		private ScopedLogger ScopedLogger { get; }

		protected static ConfigurationKeyValue Kv(string key, string value, string origin) =>
			new ConfigurationKeyValue(key, value, origin);

		protected internal static bool TryParseLogLevel(string value, out LogLevel level)
		{
			level = default;
			if (string.IsNullOrEmpty(value)) return false;

			var retLevel = DefaultLogLevel();
			if (!retLevel.HasValue) return false;

			level = retLevel.Value;
			return true;

			LogLevel? DefaultLogLevel()
			{
				switch (value.ToLowerInvariant())
				{
					case "trace": return LogLevel.Trace;
					case "debug": return LogLevel.Debug;
					case "information":
					case "info": return LogLevel.Information;
					case "warning": return LogLevel.Warning;
					case "error": return LogLevel.Error;
					case "critical": return LogLevel.Critical;
					case "none": return LogLevel.None;
					default: return null;
				}
			}
		}

		protected string ParseSecretToken(ConfigurationKeyValue kv)
		{
			if (kv == null || string.IsNullOrEmpty(kv.Value)) return null;

			return kv.Value;
		}

		protected bool ParseCaptureHeaders(ConfigurationKeyValue kv)
		{
			if (kv == null || string.IsNullOrEmpty(kv.Value)) return true;

			return !bool.TryParse(kv.Value, out var value) || value;
		}

		protected LogLevel ParseLogLevel(ConfigurationKeyValue kv)
		{
			if (TryParseLogLevel(kv?.Value, out var level)) return level;

			if (kv?.Value == null)
				Logger?.Debug()?.Log("No log level provided. Defaulting to log level '{DefaultLogLevel}'", ConsoleLogger.DefaultLogLevel);
			else
			{
				Logger?.Error()
					?.Log("Failed parsing log level from {Origin}: {Key}, value: {Value}. Defaulting to log level '{DefaultLogLevel}'",
						kv.ReadFrom, kv.Key, kv.Value, ConsoleLogger.DefaultLogLevel);
			}

			return ConsoleLogger.DefaultLogLevel;
		}

		protected IReadOnlyList<Uri> ParseServerUrls(ConfigurationKeyValue kv)
		{
			return _cachedServerUrls.IfNotInited?.InitOrGet(() => ParseServerUrlsImpl(kv)) ?? _cachedServerUrls.Value;
		}

		private IReadOnlyList<Uri> ParseServerUrlsImpl(ConfigurationKeyValue kv)
		{
			var list = new List<Uri>();
			if (kv == null || string.IsNullOrEmpty(kv.Value)) return LogAndReturnDefault().AsReadOnly();

			var uriStrings = kv.Value.Split(',');
			foreach (var u in uriStrings)
			{
				if (TryParseUri(u, out var uri))
				{
					list.Add(uri);
					continue;
				}

				Logger?.Error()?.Log("Failed parsing server URL from {Origin}: {Key}, value: {Value}", kv.ReadFrom, kv.Key, u);
			}

			if (list.Count > 1)
				Logger?.Warning()
					?.Log(nameof(ConfigConsts.EnvVarNames.ServerUrls)
						+ " configuration option contains more than one URL which is not supported by the agent yet"
						+ " - only the first URL will be used."
						+ " Configuration option's source: {Origin}, key: `{Key}', value: `{Value}'."
						+ " The first URL: `{ApmServerUrl}'",
						kv.ReadFrom, kv.Key, kv.Value, list.First());

			return list.Count == 0 ? LogAndReturnDefault().AsReadOnly() : list.AsReadOnly();

			List<Uri> LogAndReturnDefault()
			{
				list.Add(ConfigConsts.DefaultValues.ServerUri);
				Logger?.Debug()?.Log("Using default ServerUrl: {ServerUrl}", ConfigConsts.DefaultValues.ServerUri);
				return list;
			}

			bool TryParseUri(string u, out Uri uri)
			{
				// https://stackoverflow.com/a/33573337
				uri = null;
				if (!Uri.IsWellFormedUriString(u, UriKind.Absolute)) return false;
				if (!Uri.TryCreate(u, UriKind.Absolute, out uri)) return false;

				return uri.Scheme == Uri.UriSchemeHttp || uri.Scheme == Uri.UriSchemeHttps;
			}
		}

		protected double ParseMetricsInterval(ConfigurationKeyValue kv)
		{
			string value;
			if (kv == null || string.IsNullOrWhiteSpace(kv.Value))
				value = ConfigConsts.DefaultValues.MetricsInterval;
			else
				value = kv.Value;

			double valueInMilliseconds;

			try
			{
				if (!TryParseTimeInterval(value, out valueInMilliseconds, TimeSuffix.S))
				{
					Logger?.Error()
						?.Log("Failed to parse provided metrics interval `{ProvidedMetricsInterval}' - " +
							"using default: {DefaultMetricsInterval}",
							value,
							ConfigConsts.DefaultValues.MetricsInterval);
					return ConfigConsts.DefaultValues.MetricsIntervalInMilliseconds;
				}
			}
			catch (ArgumentException e)
			{
				Logger?.Critical()
					?.LogException(e, "Failed to parse metrics interval, using default: {DefaultMetricsInterval}",
						ConfigConsts.DefaultValues.MetricsInterval);
				return ConfigConsts.DefaultValues.MetricsIntervalInMilliseconds;
			}

			// ReSharper disable once CompareOfFloatsByEqualityOperator - we compare to exactly zero here
			if (valueInMilliseconds == 0)
				return valueInMilliseconds;

			if (valueInMilliseconds < 0)
			{
				Logger?.Error()
					?.Log("Provided metrics interval `{ProvidedMetricsInterval}' is negative - " +
						"metrics collection will be disabled",
						value);
				return 0;
			}

			if (valueInMilliseconds < ConfigConsts.Constraints.MinMetricsIntervalInMilliseconds)
			{
				Logger?.Error()
					?.Log("Provided metrics interval `{ProvidedMetricsInterval}' is smaller than allowed minimum: {MinProvidedMetricsInterval}ms - " +
						"metrics collection will be disabled",
						value,
						ConfigConsts.Constraints.MinMetricsIntervalInMilliseconds);
				return 0;
			}

			return valueInMilliseconds;
		}

<<<<<<< HEAD
		private bool TryParseTimeInterval(String valueAsString, out double valueInMilliseconds)
=======
		protected int ParseStackTraceLimit(ConfigurationKeyValue kv)
		{
			if (kv == null || string.IsNullOrWhiteSpace(kv.Value))
				return ConfigConsts.DefaultValues.StackTraceLimit;

			if (int.TryParse(kv.Value, NumberStyles.Integer, CultureInfo.InvariantCulture, out var result))
				return result;

			Logger?.Error()
				?.Log("Failed to parse provided stack trace limit `{ProvidedStackTraceLimit}` - using default: {DefaultStackTraceLimit}",
					kv.Value, ConfigConsts.DefaultValues.StackTraceLimit);

			return ConfigConsts.DefaultValues.StackTraceLimit;
		}

		protected double ParseSpanFramesMinDurationInMilliseconds(ConfigurationKeyValue kv)
		{
			string value;
			if (kv == null || string.IsNullOrWhiteSpace(kv.Value))
				value = ConfigConsts.DefaultValues.SpanFramesMinDuration;
			else
				value = kv.Value;

			double valueInMilliseconds;

			try
			{
				if (!TryParseTimeInterval(value, out valueInMilliseconds, TimeSuffix.Ms))
				{
					Logger?.Error()
						?.Log("Failed to parse provided span frames minimum duration `{ProvidedSpanFramesMinDuration}' - " +
							"using default: {DefaultSpanFramesMinDuration}",
							value,
							ConfigConsts.DefaultValues.SpanFramesMinDuration);
					return ConfigConsts.DefaultValues.SpanFramesMinDurationInMilliseconds;
				}
			}
			catch (ArgumentException e)
			{
				Logger?.Critical()
					?.LogException(e, "Failed to parse span frames minimum duration, using default: {DefaultSpanFramesMinDuration}",
						ConfigConsts.DefaultValues.SpanFramesMinDuration);
				return ConfigConsts.DefaultValues.SpanFramesMinDurationInMilliseconds;
			}

			return valueInMilliseconds;
		}

		private bool TryParseTimeInterval(string valueAsString, out double valueInMilliseconds, TimeSuffix defaultSuffix)
>>>>>>> 576e7da1
		{
			switch (valueAsString)
			{
				case string _ when valueAsString.Length >= 2 && valueAsString.Substring(valueAsString.Length - 2).ToLowerInvariant() == "ms":
					return TryParseFloatingPoint(valueAsString.Substring(0, valueAsString.Length - 2), out valueInMilliseconds);

				case string _ when char.ToLower(valueAsString.Last()) == 's':
					if (!TryParseFloatingPoint(valueAsString.Substring(0, valueAsString.Length - 1), out var valueInSeconds))
					{
						valueInMilliseconds = 0;
						return false;
					}
					valueInMilliseconds = TimeSpan.FromSeconds(valueInSeconds).TotalMilliseconds;
					return true;

				case string _ when char.ToLower(valueAsString.Last()) == 'm':
					if (!TryParseFloatingPoint(valueAsString.Substring(0, valueAsString.Length - 1), out var valueInMinutes))
					{
						valueInMilliseconds = 0;
						return false;
					}
					valueInMilliseconds = TimeSpan.FromMinutes(valueInMinutes).TotalMilliseconds;
					return true;
				default:
					if (!TryParseFloatingPoint(valueAsString, out var valueNoUnits))
					{
						valueInMilliseconds = 0;
						return false;
					}

					switch (defaultSuffix)
					{
						case TimeSuffix.M:
							valueInMilliseconds = TimeSpan.FromMinutes(valueNoUnits).TotalMilliseconds;
							break;
						case TimeSuffix.Ms:
							valueInMilliseconds = TimeSpan.FromMilliseconds(valueNoUnits).TotalMilliseconds;
							break;
						case TimeSuffix.S:
							valueInMilliseconds = TimeSpan.FromSeconds(valueNoUnits).TotalMilliseconds;
							break;
						default:
							throw new ArgumentException("Unexpected TimeSuffix value", nameof(defaultSuffix));
					}

					return true;
			}
		}

		protected virtual string DiscoverServiceName()
		{
			var entryAssemblyName = Assembly.GetEntryAssembly()?.GetName();
			if (entryAssemblyName != null && !IsMsOrElastic(entryAssemblyName.GetPublicKeyToken()))
				return entryAssemblyName.Name;

			var stackFrames = new StackTrace().GetFrames();
			if (stackFrames == null) return null;

			foreach (var frame in stackFrames)
			{
				var currentAssemblyName = frame?.GetMethod()?.DeclaringType?.Assembly.GetName();
				if (currentAssemblyName != null && !IsMsOrElastic(currentAssemblyName.GetPublicKeyToken())) return currentAssemblyName.Name;
			}

			return null;
		}

		internal static string AdaptServiceName(string originalName) =>
			originalName != null
				? Regex.Replace(originalName, "[^a-zA-Z0-9 _-]", "_")
				: null;

		protected string ParseServiceName(ConfigurationKeyValue kv)
		{
			var nameInConfig = kv.Value;
			if (!string.IsNullOrEmpty(nameInConfig))
			{
				var adaptedServiceName = AdaptServiceName(nameInConfig);

				if (nameInConfig == adaptedServiceName)
					Logger?.Warning()?.Log("Service name provided in configuration is {ServiceName}", nameInConfig);
				else
				{
					Logger?.Warning()
						?.Log("Service name provided in configuration ({ServiceNameInConfiguration}) was adapted to {ServiceName}", nameInConfig,
							adaptedServiceName);
				}
				return adaptedServiceName;
			}

			Logger?.Info()?.Log("The agent was started without a service name. The service name will be automatically discovered.");

			var discoveredName = AdaptServiceName(DiscoverServiceName());
			if (discoveredName != null)
			{
				Logger?.Info()
					?.Log("The agent was started without a service name. The automatically discovered service name is {ServiceName}", discoveredName);
				return discoveredName;
			}

			Logger?.Error()
				?.Log("Failed to discover service name, the service name will be '{DefaultServiceName}'." +
					" You can fix this by setting the service name to a specific value (e.g. by using the environment variable {ServiceNameVariable})",
					ConfigConsts.DefaultValues.UnknownServiceName, ConfigConsts.EnvVarNames.ServiceName);
			return ConfigConsts.DefaultValues.UnknownServiceName;
		}

		private static bool TryParseFloatingPoint(string valueAsString, out double result) =>
			double.TryParse(valueAsString, NumberStyles.Float, CultureInfo.InvariantCulture, out result);

		protected double ParseTransactionSampleRate(ConfigurationKeyValue kv)
		{
			if (kv?.Value == null)
			{
				Logger?.Debug()
					?.Log("No transaction sample rate provided. Defaulting to '{DefaultTransactionSampleRate}'",
						ConfigConsts.DefaultValues.TransactionSampleRate);
				return ConfigConsts.DefaultValues.TransactionSampleRate;
			}

			if (!TryParseFloatingPoint(kv.Value, out var parsedValue))
			{
				Logger?.Error()
					?.Log("Failed to parse provided transaction sample rate `{ProvidedTransactionSampleRate}' - " +
						"using default: {DefaultTransactionSampleRate}",
						kv.Value,
						ConfigConsts.DefaultValues.TransactionSampleRate);
				return ConfigConsts.DefaultValues.TransactionSampleRate;
			}

			if (!Sampler.IsValidRate(parsedValue))
			{
				Logger?.Error()
					?.Log(
						"Provided transaction sample rate is invalid {ProvidedTransactionSampleRate} - " +
						"using default: {DefaultTransactionSampleRate}",
						parsedValue,
						ConfigConsts.DefaultValues.TransactionSampleRate);
				return ConfigConsts.DefaultValues.TransactionSampleRate;
			}

			Logger?.Debug()
				?.Log("Using provided transaction sample rate `{ProvidedTransactionSampleRate}' parsed as {ProvidedTransactionSampleRate}",
					kv.Value,
					parsedValue);
			return parsedValue;
		}

		internal static bool IsMsOrElastic(byte[] array)
		{
			var elasticToken = new byte[] { 174, 116, 0, 210, 193, 137, 207, 34 };
			var mscorlibToken = new byte[] { 183, 122, 92, 86, 25, 52, 224, 137 };
			var systemWebToken = new byte[] { 176, 63, 95, 127, 17, 213, 10, 58 };
			var systemPrivateCoreLibToken = new byte[] { 124, 236, 133, 215, 190, 167, 121, 142 };
			var msAspNetCoreHostingToken = new byte[] { 173, 185, 121, 56, 41, 221, 174, 96 };

			if (array.Length != 8)
				return false;

			var isMsCorLib = true;
			var isElasticApm = true;
			var isSystemWeb = true;
			var isSystemPrivateCoreLib = true;
			var isMsAspNetCoreHosting = true;

			for (var i = 0; i < 8; i++)
			{
				if (array[i] != elasticToken[i])
					isElasticApm = false;
				if (array[i] != mscorlibToken[i])
					isMsCorLib = false;
				if (array[i] != systemWebToken[i])
					isSystemWeb = false;
				if (array[i] != systemPrivateCoreLibToken[i])
					isSystemPrivateCoreLib = false;
				if (array[i] != msAspNetCoreHostingToken[i])
					isMsAspNetCoreHosting = false;

				if (!isMsCorLib && !isElasticApm && !isSystemWeb && !isSystemPrivateCoreLib && !isMsAspNetCoreHosting)
					return false;
			}

			return true;
		}

		private enum TimeSuffix
		{
			M,
			Ms,
			S
		}

		protected string ParseCaptureBody(ConfigurationKeyValue kv)
		{
			var captureBodyInConfig = kv.Value;
			if (string.IsNullOrEmpty(captureBodyInConfig))
				return DefaultValues.CaptureBody;

			if (!SupportedValues.CaptureBodySupportedValues.Contains(captureBodyInConfig.ToLowerInvariant()))
			{
				Logger?.Error()
				?.Log("The CaptureBody value that was provided ('{DefaultServiceName}') in the configuration is not allowed. request body will not be captured." +
					"The supported values are : ",
					captureBodyInConfig.ToLowerInvariant(), string.Join(", ", SupportedValues.CaptureBodySupportedValues));
				return DefaultValues.CaptureBody;
			}
			return captureBodyInConfig.ToLowerInvariant();
		}

		protected List<string> ParseCaptureBodyContentTypes(ConfigurationKeyValue kv, string captureBody)
		{
			var captureBodyContentTypesInConfig = kv.Value;

			//CaptureBodyContentTypes and CaptureBody are linked. Verify that in case CaptureBody is ON - then CaptureBodyContentTypes is not empty
			if (string.IsNullOrEmpty(captureBodyContentTypesInConfig) && captureBody != SupportedValues.CaptureBodyOff)
			{
				Logger?.Error()?.Log("Capture_Body is on but no content types are configured. Request bodies will not be captured.");
				return new List<string>();
			}

			var captureBodyContentTypes = new List<string>();
			if (captureBodyContentTypesInConfig != null)
				captureBodyContentTypes = captureBodyContentTypesInConfig.Split(',').Select(p => p.Trim()).ToList();

			return captureBodyContentTypes;
		}
	}
}<|MERGE_RESOLUTION|>--- conflicted
+++ resolved
@@ -189,9 +189,6 @@
 			return valueInMilliseconds;
 		}
 
-<<<<<<< HEAD
-		private bool TryParseTimeInterval(String valueAsString, out double valueInMilliseconds)
-=======
 		protected int ParseStackTraceLimit(ConfigurationKeyValue kv)
 		{
 			if (kv == null || string.IsNullOrWhiteSpace(kv.Value))
@@ -241,7 +238,6 @@
 		}
 
 		private bool TryParseTimeInterval(string valueAsString, out double valueInMilliseconds, TimeSuffix defaultSuffix)
->>>>>>> 576e7da1
 		{
 			switch (valueAsString)
 			{
