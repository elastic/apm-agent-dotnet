--- conflicted
+++ resolved
@@ -417,7 +417,14 @@
 			return true;
 		}
 
-<<<<<<< HEAD
+		private enum TimeSuffix
+		{
+			M,
+			Ms,
+			S
+		}
+
+
 		protected string ParseCaptureBody(ConfigurationKeyValue kv)
 		{
 			var captureBodyInConfig = kv.Value;
@@ -436,13 +443,9 @@
 			}
 
 			return captureBodyInConfig.ToLowerInvariant();
-=======
-		private enum TimeSuffix
-		{
-			M,
-			Ms,
-			S
->>>>>>> 6a7d8bf8
-		}
+
+
+		}
+
 	}
 }