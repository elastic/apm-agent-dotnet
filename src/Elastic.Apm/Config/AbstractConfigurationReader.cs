--- conflicted
+++ resolved
@@ -57,17 +57,12 @@
 			}
 		}
 
-<<<<<<< HEAD
-		protected string ParseSecretToken(ConfigurationKeyValue kv) => kv == null || string.IsNullOrEmpty(kv.Value) ? null : kv.Value;
-
-		protected bool ParseCaptureHeaders(ConfigurationKeyValue kv) => kv == null || string.IsNullOrEmpty(kv.Value) || !bool.TryParse(kv.Value, out var value) || value;
-=======
 		protected IReadOnlyList<WildcardMatcher> ParseSanitizeFieldNames(ConfigurationKeyValue kv) =>
 			_cachedWildcardMatchers.IfNotInited?.InitOrGet(() => ParseSanitizeFieldNamesImpl(kv)) ?? _cachedWildcardMatchers.Value;
 
 		protected IReadOnlyList<WildcardMatcher> ParseSanitizeFieldNamesImpl(ConfigurationKeyValue kv)
 		{
-			if (kv?.Value == null) return DefaultValues.SanitizeFieldNames;
+			if (kv?.Value is null) return DefaultValues.SanitizeFieldNames;
 
 			try
 			{
@@ -85,13 +80,7 @@
 			}
 		}
 
-		protected string ParseSecretToken(ConfigurationKeyValue kv)
-		{
-			if (kv == null || string.IsNullOrEmpty(kv.Value)) return null;
-
-			return kv.Value;
-		}
->>>>>>> b9406086
+		protected string ParseSecretToken(ConfigurationKeyValue kv) => kv is null || string.IsNullOrEmpty(kv.Value) ? null : kv.Value;
 
 		protected bool ParseCaptureHeaders(ConfigurationKeyValue kv) => ParseBoolOption(kv, DefaultValues.CaptureHeaders, "CaptureHeaders");
 
@@ -99,7 +88,7 @@
 		{
 			if (TryParseLogLevel(kv?.Value, out var level)) return level;
 
-			if (kv?.Value == null)
+			if (kv?.Value is null)
 				_logger?.Debug()?.Log("No log level provided. Defaulting to log level '{DefaultLogLevel}'", ConsoleLogger.DefaultLogLevel);
 			else
 			{
@@ -117,7 +106,7 @@
 		private IReadOnlyList<Uri> ParseServerUrlsImpl(ConfigurationKeyValue kv)
 		{
 			var list = new List<Uri>();
-			if (kv == null || string.IsNullOrEmpty(kv.Value)) return LogAndReturnDefault().AsReadOnly();
+			if (kv is null || string.IsNullOrEmpty(kv.Value)) return LogAndReturnDefault().AsReadOnly();
 
 			var uriStrings = kv.Value.Split(',');
 			foreach (var u in uriStrings)
@@ -132,12 +121,8 @@
 			}
 
 			if (list.Count > 1)
-<<<<<<< HEAD
-				Logger?.Warning()
-=======
 			{
 				_logger?.Warning()
->>>>>>> b9406086
 					?.Log(nameof(EnvVarNames.ServerUrls)
 						+ " configuration option contains more than one URL which is not supported by the agent yet"
 						+ " - only the first URL will be used."
@@ -151,11 +136,7 @@
 			List<Uri> LogAndReturnDefault()
 			{
 				list.Add(DefaultValues.ServerUri);
-<<<<<<< HEAD
-				Logger?.Debug()?.Log("Using default ServerUrl: {ServerUrl}", DefaultValues.ServerUri);
-=======
 				_logger?.Debug()?.Log("Using default ServerUrl: {ServerUrl}", DefaultValues.ServerUri);
->>>>>>> b9406086
 				return list;
 			}
 
@@ -172,15 +153,7 @@
 
 		protected double ParseMetricsInterval(ConfigurationKeyValue kv)
 		{
-<<<<<<< HEAD
-			var value = kv == null || string.IsNullOrWhiteSpace(kv.Value) ? DefaultValues.MetricsInterval : kv.Value;
-=======
-			string value;
-			if (kv == null || string.IsNullOrWhiteSpace(kv.Value))
-				value = DefaultValues.MetricsInterval;
-			else
-				value = kv.Value;
->>>>>>> b9406086
+			var value = kv is null || string.IsNullOrWhiteSpace(kv.Value) ? DefaultValues.MetricsInterval : kv.Value;
 
 			double valueInMilliseconds;
 
@@ -216,10 +189,7 @@
 				return 0;
 			}
 
-<<<<<<< HEAD
-=======
 			// ReSharper disable once InvertIf
->>>>>>> b9406086
 			if (valueInMilliseconds < Constraints.MinMetricsIntervalInMilliseconds)
 			{
 				_logger?.Error()
@@ -241,13 +211,8 @@
 			if (int.TryParse(kv.Value, NumberStyles.Integer, CultureInfo.InvariantCulture, out var result))
 				return result;
 
-<<<<<<< HEAD
-			Logger?.Error()
-				?.Log("Failed to parse provided stack trace limit `{ProvidedStackTraceLimit}` - using default: {DefaultStackTraceLimit}",
-=======
 			_logger?.Error()
 				?.Log("Failed to parse provided stack trace limit `{ProvidedStackTraceLimit}' - using default: {DefaultStackTraceLimit}",
->>>>>>> b9406086
 					kv.Value, DefaultValues.StackTraceLimit);
 
 			return DefaultValues.StackTraceLimit;
@@ -277,14 +242,9 @@
 			}
 			catch (ArgumentException e)
 			{
-<<<<<<< HEAD
-				Logger?.Critical()
-					?.LogException(e, "Failed to parse span frames minimum duration, using default: {DefaultSpanFramesMinDuration}",
-=======
 				_logger?.Critical()
 					?.LogException(e, nameof(ArgumentException) + " thrown from TryParseTimeInterval which means a programming bug - " +
 						"using default: {DefaultSpanFramesMinDuration}",
->>>>>>> b9406086
 						DefaultValues.SpanFramesMinDuration);
 				return DefaultValues.SpanFramesMinDurationInMilliseconds;
 			}
@@ -292,12 +252,9 @@
 			return valueInMilliseconds;
 		}
 
-<<<<<<< HEAD
-		private static bool TryParseTimeInterval(string valueAsString, out double valueInMilliseconds, TimeSuffix defaultSuffix)
-=======
 		private int ParseMaxXyzEventCount(ConfigurationKeyValue kv, int defaultValue, string dbgOptionName)
 		{
-			if (kv == null || string.IsNullOrWhiteSpace(kv.Value))
+			if (kv is null || string.IsNullOrWhiteSpace(kv.Value))
 			{
 				_logger?.Debug()
 					?.Log(dbgOptionName + " configuration option doesn't have a valid value - using default: {Default" + dbgOptionName + "}",
@@ -341,9 +298,7 @@
 			ParsePositiveOrZeroTimeIntervalInMillisecondsImpl(kv, TimeSuffix.S, TimeSpan.FromMilliseconds(DefaultValues.FlushIntervalInMilliseconds),
 				"FlushInterval");
 
-		private TimeSpan ParsePositiveOrZeroTimeIntervalInMillisecondsImpl(ConfigurationKeyValue kv, TimeSuffix defaultSuffix,
-			TimeSpan defaultValue, string dbgOptionName
-		)
+		private TimeSpan ParsePositiveOrZeroTimeIntervalInMillisecondsImpl(ConfigurationKeyValue kv, TimeSuffix defaultSuffix, TimeSpan defaultValue, string dbgOptionName)
 		{
 			var value = ParseTimeIntervalImpl(kv, defaultSuffix, defaultValue, dbgOptionName);
 
@@ -362,7 +317,7 @@
 
 		private TimeSpan ParseTimeIntervalImpl(ConfigurationKeyValue kv, TimeSuffix defaultSuffix, TimeSpan defaultValue, string dbgOptionName)
 		{
-			if (kv == null || string.IsNullOrWhiteSpace(kv.Value))
+			if (kv is null || string.IsNullOrWhiteSpace(kv.Value))
 			{
 				_logger?.Debug()
 					?.Log(dbgOptionName + " configuration option doesn't have a valid value - using default: {Default" + dbgOptionName + "}",
@@ -396,8 +351,7 @@
 			return TimeSpan.FromMilliseconds(valueInMilliseconds);
 		}
 
-		private bool TryParseTimeInterval(string valueAsString, out double valueInMilliseconds, TimeSuffix defaultSuffix)
->>>>>>> b9406086
+		private static bool TryParseTimeInterval(string valueAsString, out double valueInMilliseconds, TimeSuffix defaultSuffix)
 		{
 			switch (valueAsString)
 			{
