using System;
using System.Collections.Generic;
using System.Diagnostics;
using System.Globalization;
using System.Linq;
using System.Reflection;
using Elastic.Apm.Logging;

namespace Elastic.Apm.Config
{
	public abstract class AbstractConfigurationReader
	{
		protected AbstractConfigurationReader(IApmLogger logger) => ScopedLogger = logger?.Scoped(GetType().Name);

		protected IApmLogger Logger => ScopedLogger;

		private ScopedLogger ScopedLogger { get; }

		protected static ConfigurationKeyValue Kv(string key, string value, string origin) => new ConfigurationKeyValue(key, value, origin);

		protected internal static bool TryParseLogLevel(string value, out LogLevel? level)
		{
			level = null;
			if (string.IsNullOrEmpty(value)) return false;

			level = DefaultLogLevel();
			return level != null;

			LogLevel? DefaultLogLevel()
			{
				switch (value.ToLowerInvariant())
				{
					case "trace": return LogLevel.Trace;
					case "debug": return LogLevel.Debug;
					case "information":
					case "info": return LogLevel.Information;
					case "warning": return LogLevel.Warning;
					case "error": return LogLevel.Error;
					case "critical": return LogLevel.Critical;
					case "none": return LogLevel.None;
					default: return null;
				}
			}
		}

		protected string ParseSecretToken(ConfigurationKeyValue kv) => kv == null || string.IsNullOrEmpty(kv.Value) ? null : kv.Value;

		protected bool ParseCaptureHeaders(ConfigurationKeyValue kv) => kv == null || string.IsNullOrEmpty(kv.Value) || !bool.TryParse(kv.Value, out var value) || value;

		protected LogLevel ParseLogLevel(ConfigurationKeyValue kv)
		{
			if (TryParseLogLevel(kv?.Value, out var level)) return level.Value;

			if (kv?.Value == null)
			{
				Logger?.Debug()?.Log("No log level provided. Defaulting to log level '{DefaultLogLevel}'", ConsoleLogger.DefaultLogLevel);
			}
			else
			{
				Logger?.Error()
					?.Log("Failed parsing log level from {Origin}: {Key}, value: {Value}. Defaulting to log level '{DefaultLogLevel}'",
						kv.ReadFrom, kv.Key, kv.Value, ConsoleLogger.DefaultLogLevel);
			}

			return ConsoleLogger.DefaultLogLevel;
		}

		protected IReadOnlyList<Uri> ParseServerUrls(ConfigurationKeyValue kv)
		{
			var list = new List<Uri>();
			if (kv == null || string.IsNullOrEmpty(kv.Value)) return LogAndReturnDefault().AsReadOnly();

			var uriStrings = kv.Value.Split(',');
			foreach (var u in uriStrings)
			{
				if (TryParseUri(u, out var uri))
				{
					list.Add(uri);
					continue;
				}

				Logger?.Error()?.Log("Failed parsing server URL from {Origin}: {Key}, value: {Value}", kv.ReadFrom, kv.Key, u);
			}

			return list.Count == 0 ? LogAndReturnDefault().AsReadOnly() : list.AsReadOnly();

			List<Uri> LogAndReturnDefault()
			{
				list.Add(ConfigConsts.DefaultValues.ServerUri);
				Logger?.Debug()?.Log("Using default ServerUrl: {ServerUrl}", ConfigConsts.DefaultValues.ServerUri);
				return list;
			}

			bool TryParseUri(string u, out Uri uri)
			{
				// https://stackoverflow.com/a/33573337
				uri = null;
				if (!Uri.IsWellFormedUriString(u, UriKind.Absolute)) return false;
				if (!Uri.TryCreate(u, UriKind.Absolute, out uri)) return false;

				return uri.Scheme == Uri.UriSchemeHttp || uri.Scheme == Uri.UriSchemeHttps;
			}
		}

		protected double ParseMetricsInterval(ConfigurationKeyValue kv)
		{
			var value = kv == null || string.IsNullOrWhiteSpace(kv.Value) ? ConfigConsts.DefaultValues.MetricsInterval : kv.Value;

			if (!TryParseTimeInterval(value, out var valueInMilliseconds))
			{
				Logger?.Error()
					?.Log("Failed to parse provided metrics interval `{ProvidedMetricsInterval}' - " +
						"using default: {DefaultMetricsInterval}",
						value,
						ConfigConsts.DefaultValues.MetricsInterval);
				return ConfigConsts.DefaultValues.MetricsIntervalInMilliseconds;
			}

			// ReSharper disable once CompareOfFloatsByEqualityOperator - we compare to exactly zero here
			if (valueInMilliseconds == 0) return valueInMilliseconds;

			if (valueInMilliseconds < 0)
			{
				Logger?.Error()
					?.Log("Provided metrics interval `{ProvidedMetricsInterval}' is negative - " +
						"metrics collection will be disabled",
						value);
				return 0;
			}

			if (valueInMilliseconds < ConfigConsts.Constraints.MinMetricsIntervalInMillisecond)
			{
				Logger?.Error()
					?.Log("Provided metrics interval `{ProvidedMetricsInterval}' is smaller than allowed minimum: {MinProvidedMetricsInterval}ms - " +
						"metrics collection will be disabled",
						value,
						ConfigConsts.Constraints.MinMetricsIntervalInMillisecond);
				return 0;
			}

			return valueInMilliseconds;
		}

<<<<<<< HEAD
		private static bool TryParseTimeInterval(string valueAsString, out double valueInMilliseconds)
=======
		private bool TryParseTimeInterval(String valueAsString, out double valueInMilliseconds)
>>>>>>> 6640f30d
		{
			switch (valueAsString)
			{
				case string _ when valueAsString.Length >= 2 && valueAsString.Substring(valueAsString.Length - 2).ToLowerInvariant() == "ms":
					return TryParseFloatingPoint(valueAsString.Substring(0, valueAsString.Length - 2), out valueInMilliseconds);

				case string _ when char.ToLower(valueAsString.Last()) == 's':
					if (!TryParseFloatingPoint(valueAsString.Substring(0, valueAsString.Length - 1), out var valueInSeconds))
					{
						valueInMilliseconds = 0;
						return false;
					}
					valueInMilliseconds = TimeSpan.FromSeconds(valueInSeconds).TotalMilliseconds;
					return true;

				case string _ when char.ToLower(valueAsString.Last()) == 'm':
					if (!TryParseFloatingPoint(valueAsString.Substring(0, valueAsString.Length - 1), out var valueInMinutes))
					{
						valueInMilliseconds = 0;
						return false;
					}
					valueInMilliseconds = TimeSpan.FromMinutes(valueInMinutes).TotalMilliseconds;
					return true;
				default:
					if (!TryParseFloatingPoint(valueAsString, out var valueInSecondsNoUnits))
					{
						valueInMilliseconds = 0;
						return false;
					}
					valueInMilliseconds = TimeSpan.FromSeconds(valueInSecondsNoUnits).TotalMilliseconds;
					return true;
			}
		}

		protected virtual string DiscoverServiceName()
		{
			var entryAssemblyName = Assembly.GetEntryAssembly()?.GetName();
			if (entryAssemblyName != null && !IsMsOrElastic(entryAssemblyName.GetPublicKeyToken()))
				return entryAssemblyName.Name;

			var stackFrames = new StackTrace().GetFrames();
			if (stackFrames == null) return null;

			return (from frame in stackFrames
				select frame?.GetMethod()?.DeclaringType?.Assembly.GetName()
				into currentAssemblyName
				where currentAssemblyName != null && !IsMsOrElastic(currentAssemblyName.GetPublicKeyToken())
				select currentAssemblyName.Name).FirstOrDefault();
		}

		internal static string AdaptServiceName(string originalName) => originalName?.Replace('.', '_');

		protected string ParseServiceName(ConfigurationKeyValue kv)
		{
			var nameInConfig = kv.Value;
			if (!string.IsNullOrEmpty(nameInConfig))
			{
				var adaptedServiceName = AdaptServiceName(nameInConfig);
				if (nameInConfig == adaptedServiceName)
					Logger?.Warning()?.Log("Service name provided in configuration is {ServiceName}", nameInConfig);
				else
				{
					Logger?.Warning()
						?.Log("Service name provided in configuration ({ServiceNameInConfiguration}) was adapted to {ServiceName}", nameInConfig,
							adaptedServiceName);
				}
				return adaptedServiceName;
			}

			Logger?.Info()?.Log("The agent was started without a service name. The service name will be automatically discovered.");

			var discoveredName = AdaptServiceName(DiscoverServiceName());
			if (discoveredName != null)
			{
				Logger?.Info()
					?.Log("The agent was started without a service name. The automatically discovered service name is {ServiceName}", discoveredName);
				return discoveredName;
			}

			Logger?.Error()
				?.Log("Failed to discover service name, the service name will be '{DefaultServiceName}'." +
					" You can fix this by setting the service name to a specific value (e.g. by using the environment variable {ServiceNameVariable})",
					ConfigConsts.DefaultValues.UnknownServiceName, ConfigConsts.EnvVarNames.ServiceName);
			return ConfigConsts.DefaultValues.UnknownServiceName;
		}

		private static bool TryParseFloatingPoint(string valueAsString, out double result) =>
			double.TryParse(valueAsString, NumberStyles.Float, CultureInfo.InvariantCulture, out result);

		protected double ParseTransactionSampleRate(ConfigurationKeyValue kv)
		{
			if (kv?.Value == null)
			{
				Logger?.Debug()
					?.Log("No transaction sample rate provided. Defaulting to '{DefaultTransactionSampleRate}'",
						ConfigConsts.DefaultValues.TransactionSampleRate);
				return ConfigConsts.DefaultValues.TransactionSampleRate;
			}

			if (!TryParseFloatingPoint(kv.Value, out var parsedValue))
			{
				Logger?.Error()
					?.Log("Failed to parse provided transaction sample rate `{ProvidedTransactionSampleRate}' - " +
						"using default: {DefaultTransactionSampleRate}",
						kv.Value,
						ConfigConsts.DefaultValues.TransactionSampleRate);
				return ConfigConsts.DefaultValues.TransactionSampleRate;
			}

			if (!Sampler.IsValidRate(parsedValue))
			{
				Logger?.Error()
					?.Log(
						"Provided transaction sample rate is invalid {ProvidedTransactionSampleRate} - " +
						"using default: {DefaultTransactionSampleRate}",
						parsedValue,
						ConfigConsts.DefaultValues.TransactionSampleRate);
				return ConfigConsts.DefaultValues.TransactionSampleRate;
			}

			Logger?.Debug()
				?.Log("Using provided transaction sample rate `{ProvidedTransactionSampleRate}' parsed as {ProvidedTransactionSampleRate}",
					kv.Value,
					parsedValue);
			return parsedValue;
		}

		internal static bool IsMsOrElastic(byte[] array)
		{
			var elasticToken = new byte[] { 174, 116, 0, 210, 193, 137, 207, 34 };
			var mscorlibToken = new byte[] { 183, 122, 92, 86, 25, 52, 224, 137 };
			var systemWebToken = new byte[] { 176, 63, 95, 127, 17, 213, 10, 58 };
			var systemPrivateCoreLibToken = new byte[] { 124, 236, 133, 215, 190, 167, 121, 142 };
			var msAspNetCoreHostingToken = new byte[] { 173, 185, 121, 56, 41, 221, 174, 96 };

			if (array.Length != 8) return false;

			var isMsCorLib = true;
			var isElasticApm = true;
			var isSystemWeb = true;
			var isSystemPrivateCoreLib = true;
			var isMsAspNetCoreHosting = true;

			for (var i = 0; i < 8; i++)
			{
				if (array[i] != elasticToken[i])
					isElasticApm = false;
				if (array[i] != mscorlibToken[i])
					isMsCorLib = false;
				if (array[i] != systemWebToken[i])
					isSystemWeb = false;
				if (array[i] != systemPrivateCoreLibToken[i])
					isSystemPrivateCoreLib = false;
				if (array[i] != msAspNetCoreHostingToken[i])
					isMsAspNetCoreHosting = false;

				if (!isMsCorLib && !isElasticApm && !isSystemWeb && !isSystemPrivateCoreLib && !isMsAspNetCoreHosting)
					return false;
			}

			return true;
		}
	}
}<|MERGE_RESOLUTION|>--- conflicted
+++ resolved
@@ -16,7 +16,8 @@
 
 		private ScopedLogger ScopedLogger { get; }
 
-		protected static ConfigurationKeyValue Kv(string key, string value, string origin) => new ConfigurationKeyValue(key, value, origin);
+		protected static ConfigurationKeyValue Kv(string key, string value, string origin) =>
+			new ConfigurationKeyValue(key, value, origin);
 
 		protected internal static bool TryParseLogLevel(string value, out LogLevel? level)
 		{
@@ -43,18 +44,27 @@
 			}
 		}
 
-		protected string ParseSecretToken(ConfigurationKeyValue kv) => kv == null || string.IsNullOrEmpty(kv.Value) ? null : kv.Value;
-
-		protected bool ParseCaptureHeaders(ConfigurationKeyValue kv) => kv == null || string.IsNullOrEmpty(kv.Value) || !bool.TryParse(kv.Value, out var value) || value;
+		protected string ParseSecretToken(ConfigurationKeyValue kv)
+		{
+			if (kv == null || string.IsNullOrEmpty(kv.Value)) return null;
+
+			return kv.Value;
+		}
+
+		protected bool ParseCaptureHeaders(ConfigurationKeyValue kv)
+		{
+			if (kv == null || string.IsNullOrEmpty(kv.Value)) return true;
+			if (bool.TryParse(kv.Value, out var value)) return value;
+
+			return true;
+		}
 
 		protected LogLevel ParseLogLevel(ConfigurationKeyValue kv)
 		{
 			if (TryParseLogLevel(kv?.Value, out var level)) return level.Value;
 
 			if (kv?.Value == null)
-			{
 				Logger?.Debug()?.Log("No log level provided. Defaulting to log level '{DefaultLogLevel}'", ConsoleLogger.DefaultLogLevel);
-			}
 			else
 			{
 				Logger?.Error()
@@ -104,7 +114,11 @@
 
 		protected double ParseMetricsInterval(ConfigurationKeyValue kv)
 		{
-			var value = kv == null || string.IsNullOrWhiteSpace(kv.Value) ? ConfigConsts.DefaultValues.MetricsInterval : kv.Value;
+			string value;
+			if (kv == null || string.IsNullOrWhiteSpace(kv.Value))
+				value = ConfigConsts.DefaultValues.MetricsInterval;
+			else
+				value = kv.Value;
 
 			if (!TryParseTimeInterval(value, out var valueInMilliseconds))
 			{
@@ -117,7 +131,8 @@
 			}
 
 			// ReSharper disable once CompareOfFloatsByEqualityOperator - we compare to exactly zero here
-			if (valueInMilliseconds == 0) return valueInMilliseconds;
+			if (valueInMilliseconds == 0)
+				return valueInMilliseconds;
 
 			if (valueInMilliseconds < 0)
 			{
@@ -141,11 +156,7 @@
 			return valueInMilliseconds;
 		}
 
-<<<<<<< HEAD
-		private static bool TryParseTimeInterval(string valueAsString, out double valueInMilliseconds)
-=======
 		private bool TryParseTimeInterval(String valueAsString, out double valueInMilliseconds)
->>>>>>> 6640f30d
 		{
 			switch (valueAsString)
 			{
@@ -189,11 +200,13 @@
 			var stackFrames = new StackTrace().GetFrames();
 			if (stackFrames == null) return null;
 
-			return (from frame in stackFrames
-				select frame?.GetMethod()?.DeclaringType?.Assembly.GetName()
-				into currentAssemblyName
-				where currentAssemblyName != null && !IsMsOrElastic(currentAssemblyName.GetPublicKeyToken())
-				select currentAssemblyName.Name).FirstOrDefault();
+			foreach (var frame in stackFrames)
+			{
+				var currentAssemblyName = frame?.GetMethod()?.DeclaringType?.Assembly?.GetName();
+				if (currentAssemblyName != null && !IsMsOrElastic(currentAssemblyName.GetPublicKeyToken())) return currentAssemblyName.Name;
+			}
+
+			return null;
 		}
 
 		internal static string AdaptServiceName(string originalName) => originalName?.Replace('.', '_');
@@ -281,7 +294,8 @@
 			var systemPrivateCoreLibToken = new byte[] { 124, 236, 133, 215, 190, 167, 121, 142 };
 			var msAspNetCoreHostingToken = new byte[] { 173, 185, 121, 56, 41, 221, 174, 96 };
 
-			if (array.Length != 8) return false;
+			if (array.Length != 8)
+				return false;
 
 			var isMsCorLib = true;
 			var isElasticApm = true;
