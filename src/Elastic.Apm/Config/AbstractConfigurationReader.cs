--- conflicted
+++ resolved
@@ -139,11 +139,7 @@
 			return valueInMilliseconds;
 		}
 
-<<<<<<< HEAD
-		private bool TryParseTimeInterval(String valueAsString, out double valueInMilliseconds)
-=======
 		private static bool TryParseTimeInterval(string valueAsString, out double valueInMilliseconds)
->>>>>>> db5931c0
 		{
 			switch (valueAsString)
 			{
