--- conflicted
+++ resolved
@@ -88,7 +88,8 @@
 
 		internal static ApmAgent Instance => Lazy.Value;
 
-<<<<<<< HEAD
+		internal static bool IsInstanceCreated => Lazy.IsValueCreated;
+		
 		public static IApmLogger Logger
 		{
 			get => _logger;
@@ -106,9 +107,6 @@
 		{
 			return LastSetupComponents ?? (Logger != null ? new AgentComponents(Logger) : null);
 		}
-=======
-		internal static bool IsInstanceCreated => Lazy.IsValueCreated;
->>>>>>> f6851a71
 
 		/// <summary>
 		/// The entry point for manual instrumentation. The <see cref="Tracer" /> property returns the tracer,
@@ -132,15 +130,9 @@
 
 		public static void Setup(AgentComponents agentComponents)
 		{
-<<<<<<< HEAD
 			if (Lazy.IsValueCreated) throw new Exception("The singleton APM agent has already been instantiated and can no longer be configured");
 
 			LastSetupComponents = agentComponents;
-=======
-			if (IsInstanceCreated) throw new Exception("The singleton APM agent has already been instantiated and can no longer be configured");
-
-			_components = agentComponents;
->>>>>>> f6851a71
 		}
 	}
 }