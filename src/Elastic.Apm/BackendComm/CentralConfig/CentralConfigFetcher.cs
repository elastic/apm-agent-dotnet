--- conflicted
+++ resolved
@@ -250,13 +250,10 @@
 			public TimeSpan FlushInterval => _wrapped.FlushInterval;
 
 			public IReadOnlyDictionary<string, string> GlobalLabels => _wrapped.GlobalLabels;
-<<<<<<< HEAD
 
 			public string HostName => _wrapped.HostName;
 
 			public IReadOnlyList<WildcardMatcher> TransactionIgnoreUrls => _wrapped.TransactionIgnoreUrls;
-=======
->>>>>>> f2dc01f4
 
 			public LogLevel LogLevel => _centralConfig.LogLevel ?? _wrapped.LogLevel;
 
