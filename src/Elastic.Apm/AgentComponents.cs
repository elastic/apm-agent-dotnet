--- conflicted
+++ resolved
@@ -4,10 +4,7 @@
 using Elastic.Apm.Config;
 using Elastic.Apm.Helpers;
 using Elastic.Apm.Logging;
-<<<<<<< HEAD
-=======
 using Elastic.Apm.Metrics;
->>>>>>> ab375477
 using Elastic.Apm.Report;
 
 namespace Elastic.Apm
@@ -23,20 +20,15 @@
 			Logger = logger ?? ConsoleLogger.LoggerOrDefault(configurationReader?.LogLevel);
 			ConfigurationReader = configurationReader ?? new EnvironmentConfigurationReader(Logger);
 			Service = Service.GetDefaultService(ConfigurationReader);
-			PayloadSender = payloadSender ?? new PayloadSenderV2(Logger, ConfigurationReader, Service);
-
-<<<<<<< HEAD
-			Service = Service.GetDefaultService(ConfigurationReader);
 
 			var systemInfoHelper = new SystemInfoHelper(Logger);
 			var system = systemInfoHelper.ReadContainerId(Logger);
 
 			PayloadSender = payloadSender ?? new PayloadSenderV2(Logger, ConfigurationReader, Service, system);
-=======
+
 			MetricsCollector = new MetricsCollector(Logger, PayloadSender, ConfigurationReader);
 			MetricsCollector.StartCollecting();
 
->>>>>>> ab375477
 			TracerInternal = new Tracer(Logger, Service, PayloadSender, ConfigurationReader);
 			TransactionContainer = new TransactionContainer();
 		}
@@ -72,9 +64,6 @@
 
 		public void Dispose()
 		{
-<<<<<<< HEAD
-			if (PayloadSender is IDisposable disposable) disposable.Dispose();
-=======
 			if (MetricsCollector is IDisposable disposableMetricsCollector)
 			{
 				disposableMetricsCollector.Dispose();
@@ -84,7 +73,6 @@
 			{
 				disposablePayloadSender.Dispose();
 			}
->>>>>>> ab375477
 		}
 	}
 }