--- conflicted
+++ resolved
@@ -17,13 +17,10 @@
 
 			Logger = logger ?? ConsoleLogger.LoggerOrDefault(configurationReader?.LogLevel);
 			ConfigurationReader = configurationReader ?? new EnvironmentConfigurationReader(Logger);
-<<<<<<< HEAD
+
 			Service = Service.GetDefaultService(ConfigurationReader);
-			PayloadSender = payloadSender ?? new PayloadSender(Logger, ConfigurationReader);
-=======
-			Service = service ?? Service.GetDefaultService(ConfigurationReader);
 			PayloadSender = payloadSender ?? new PayloadSenderV2(Logger, ConfigurationReader, Service);
->>>>>>> 9b846e32
+
 			TracerInternal = new Tracer(Logger, Service, PayloadSender);
 			TransactionContainer = new TransactionContainer();
 		}
