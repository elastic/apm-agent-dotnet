// Licensed to Elasticsearch B.V under one or more agreements.
// Elasticsearch B.V licenses this file to you under the Apache 2.0 License.
// See the LICENSE file in the project root for more information

using System;
using System.Collections;
using System.Collections.Generic;
using System.Diagnostics;
using Elastic.Apm.Api;
using Elastic.Apm.BackendComm.CentralConfig;
using Elastic.Apm.Config;
using Elastic.Apm.DiagnosticListeners;
using Elastic.Apm.Features;
using Elastic.Apm.Helpers;
using Elastic.Apm.Logging;
using Elastic.Apm.Metrics;
using Elastic.Apm.Metrics.MetricsProvider;
using Elastic.Apm.Report;
using Elastic.Apm.ServerInfo;
#if NET5_0_OR_GREATER
using Elastic.Apm.OpenTelemetry;
#endif

#if NETFRAMEWORK
using Elastic.Apm.Config.Net4FullFramework;
#endif

namespace Elastic.Apm
{
	public class AgentComponents : IApmAgent, IDisposable
	{
		public AgentComponents(
			IApmLogger logger = null,
			IConfigurationReader configurationReader = null,
			IPayloadSender payloadSender = null
		) : this(logger, configurationReader, payloadSender, null, null, null, null) { }

		internal AgentComponents(
			IApmLogger logger,
			IConfigurationReader configurationReader,
			IPayloadSender payloadSender,
			IMetricsCollector metricsCollector,
			ICurrentExecutionSegmentsContainer currentExecutionSegmentsContainer,
			ICentralConfigurationFetcher centralConfigurationFetcher,
			IApmServerInfo apmServerInfo,
			BreakdownMetricsProvider breakdownMetricsProvider = null
		)
		{
			try
			{
<<<<<<< HEAD
				ConfigurationReader = CreateConfiguration(logger, configurationReader);
				Logger = logger ?? CheckForProfilerLogger(DefaultLogger(null, configurationReader), ConfigurationReader.LogLevel);
				Service = Service.GetDefaultService(ConfigurationReader, Logger);
=======
				var config = DetermineConfiguration(logger, configurationReader);
>>>>>>> 9c393a52

				Logger = logger ?? CheckForProfilerLogger(ConsoleLogger.LoggerOrDefault(config.LogLevel), config.LogLevel);
				ConfigurationStore = new ConfigurationStore(new RuntimeConfigurationSnapshot(config), Logger);

<<<<<<< HEAD
				ConfigurationStore = new ConfigurationStore(new RuntimeConfigurationSnapshot(ConfigurationReader), Logger);
=======
				Service = Service.GetDefaultService(Configuration, Logger);
>>>>>>> 9c393a52

				ApmServerInfo = apmServerInfo ?? new ApmServerInfo();
				HttpTraceConfiguration = new HttpTraceConfiguration();

#if NET5_0_OR_GREATER
<<<<<<< HEAD
				// Initialize early because ServerInfoCallback requires it and might execute
				// before EnsureElasticActivityStarted runs
				ElasticActivityListener = new ElasticActivityListener(this, HttpTraceConfiguration);
=======
				ElasticActivityListener activityListener = null;
				if (Configuration.OpenTelemetryBridgeEnabled)
				{
					activityListener = new ElasticActivityListener(this, HttpTraceConfiguration);

					serverInfoCallback = (success, serverInfo) =>
					{
						if (success)
						{
							if (serverInfo.Version >= new ElasticVersion(7, 16, 0, string.Empty))
							{
								Logger.Info()
									?.Log("APM Server version ready - OpenTelemetry (Activity) bridge is active. Current Server version: {version}",
										serverInfo.Version.ToString());
							}
							else
							{
								Logger.Warning()
									?.Log(
										"OpenTelemetry (Activity) bridge is only supported with APM Server 7.16.0 or newer - bridge won't be enabled. Current Server version: {version}",
										serverInfo.Version.ToString());
								activityListener?.Dispose();
							}
						}
						else
						{
							Logger.Warning()
								?.Log(
									"Unable to read server version - OpenTelemetry (Activity) bridge is only supported with APM Server 7.16.0 or newer. "
									+ "The bridge remains active, but due to unknown server version it may not work as expected.");
						}
					};
				}
>>>>>>> 9c393a52
#endif
				var systemInfoHelper = new SystemInfoHelper(Logger);
				var system = systemInfoHelper.GetSystemInfo(Configuration.HostName);

				PayloadSender = payloadSender
<<<<<<< HEAD
					?? new PayloadSenderV2(Logger, ConfigurationStore.CurrentSnapshot, Service, system,
						ApmServerInfo,
						isEnabled: ConfigurationReader.Enabled, serverInfoCallback: ServerInfoCallback);
=======
								?? new PayloadSenderV2(Logger, ConfigurationStore.CurrentSnapshot, Service, system,
									ApmServerInfo,
									isEnabled: Configuration.Enabled, serverInfoCallback: serverInfoCallback);
>>>>>>> 9c393a52

				if (Configuration.Enabled)
					breakdownMetricsProvider ??= new BreakdownMetricsProvider(Logger);

				SubscribedListeners = new HashSet<Type>();

				// initialize the tracer before central configuration or metric collection is started
				TracerInternal = new Tracer(Logger, Service, PayloadSender, ConfigurationStore,
					currentExecutionSegmentsContainer ?? new CurrentExecutionSegmentsContainer(), ApmServerInfo,
					breakdownMetricsProvider);

#if NET5_0_OR_GREATER
<<<<<<< HEAD
				EnsureElasticActivityStarted();
=======
				if (Configuration.OpenTelemetryBridgeEnabled)
				{
					// If the server version is not known yet, we enable the listener - and then the callback will do the version check once we have the version
					if (ApmServerInfo.Version == null || ApmServerInfo?.Version == new ElasticVersion(0, 0, 0, null))
						activityListener?.Start(TracerInternal);
					// Otherwise do a version check
					else if (ApmServerInfo.Version >= new ElasticVersion(7, 16, 0, string.Empty))
					{
						Logger.Info()
							?.Log("Starting OpenTelemetry (Activity) bridge");

						activityListener?.Start(TracerInternal);
					}
					else
					{
						Logger.Warning()
							?.Log(
								"OpenTelemetry (Activity) bridge is only supported with APM Server 7.16.0 or newer - bridge won't be enabled. Current Server version: {version}",
								ApmServerInfo.Version.ToString());
						activityListener?.Dispose();
					}
				}
>>>>>>> 9c393a52
#endif

				if (Configuration.Enabled)
				{
					var agentFeatures = AgentFeaturesProvider.Get(Logger);
					//
					// Central configuration
					//
					if (centralConfigurationFetcher != null)
						CentralConfigurationFetcher = centralConfigurationFetcher;
					else if (agentFeatures.Check(AgentFeature.RemoteConfiguration))
						CentralConfigurationFetcher = new CentralConfigurationFetcher(Logger, ConfigurationStore, Service);
					//
					// Metrics collection
					//
					if (metricsCollector != null)
						MetricsCollector = metricsCollector;
					else if (agentFeatures.Check(AgentFeature.MetricsCollection))
						MetricsCollector = new MetricsCollector(Logger, PayloadSender, ConfigurationStore, breakdownMetricsProvider);
					MetricsCollector?.StartCollecting();
				}
				else
				{
					Logger.Info()
						?.Log("The Elastic APM .NET Agent is disabled - the agent won't capture traces and metrics.");
				}
			}
			catch (Exception e)
			{
				Logger.Error()?.LogException(e, "Failed initializing agent.");
			}
		}

<<<<<<< HEAD
		private void EnsureElasticActivityStarted()
		{
#if !NET5_0_OR_GREATER
			return;
#else
			if (!ConfigurationReader.OpenTelemetryBridgeEnabled) return;

			// If the server version is not known yet, we enable the listener - and then the callback will do the version check once we have the version
			if (ApmServerInfo.Version == null || ApmServerInfo.Version == new ElasticVersion(0, 0, 0, null))
				ElasticActivityListener?.Start(TracerInternal);
			// Otherwise do a version check
			else if (ApmServerInfo.Version >= new ElasticVersion(7, 16, 0, string.Empty))
			{
				Logger.Info()?.Log("Starting OpenTelemetry (Activity) bridge");
				ElasticActivityListener?.Start(TracerInternal);
			}
			else
			{
				Logger.Warning()
					?.Log(
						"OpenTelemetry (Activity) bridge is only supported with APM Server 7.16.0 or newer - bridge won't be enabled. Current Server version: {version}",
						ApmServerInfo.Version.ToString());
				ElasticActivityListener?.Dispose();
			}
#endif
		}

		private void ServerInfoCallback(bool success, IApmServerInfo serverInfo)
		{
#if !NET5_0_OR_GREATER
			return;
#else
			if (success)
			{
				if (serverInfo.Version >= new ElasticVersion(7, 16, 0, string.Empty))
				{
					Logger.Info()
						?.Log("APM Server version ready - OpenTelemetry (Activity) bridge is active. Current Server version: {version}",
							serverInfo.Version.ToString());
				}
				else
				{
					Logger.Warning()
						?.Log(
							"OpenTelemetry (Activity) bridge is only supported with APM Server 7.16.0 or newer - bridge won't be enabled. Current Server version: {version}",
							serverInfo.Version.ToString());
					ElasticActivityListener?.Dispose();
				}
			}
			else
			{
				Logger.Warning()
					?.Log(
						"Unable to read server version - OpenTelemetry (Activity) bridge is only supported with APM Server 7.16.0 or newer. "
						+ "The bridge remains active, but due to unknown server version it may not work as expected.");
			}
#endif
		}

		private static IApmLogger DefaultLogger(IApmLogger logger, IConfigurationReader configurationReader)
		{
#if NETFRAMEWORK
			return logger ?? FullFrameworkDefaultImplementations.CreateDefaultLogger();
#else
			return logger ?? ConsoleLogger.LoggerOrDefault(configurationReader?.LogLevel);
#endif
		}

		private static IConfigurationReader CreateConfiguration(IApmLogger logger, IConfigurationReader configurationReader)
		{
			var configurationLogger = DefaultLogger(logger, configurationReader);

#if NETFRAMEWORK
			return configurationReader
					?? FullFrameworkDefaultImplementations.CreateConfigurationReaderFromConfiguredType(configurationLogger)
					?? new AppSettingsConfiguration(configurationLogger);
#else
			return configurationReader ?? new EnvironmentConfiguration(configurationLogger);
#endif
		}


=======
		private static IConfigurationReader DetermineConfiguration(IApmLogger logger, IConfigurationReader configurationReader)
		{
#if NETFRAMEWORK
			var localLogger = logger ?? FullFrameworkDefaultImplementations.CreateDefaultLogger();
			return configurationReader
				?? FullFrameworkDefaultImplementations.CreateConfigurationReaderFromConfiguredType(localLogger)
				?? new AppSettingsConfiguration(localLogger);
#else
			var localLogger = logger ?? ConsoleLogger.LoggerOrDefault(configurationReader?.LogLevel);
			return configurationReader ?? new EnvironmentConfiguration(localLogger);
#endif
		}

>>>>>>> 9c393a52
		//
		// This is the hooking point that checks for the existence of profiler-related
		// logging settings.
		// If no agent logging is configured but we detect profiler logging settings, those
		// will be honoured.
		// The finer-grained log-level (agent vs profiler) will be used.
		// This has the benefit that users will also get agent logs in addition to profiler-only
		// logs.
		//
		internal static IApmLogger CheckForProfilerLogger(IApmLogger fallbackLogger, LogLevel agentLogLevel, IDictionary environmentVariables = null)
		{
			try
			{
				var profilerLogConfig = ProfilerLogConfig.Check(environmentVariables);
				if (profilerLogConfig.IsActive)
				{
					var effectiveLogLevel = LogLevelUtils.GetFinest(agentLogLevel, profilerLogConfig.LogLevel);

					if ((profilerLogConfig.LogTargets & ProfilerLogTarget.File) == ProfilerLogTarget.File)
						TraceLogger.TraceSource.Listeners.Add(new TextWriterTraceListener(profilerLogConfig.LogFilePath));
					if ((profilerLogConfig.LogTargets & ProfilerLogTarget.StdOut) == ProfilerLogTarget.StdOut)
						TraceLogger.TraceSource.Listeners.Add(new TextWriterTraceListener(Console.Out));

					var logger = new TraceLogger(effectiveLogLevel);
					logger.Info()?.Log($"{nameof(ProfilerLogConfig)} - {profilerLogConfig}");
					return logger;
				}
			}
			catch (Exception e)
			{
				fallbackLogger.Warning()?.LogException(e, "Error in CheckForProfilerLogger");
			}
			return fallbackLogger;
		}

#if NET5_0_OR_GREATER
		private ElasticActivityListener ElasticActivityListener { get; }
#endif

		internal ICentralConfigurationFetcher CentralConfigurationFetcher { get; }

		internal IConfigurationStore ConfigurationStore { get; }

		internal IMetricsCollector MetricsCollector { get; }

		internal IApmServerInfo ApmServerInfo { get; }

		internal HttpTraceConfiguration HttpTraceConfiguration { get; }

		internal HashSet<Type> SubscribedListeners { get; }

		internal Tracer TracerInternal { get; }

		[Obsolete("Please use Configuration property instead")]
		public IConfigurationReader ConfigurationReader => Configuration;

		public IConfigurationReader Configuration => ConfigurationStore.CurrentSnapshot;

		public IApmLogger Logger { get; }

		public IPayloadSender PayloadSender { get; }

		/// <summary>
		/// Identifies the monitored service. If this remains unset the agent
		/// automatically populates it based on the entry assembly.
		/// </summary>
		/// <value>The service.</value>
		public Service Service { get; }

		public ITracer Tracer => TracerInternal;

		public void Dispose()
		{
			if (MetricsCollector is IDisposable disposableMetricsCollector)
				disposableMetricsCollector.Dispose();

			if (PayloadSender is IDisposable disposablePayloadSender)
				disposablePayloadSender.Dispose();
			CentralConfigurationFetcher?.Dispose();
#if NET5_0_OR_GREATER
			ElasticActivityListener?.Dispose();
#endif
		}
	}
}<|MERGE_RESOLUTION|>--- conflicted
+++ resolved
@@ -48,80 +48,28 @@
 		{
 			try
 			{
-<<<<<<< HEAD
-				ConfigurationReader = CreateConfiguration(logger, configurationReader);
-				Logger = logger ?? CheckForProfilerLogger(DefaultLogger(null, configurationReader), ConfigurationReader.LogLevel);
-				Service = Service.GetDefaultService(ConfigurationReader, Logger);
-=======
-				var config = DetermineConfiguration(logger, configurationReader);
->>>>>>> 9c393a52
-
-				Logger = logger ?? CheckForProfilerLogger(ConsoleLogger.LoggerOrDefault(config.LogLevel), config.LogLevel);
+				var config = CreateConfiguration(logger, configurationReader);
+
+				Logger = logger ?? CheckForProfilerLogger(DefaultLogger(null, configurationReader), config.LogLevel);
 				ConfigurationStore = new ConfigurationStore(new RuntimeConfigurationSnapshot(config), Logger);
 
-<<<<<<< HEAD
-				ConfigurationStore = new ConfigurationStore(new RuntimeConfigurationSnapshot(ConfigurationReader), Logger);
-=======
-				Service = Service.GetDefaultService(Configuration, Logger);
->>>>>>> 9c393a52
+				Service = Service.GetDefaultService(config, Logger);
 
 				ApmServerInfo = apmServerInfo ?? new ApmServerInfo();
 				HttpTraceConfiguration = new HttpTraceConfiguration();
 
 #if NET5_0_OR_GREATER
-<<<<<<< HEAD
 				// Initialize early because ServerInfoCallback requires it and might execute
 				// before EnsureElasticActivityStarted runs
 				ElasticActivityListener = new ElasticActivityListener(this, HttpTraceConfiguration);
-=======
-				ElasticActivityListener activityListener = null;
-				if (Configuration.OpenTelemetryBridgeEnabled)
-				{
-					activityListener = new ElasticActivityListener(this, HttpTraceConfiguration);
-
-					serverInfoCallback = (success, serverInfo) =>
-					{
-						if (success)
-						{
-							if (serverInfo.Version >= new ElasticVersion(7, 16, 0, string.Empty))
-							{
-								Logger.Info()
-									?.Log("APM Server version ready - OpenTelemetry (Activity) bridge is active. Current Server version: {version}",
-										serverInfo.Version.ToString());
-							}
-							else
-							{
-								Logger.Warning()
-									?.Log(
-										"OpenTelemetry (Activity) bridge is only supported with APM Server 7.16.0 or newer - bridge won't be enabled. Current Server version: {version}",
-										serverInfo.Version.ToString());
-								activityListener?.Dispose();
-							}
-						}
-						else
-						{
-							Logger.Warning()
-								?.Log(
-									"Unable to read server version - OpenTelemetry (Activity) bridge is only supported with APM Server 7.16.0 or newer. "
-									+ "The bridge remains active, but due to unknown server version it may not work as expected.");
-						}
-					};
-				}
->>>>>>> 9c393a52
 #endif
 				var systemInfoHelper = new SystemInfoHelper(Logger);
 				var system = systemInfoHelper.GetSystemInfo(Configuration.HostName);
 
 				PayloadSender = payloadSender
-<<<<<<< HEAD
 					?? new PayloadSenderV2(Logger, ConfigurationStore.CurrentSnapshot, Service, system,
 						ApmServerInfo,
-						isEnabled: ConfigurationReader.Enabled, serverInfoCallback: ServerInfoCallback);
-=======
-								?? new PayloadSenderV2(Logger, ConfigurationStore.CurrentSnapshot, Service, system,
-									ApmServerInfo,
-									isEnabled: Configuration.Enabled, serverInfoCallback: serverInfoCallback);
->>>>>>> 9c393a52
+						isEnabled: Configuration.Enabled, serverInfoCallback: ServerInfoCallback);
 
 				if (Configuration.Enabled)
 					breakdownMetricsProvider ??= new BreakdownMetricsProvider(Logger);
@@ -134,32 +82,7 @@
 					breakdownMetricsProvider);
 
 #if NET5_0_OR_GREATER
-<<<<<<< HEAD
 				EnsureElasticActivityStarted();
-=======
-				if (Configuration.OpenTelemetryBridgeEnabled)
-				{
-					// If the server version is not known yet, we enable the listener - and then the callback will do the version check once we have the version
-					if (ApmServerInfo.Version == null || ApmServerInfo?.Version == new ElasticVersion(0, 0, 0, null))
-						activityListener?.Start(TracerInternal);
-					// Otherwise do a version check
-					else if (ApmServerInfo.Version >= new ElasticVersion(7, 16, 0, string.Empty))
-					{
-						Logger.Info()
-							?.Log("Starting OpenTelemetry (Activity) bridge");
-
-						activityListener?.Start(TracerInternal);
-					}
-					else
-					{
-						Logger.Warning()
-							?.Log(
-								"OpenTelemetry (Activity) bridge is only supported with APM Server 7.16.0 or newer - bridge won't be enabled. Current Server version: {version}",
-								ApmServerInfo.Version.ToString());
-						activityListener?.Dispose();
-					}
-				}
->>>>>>> 9c393a52
 #endif
 
 				if (Configuration.Enabled)
@@ -193,13 +116,12 @@
 			}
 		}
 
-<<<<<<< HEAD
 		private void EnsureElasticActivityStarted()
 		{
 #if !NET5_0_OR_GREATER
 			return;
 #else
-			if (!ConfigurationReader.OpenTelemetryBridgeEnabled) return;
+			if (!Configuration.OpenTelemetryBridgeEnabled) return;
 
 			// If the server version is not known yet, we enable the listener - and then the callback will do the version check once we have the version
 			if (ApmServerInfo.Version == null || ApmServerInfo.Version == new ElasticVersion(0, 0, 0, null))
@@ -276,21 +198,6 @@
 		}
 
 
-=======
-		private static IConfigurationReader DetermineConfiguration(IApmLogger logger, IConfigurationReader configurationReader)
-		{
-#if NETFRAMEWORK
-			var localLogger = logger ?? FullFrameworkDefaultImplementations.CreateDefaultLogger();
-			return configurationReader
-				?? FullFrameworkDefaultImplementations.CreateConfigurationReaderFromConfiguredType(localLogger)
-				?? new AppSettingsConfiguration(localLogger);
-#else
-			var localLogger = logger ?? ConsoleLogger.LoggerOrDefault(configurationReader?.LogLevel);
-			return configurationReader ?? new EnvironmentConfiguration(localLogger);
-#endif
-		}
-
->>>>>>> 9c393a52
 		//
 		// This is the hooking point that checks for the existence of profiler-related
 		// logging settings.
