﻿// Licensed to Elasticsearch B.V under one or more agreements.
// Elasticsearch B.V licenses this file to you under the Apache 2.0 License.
// See the LICENSE file in the project root for more information

using System;
using Elastic.Apm.Api;
using Elastic.Apm.BackendComm.CentralConfig;
using Elastic.Apm.Config;
using Elastic.Apm.DiagnosticListeners;
using Elastic.Apm.Helpers;
using Elastic.Apm.Logging;
using Elastic.Apm.Metrics;
using Elastic.Apm.Metrics.MetricsProvider;
using Elastic.Apm.Report;
using Elastic.Apm.ServerInfo;

namespace Elastic.Apm
{
	public class AgentComponents : IApmAgent, IDisposable
	{
		public AgentComponents(
			IApmLogger logger = null,
			IConfigurationReader configurationReader = null,
			IPayloadSender payloadSender = null
		) : this(logger, configurationReader, payloadSender, null, null, null, null) { }

		internal AgentComponents(
			IApmLogger logger,
			IConfigurationReader configurationReader,
			IPayloadSender payloadSender,
			IMetricsCollector metricsCollector,
			ICurrentExecutionSegmentsContainer currentExecutionSegmentsContainer,
			ICentralConfigFetcher centralConfigFetcher,
			IApmServerInfo apmServerInfo,
			BreakdownMetricsProvider breakdownMetricsProvider = null
		)
		{
			try
			{
				var tempLogger = logger ?? ConsoleLogger.LoggerOrDefault(configurationReader?.LogLevel);
				ConfigurationReader = configurationReader ?? new EnvironmentConfigurationReader(tempLogger);
				Logger = logger ?? ConsoleLogger.LoggerOrDefault(ConfigurationReader.LogLevel);
				Service = Service.GetDefaultService(ConfigurationReader, Logger);

				var systemInfoHelper = new SystemInfoHelper(Logger);
				var system = systemInfoHelper.GetSystemInfo(ConfigurationReader.HostName);

				ConfigStore = new ConfigStore(new ConfigSnapshotFromReader(ConfigurationReader, "local"), Logger);

				ApmServerInfo = apmServerInfo ?? new ApmServerInfo();

				PayloadSender = payloadSender
					?? new PayloadSenderV2(Logger, ConfigStore.CurrentSnapshot, Service, system, ApmServerInfo,
						isEnabled: ConfigurationReader.Enabled);
				
				if (ConfigurationReader.Enabled)
					breakdownMetricsProvider ??= new BreakdownMetricsProvider(Logger);

				TracerInternal = new Tracer(Logger, Service, PayloadSender, ConfigStore,
					currentExecutionSegmentsContainer ?? new CurrentExecutionSegmentsContainer(), ApmServerInfo, breakdownMetricsProvider);

				HttpTraceConfiguration = new HttpTraceConfiguration();

				if (ConfigurationReader.Enabled)
				{
					breakdownMetricsProvider ??= new BreakdownMetricsProvider(Logger);

					CentralConfigFetcher = centralConfigFetcher ?? new CentralConfigFetcher(Logger, ConfigStore, Service);
					MetricsCollector = metricsCollector ?? new MetricsCollector(Logger, PayloadSender, ConfigStore, breakdownMetricsProvider);
					MetricsCollector.StartCollecting();
				}
				else
					Logger.Info()?.Log("The Elastic APM .NET Agent is disabled - the agent won't capture traces and metrics.");

<<<<<<< HEAD
=======
				TracerInternal = new Tracer(Logger, Service, PayloadSender, ConfigStore,
					currentExecutionSegmentsContainer ?? new CurrentExecutionSegmentsContainer(), ApmServerInfo, breakdownMetricsProvider);
>>>>>>> 9f43064f
			}
			catch (Exception e)
			{
				Logger.Error()?.LogException(e, "Failed initializing agent.");
			}
		}

		internal ICentralConfigFetcher CentralConfigFetcher { get; }

		internal IConfigStore ConfigStore { get; }

		public IConfigurationReader ConfigurationReader { get; }

		public IApmLogger Logger { get; }

		private IMetricsCollector MetricsCollector { get; }

		public IPayloadSender PayloadSender { get; }

		internal IApmServerInfo ApmServerInfo { get; }

		internal HttpTraceConfiguration HttpTraceConfiguration { get; }

		/// <summary>
		/// Identifies the monitored service. If this remains unset the agent
		/// automatically populates it based on the entry assembly.
		/// </summary>
		/// <value>The service.</value>
		public Service Service { get; }

		public ITracer Tracer => TracerInternal;

		internal Tracer TracerInternal { get; }

		public void Dispose()
		{
			if (MetricsCollector is IDisposable disposableMetricsCollector) disposableMetricsCollector.Dispose();

			if (PayloadSender is IDisposable disposablePayloadSender) disposablePayloadSender.Dispose();

			CentralConfigFetcher?.Dispose();
		}
	}
}<|MERGE_RESOLUTION|>--- conflicted
+++ resolved
@@ -52,7 +52,7 @@
 				PayloadSender = payloadSender
 					?? new PayloadSenderV2(Logger, ConfigStore.CurrentSnapshot, Service, system, ApmServerInfo,
 						isEnabled: ConfigurationReader.Enabled);
-				
+
 				if (ConfigurationReader.Enabled)
 					breakdownMetricsProvider ??= new BreakdownMetricsProvider(Logger);
 
@@ -63,8 +63,6 @@
 
 				if (ConfigurationReader.Enabled)
 				{
-					breakdownMetricsProvider ??= new BreakdownMetricsProvider(Logger);
-
 					CentralConfigFetcher = centralConfigFetcher ?? new CentralConfigFetcher(Logger, ConfigStore, Service);
 					MetricsCollector = metricsCollector ?? new MetricsCollector(Logger, PayloadSender, ConfigStore, breakdownMetricsProvider);
 					MetricsCollector.StartCollecting();
@@ -72,11 +70,6 @@
 				else
 					Logger.Info()?.Log("The Elastic APM .NET Agent is disabled - the agent won't capture traces and metrics.");
 
-<<<<<<< HEAD
-=======
-				TracerInternal = new Tracer(Logger, Service, PayloadSender, ConfigStore,
-					currentExecutionSegmentsContainer ?? new CurrentExecutionSegmentsContainer(), ApmServerInfo, breakdownMetricsProvider);
->>>>>>> 9f43064f
 			}
 			catch (Exception e)
 			{
