--- conflicted
+++ resolved
@@ -34,11 +34,6 @@
 		internal const string GcGen2SizeName = "clr.gc.gen2size";
 		internal const string GcGen3SizeName = "clr.gc.gen3size";
 
-<<<<<<< HEAD
-		internal const string SessionNamePrefix = "EtwSessionForCLRElasticApm_";
-
-=======
->>>>>>> 7e30d2d9
 		private readonly bool _collectGcCount;
 		private readonly bool _collectGcGen0Size;
 		private readonly bool _collectGcGen1Size;
@@ -50,10 +45,7 @@
 		private readonly IApmLogger _logger;
 		private readonly TraceEventSession _traceEventSession;
 		private readonly Task _traceEventSessionTask;
-<<<<<<< HEAD
-=======
 		private readonly int _currentProcessId;
->>>>>>> 7e30d2d9
 
 		private volatile bool _isMetricAlreadyCaptured;
 		private uint _gcCount;
@@ -77,10 +69,7 @@
 			{
 				TraceEventSessionName = SessionNamePrefix + Guid.NewGuid();
 				_traceEventSession = new TraceEventSession(TraceEventSessionName);
-<<<<<<< HEAD
-=======
 				_currentProcessId = Process.GetCurrentProcess().Id;
->>>>>>> 7e30d2d9
 				_traceEventSessionTask = Task.Run(() =>
 				{
 					try
@@ -166,11 +155,7 @@
 
 		private void ClrOnGCHeapStats(GCHeapStatsTraceData a)
 		{
-<<<<<<< HEAD
-			if (a.ProcessID == Process.GetCurrentProcess().Id)
-=======
 			if (a.ProcessID == _currentProcessId)
->>>>>>> 7e30d2d9
 			{
 				if (!_isMetricAlreadyCaptured)
 				{
@@ -186,11 +171,7 @@
 
 		private void ClrOnGCStop(GCEndTraceData a)
 		{
-<<<<<<< HEAD
-			if (a.ProcessID == Process.GetCurrentProcess().Id)
-=======
 			if (a.ProcessID == _currentProcessId)
->>>>>>> 7e30d2d9
 			{
 				if (!_isMetricAlreadyCaptured)
 				{
