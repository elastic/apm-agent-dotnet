--- conflicted
+++ resolved
@@ -143,14 +143,11 @@
 				// but here we want the string to be in W3C 'traceparent' header format.
 				RequestHeadersAdd(request, TraceParent.TraceParentHeaderName, TraceParent.BuildTraceparent(span.OutgoingDistributedTracingData));
 
-<<<<<<< HEAD
-			if (!transaction.IsSampled) return;
-
-			span.Context.Http = new Http { Method = RequestGetMethod(request) };
-			span.Context.Http.SetUrl(requestUrl);
-=======
-			if (span.ShouldBeSentToApmServer) span.Context.Http = new Http { Url = requestUrl.ToString(), Method = RequestGetMethod(request) };
->>>>>>> ac1b55cf
+			if (span.ShouldBeSentToApmServer)
+      {
+        span.Context.Http = new Http { Method = RequestGetMethod(request) };
+        span.Context.Http.SetUrl(requestUrl);
+      }
 		}
 
 		private void ProcessStopEvent(object eventValue, TRequest request, Uri requestUrl)
