--- conflicted
+++ resolved
@@ -125,17 +125,13 @@
 
 		private void ProcessStartEvent(TRequest request, Uri requestUrl)
 		{
-<<<<<<< HEAD
-			Logger.Trace()?.Log("Processing start event... Request URL: {RequestUrl}", Http.Sanitize(requestUrl));
-=======
 			Logger.Trace()?.Log("Processing start event... Request URL: {RequestUrl}", requestUrl.Sanitize());
->>>>>>> 9f43064f
 
 			var transaction = ApmAgent.Tracer.CurrentTransaction;
 			if (transaction is null)
 			{
 				Logger.Debug()?.Log("No current transaction, skip creating span for outgoing HTTP request");
-				return;
+					return;
 			}
 
 			if (_realAgent?.TracerInternal.CurrentSpan is Span currentSpan)
@@ -146,8 +142,8 @@
 					|| currentSpan.InstrumentationFlag == InstrumentationFlag.Elasticsearch)
 				{
 					PropagateTraceContext(request, transaction, currentSpan);
-					return;
-				}
+				return;
+			}
 			}
 
 			var method = RequestGetMethod(request);
