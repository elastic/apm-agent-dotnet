--- conflicted
+++ resolved
@@ -8,21 +8,10 @@
   <PropertyGroup>
     <RootNamespace>Elastic.Apm</RootNamespace>
     <AssemblyName>Elastic.Apm</AssemblyName>
-<<<<<<< HEAD
     <VersionPrefix>1.0.0</VersionPrefix>
-    <VersionSuffix>beta1</VersionSuffix>
     <SignAssembly>true</SignAssembly>
     <AssemblyOriginatorKeyFile>..\..\build\elasticapm.snk</AssemblyOriginatorKeyFile>
     <DelaySign>false</DelaySign>
-=======
-    <AssemblyVersion>1.0.0</AssemblyVersion>
-    <InformationalVersion>1.0.0</InformationalVersion>
-    <FileVersion>1.0.0</FileVersion>
-    <SignAssembly>true</SignAssembly>
-    <AssemblyOriginatorKeyFile>..\..\build\elasticapm.snk</AssemblyOriginatorKeyFile>
-    <DelaySign>false</DelaySign>
-    <PackageVersion>1.0.0</PackageVersion>
->>>>>>> 576e7da1
     <Authors>Elastic and contributors</Authors>
     <PackageId>Elastic.Apm</PackageId>
     <Copyright>2019 Elasticsearch BV</Copyright>
