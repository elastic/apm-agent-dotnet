﻿<Project Sdk="Microsoft.NET.Sdk">
  <PropertyGroup>
    <TargetFrameworks>netstandard2.0;net461</TargetFrameworks>
  </PropertyGroup>
  <PropertyGroup>
    <RootNamespace>Elastic.Apm</RootNamespace>
    <AssemblyName>Elastic.Apm</AssemblyName>
<<<<<<< HEAD
    <VersionPrefix>1.1.2</VersionPrefix>
    <SignAssembly>true</SignAssembly>
    <AssemblyOriginatorKeyFile>..\..\build\elasticapm.snk</AssemblyOriginatorKeyFile>
    <DelaySign>false</DelaySign>
    <Authors>Elastic and contributors</Authors>
    <PackageId>Elastic.Apm</PackageId>
    <Copyright>2019 Elasticsearch BV</Copyright>
    <PackageLicenseUrl>https://github.com/elastic/apm-agent-dotnet/blob/master/LICENSE</PackageLicenseUrl>
    <PackageProjectUrl>https://github.com/elastic/apm-agent-dotnet</PackageProjectUrl>
    <PackageIconUrl>https://raw.githubusercontent.com/elastic/apm-agent-dotnet/master/build/nuget-icon.png</PackageIconUrl>
=======
    <PackageId>Elastic.Apm</PackageId>
>>>>>>> e52ba52d
    <Description>Elastic APM .NET Agent base package. This package provides core functionality for transmitting of all Elastic APM types and is a dependent package for all other Elastic APM package. Additionally this package contains the public Agent API that allows you to manually capture transactions and spans. Please install the platform specific package for the best experience. See: https://github.com/elastic/apm-agent-dotnet/tree/master/docs</Description>
    <PackageTags>apm, monitoring, elastic, elasticapm, analytics, sdk</PackageTags>
  </PropertyGroup>
  <ItemGroup Condition="'$(TargetFramework)' == 'netstandard2.0'">
    <PackageReference Include="System.Diagnostics.PerformanceCounter" Version="4.5.0" />
  </ItemGroup>
  <ItemGroup>
    <PackageReference Include="Newtonsoft.Json" Version="12.0.2" />
    <PackageReference Include="System.Diagnostics.DiagnosticSource" Version="4.5.1" />
    <PackageReference Include="System.Threading.Tasks.Dataflow" Version="4.9.0" />
  </ItemGroup>
</Project><|MERGE_RESOLUTION|>--- conflicted
+++ resolved
@@ -5,20 +5,7 @@
   <PropertyGroup>
     <RootNamespace>Elastic.Apm</RootNamespace>
     <AssemblyName>Elastic.Apm</AssemblyName>
-<<<<<<< HEAD
-    <VersionPrefix>1.1.2</VersionPrefix>
-    <SignAssembly>true</SignAssembly>
-    <AssemblyOriginatorKeyFile>..\..\build\elasticapm.snk</AssemblyOriginatorKeyFile>
-    <DelaySign>false</DelaySign>
-    <Authors>Elastic and contributors</Authors>
     <PackageId>Elastic.Apm</PackageId>
-    <Copyright>2019 Elasticsearch BV</Copyright>
-    <PackageLicenseUrl>https://github.com/elastic/apm-agent-dotnet/blob/master/LICENSE</PackageLicenseUrl>
-    <PackageProjectUrl>https://github.com/elastic/apm-agent-dotnet</PackageProjectUrl>
-    <PackageIconUrl>https://raw.githubusercontent.com/elastic/apm-agent-dotnet/master/build/nuget-icon.png</PackageIconUrl>
-=======
-    <PackageId>Elastic.Apm</PackageId>
->>>>>>> e52ba52d
     <Description>Elastic APM .NET Agent base package. This package provides core functionality for transmitting of all Elastic APM types and is a dependent package for all other Elastic APM package. Additionally this package contains the public Agent API that allows you to manually capture transactions and spans. Please install the platform specific package for the best experience. See: https://github.com/elastic/apm-agent-dotnet/tree/master/docs</Description>
     <PackageTags>apm, monitoring, elastic, elasticapm, analytics, sdk</PackageTags>
   </PropertyGroup>
