--- conflicted
+++ resolved
@@ -5,20 +5,10 @@
   <PropertyGroup>
     <RootNamespace>Elastic.Apm</RootNamespace>
     <AssemblyName>Elastic.Apm</AssemblyName>
-<<<<<<< HEAD
-    <VersionPrefix>1.0.1</VersionPrefix>
+    <VersionPrefix>1.1.2</VersionPrefix>
     <SignAssembly>true</SignAssembly>
     <AssemblyOriginatorKeyFile>..\..\build\elasticapm.snk</AssemblyOriginatorKeyFile>
     <DelaySign>false</DelaySign>
-=======
-    <AssemblyVersion>1.1.2</AssemblyVersion>
-    <InformationalVersion>1.1.2</InformationalVersion>
-    <FileVersion>1.1.2</FileVersion>
-    <SignAssembly>true</SignAssembly>
-    <AssemblyOriginatorKeyFile>..\..\build\elasticapm.snk</AssemblyOriginatorKeyFile>
-    <DelaySign>false</DelaySign>
-    <PackageVersion>1.1.2</PackageVersion>
->>>>>>> b9406086
     <Authors>Elastic and contributors</Authors>
     <PackageId>Elastic.Apm</PackageId>
     <Copyright>2019 Elasticsearch BV</Copyright>
