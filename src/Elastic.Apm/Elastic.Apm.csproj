--- conflicted
+++ resolved
@@ -8,20 +8,10 @@
   <PropertyGroup>
     <RootNamespace>Elastic.Apm</RootNamespace>
     <AssemblyName>Elastic.Apm</AssemblyName>
-<<<<<<< HEAD
-    <VersionPrefix>1.0.0</VersionPrefix>
+    <VersionPrefix>1.0.1</VersionPrefix>
     <SignAssembly>true</SignAssembly>
     <AssemblyOriginatorKeyFile>..\..\build\elasticapm.snk</AssemblyOriginatorKeyFile>
     <DelaySign>false</DelaySign>
-=======
-    <AssemblyVersion>1.0.1</AssemblyVersion>
-    <InformationalVersion>1.0.1</InformationalVersion>
-    <FileVersion>1.0.1</FileVersion>
-    <SignAssembly>true</SignAssembly>
-    <AssemblyOriginatorKeyFile>..\..\build\elasticapm.snk</AssemblyOriginatorKeyFile>
-    <DelaySign>false</DelaySign>
-    <PackageVersion>1.0.1</PackageVersion>
->>>>>>> dd8cd64c
     <Authors>Elastic and contributors</Authors>
     <PackageId>Elastic.Apm</PackageId>
     <Copyright>2019 Elasticsearch BV</Copyright>
