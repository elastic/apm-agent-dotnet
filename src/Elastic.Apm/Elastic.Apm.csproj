﻿<Project Sdk="Microsoft.NET.Sdk">
<<<<<<< HEAD
  <PropertyGroup>
    <TargetFrameworks>netstandard2.0</TargetFrameworks>
=======
  <PropertyGroup Condition=" '$(OS)' != 'Windows_NT' ">
    <TargetFramework>netstandard2.0</TargetFramework>
  </PropertyGroup>
  <PropertyGroup Condition=" '$(OS)' == 'Windows_NT' ">
    <TargetFrameworks>netstandard2.0;net461</TargetFrameworks>
  </PropertyGroup>
  <PropertyGroup>
    <RootNamespace>Elastic.Apm</RootNamespace>
>>>>>>> c9ab3bc0
    <AssemblyName>Elastic.Apm</AssemblyName>
    <RootNamespace>Elastic.Apm</RootNamespace>
    <VersionPrefix>0.0.3.0</VersionPrefix>
    <VersionSuffix>alpha</VersionSuffix>
    <SignAssembly>true</SignAssembly>
    <AssemblyOriginatorKeyFile>..\..\build\elasticapm.snk</AssemblyOriginatorKeyFile>
    <DelaySign>false</DelaySign>
    <Authors>Elastic and contributors</Authors>
    <PackageId>Elastic.Apm</PackageId>
    <Copyright>2019 Elasticsearch BV</Copyright>
    <PackageLicenseUrl>https://github.com/elastic/apm-agent-dotnet/blob/master/LICENSE</PackageLicenseUrl>
    <PackageProjectUrl>https://github.com/elastic/apm-agent-dotnet</PackageProjectUrl>
    <PackageIconUrl>https://raw.githubusercontent.com/elastic/apm-agent-dotnet/master/build/nuget-icon.png</PackageIconUrl>
    <Description>Elastic APM .NET Agent base package. This package provides core functionality for transmitting of all Elastic APM types and is a dependent package for all other Elastic APM package. Additionally this package contains the public Agent API that allows you to manually capture transactions and spans. Please install the platform specific package for the best experience. See: https://github.com/elastic/apm-agent-dotnet/tree/master/docs</Description>
    <PackageTags>apm, monitoring, elastic, elasticapm, analytics, sdk</PackageTags>
    <LangVersion>latest</LangVersion>
    <GeneratePackageOnBuild>true</GeneratePackageOnBuild>
  </PropertyGroup>
  <ItemGroup Condition="'$(TargetFramework)' == 'netstandard2.0'">
    <PackageReference Include="System.Diagnostics.PerformanceCounter" Version="4.5.0" />
  </ItemGroup>
  <ItemGroup>
<<<<<<< HEAD
    <PackageReference Include="Newtonsoft.Json" Version="12.0.2" />
    <PackageReference Include="System.Diagnostics.DiagnosticSource" Version="4.5.1" />
    <PackageReference Include="System.Diagnostics.PerformanceCounter" Version="4.5.0" />
=======
    <PackageReference Include="Newtonsoft.Json" Version="11.0.2" />
    <!-- TODO: Are we ok with this reference/version? -->
    <PackageReference Include="System.Diagnostics.DiagnosticSource" Version="4.0.0" />
>>>>>>> c9ab3bc0
    <PackageReference Include="System.Threading.Tasks.Dataflow" Version="4.9.0" />
  </ItemGroup>
</Project><|MERGE_RESOLUTION|>--- conflicted
+++ resolved
@@ -1,8 +1,4 @@
 ﻿<Project Sdk="Microsoft.NET.Sdk">
-<<<<<<< HEAD
-  <PropertyGroup>
-    <TargetFrameworks>netstandard2.0</TargetFrameworks>
-=======
   <PropertyGroup Condition=" '$(OS)' != 'Windows_NT' ">
     <TargetFramework>netstandard2.0</TargetFramework>
   </PropertyGroup>
@@ -11,7 +7,6 @@
   </PropertyGroup>
   <PropertyGroup>
     <RootNamespace>Elastic.Apm</RootNamespace>
->>>>>>> c9ab3bc0
     <AssemblyName>Elastic.Apm</AssemblyName>
     <RootNamespace>Elastic.Apm</RootNamespace>
     <VersionPrefix>0.0.3.0</VersionPrefix>
@@ -34,15 +29,8 @@
     <PackageReference Include="System.Diagnostics.PerformanceCounter" Version="4.5.0" />
   </ItemGroup>
   <ItemGroup>
-<<<<<<< HEAD
     <PackageReference Include="Newtonsoft.Json" Version="12.0.2" />
     <PackageReference Include="System.Diagnostics.DiagnosticSource" Version="4.5.1" />
-    <PackageReference Include="System.Diagnostics.PerformanceCounter" Version="4.5.0" />
-=======
-    <PackageReference Include="Newtonsoft.Json" Version="11.0.2" />
-    <!-- TODO: Are we ok with this reference/version? -->
-    <PackageReference Include="System.Diagnostics.DiagnosticSource" Version="4.0.0" />
->>>>>>> c9ab3bc0
     <PackageReference Include="System.Threading.Tasks.Dataflow" Version="4.9.0" />
   </ItemGroup>
 </Project>