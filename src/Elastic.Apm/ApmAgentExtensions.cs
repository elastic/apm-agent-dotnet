--- conflicted
+++ resolved
@@ -31,12 +31,6 @@
 		public static IDisposable Subscribe(this IApmAgent agent, params IDiagnosticsSubscriber[] subscribers)
 		{
 			var disposable = new CompositeDisposable();
-<<<<<<< HEAD
-			agent.Logger.Trace()?.Log("Agent Subscribe(), Agent Enabled: {AgentEnabled} Subscriber count: {NumberOfSubscribers}",
-				agent.Configuration.Enabled, subscribers?.Length ?? 0);
-
-			if (!agent.Configuration.Enabled || subscribers is null || subscribers.Length == 0)
-=======
 
 			subscribers ??= Array.Empty<IDiagnosticsSubscriber>();
 			var subscribersList = string.Join(", ", subscribers.Select(s => s.GetType().Name));
@@ -45,7 +39,6 @@
 				agent.Configuration.Enabled, subscribers.Length, subscribersList);
 
 			if (!agent.Configuration.Enabled || subscribers.Length == 0)
->>>>>>> d398ca0c
 				return disposable;
 
 			foreach (var subscriber in subscribers)
