﻿// Licensed to Elasticsearch B.V under one or more agreements.
// Elasticsearch B.V licenses this file to you under the Apache 2.0 License.
// See the LICENSE file in the project root for more information

using System;
using System.Diagnostics;
using Elastic.Apm.DiagnosticListeners;

namespace Elastic.Apm.DiagnosticSource
{
	/// <summary>
	/// Activates the <see cref="HttpDiagnosticListener" /> which enables
	/// capturing outgoing web requests created by <see cref="System.Net.Http.HttpClient" />.
	/// </summary>
	public class HttpDiagnosticsSubscriber : IDiagnosticsSubscriber
	{
		private readonly bool _captureSpan;

		public HttpDiagnosticsSubscriber() : this(true)
		{
		}

		internal HttpDiagnosticsSubscriber(bool captureSpan) => _captureSpan = captureSpan;

		/// <summary>
		/// Start listening for HttpClient diagnostic source events.
		/// </summary>
		public IDisposable Subscribe(IApmAgent agent)
		{
			var retVal = new CompositeDisposable();

<<<<<<< HEAD
			if (agent is ApmAgent realAgent)
			{
				var configuration = realAgent.HttpTraceConfiguration;
				configuration.CaptureSpan |= _captureSpan;

				// if a Http Diagnostic listener has already subscribed, don't subscribe again.
				if (configuration.Subscribed)
					return retVal;

				configuration.Subscribed = true;
			}

			var initializer = new DiagnosticInitializer(agent.Logger, new[] { HttpDiagnosticListener.New(agent) });
=======
			var initializer = new DiagnosticInitializer(agent.Logger, HttpDiagnosticListener.New(agent));
>>>>>>> b9ce3354
			retVal.Add(initializer);

			retVal.Add(DiagnosticListener
				.AllListeners
				.Subscribe(initializer));

			return retVal;
		}
	}
}<|MERGE_RESOLUTION|>--- conflicted
+++ resolved
@@ -1,4 +1,4 @@
-﻿// Licensed to Elasticsearch B.V under one or more agreements.
+// Licensed to Elasticsearch B.V under one or more agreements.
 // Elasticsearch B.V licenses this file to you under the Apache 2.0 License.
 // See the LICENSE file in the project root for more information
 
@@ -29,7 +29,6 @@
 		{
 			var retVal = new CompositeDisposable();
 
-<<<<<<< HEAD
 			if (agent is ApmAgent realAgent)
 			{
 				var configuration = realAgent.HttpTraceConfiguration;
@@ -42,10 +41,8 @@
 				configuration.Subscribed = true;
 			}
 
-			var initializer = new DiagnosticInitializer(agent.Logger, new[] { HttpDiagnosticListener.New(agent) });
-=======
 			var initializer = new DiagnosticInitializer(agent.Logger, HttpDiagnosticListener.New(agent));
->>>>>>> b9ce3354
+
 			retVal.Add(initializer);
 
 			retVal.Add(DiagnosticListener
