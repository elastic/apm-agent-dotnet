--- conflicted
+++ resolved
@@ -18,12 +18,6 @@
 		private readonly IApmLogger _logger;
 		private readonly IPayloadSender _sender;
 
-<<<<<<< HEAD
-		private readonly DateTimeOffset _start;
-		private readonly Stopwatch _startStopwatch;
-
-=======
->>>>>>> 93de62cf
 		// This constructor is used only by tests that don't care about sampling and distributed tracing
 		internal Transaction(IApmAgent agent, string name, string type)
 			: this(agent.Logger, name, type, new Sampler(1.0), null, agent.PayloadSender) { }
@@ -43,11 +37,6 @@
 			_logger = logger?.Scoped($"{nameof(Transaction)}.{Id}");
 
 			_sender = sender;
-<<<<<<< HEAD
-			_start = DateTimeOffset.UtcNow;
-			_startStopwatch = Stopwatch.StartNew();
-=======
->>>>>>> 93de62cf
 
 			Name = name;
 			HasCustomName = false;
@@ -179,12 +168,6 @@
 
 		public void End()
 		{
-<<<<<<< HEAD
-			if (!Duration.HasValue)
-			{
-				_startStopwatch.Stop();
-				Duration = _startStopwatch.ElapsedMilliseconds;
-=======
 			if (Duration.HasValue)
 			{
 				_logger.Debug()?.Log("End() called on already ended {Transaction}. Start time: {Time} (as timestamp: {Timestamp}), Duration: {Duration}",
@@ -196,7 +179,6 @@
 				Duration = TimeUtils.DurationBetweenTimestamps(Timestamp, endTimestamp);
 				_logger.Trace()?.Log("Ended {Transaction}. Start time: {Time} (as timestamp: {Timestamp}), End time: {Time}, Duration: {Duration}ms",
 					this, TimeUtils.FormatTimestampForLog(Timestamp), Timestamp, TimeUtils.FormatTimestampForLog(endTimestamp), endTimestamp, Duration);
->>>>>>> 93de62cf
 			}
 
 			_sender.QueueTransaction(this);
