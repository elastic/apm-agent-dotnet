--- conflicted
+++ resolved
@@ -14,31 +14,27 @@
 {
 	internal class Transaction : ITransaction
 	{
+		private readonly IConfigurationReader _configurationReader;
 		private readonly Lazy<Context> _context = new Lazy<Context>();
+		private readonly ICurrentExecutionSegmentHolder _currentExecutionSegmentHolder;
 
 		private readonly IApmLogger _logger;
-		private readonly ICurrentExecutionSegmentHolder _currentExecutionSegmentHolder;
 		private readonly IPayloadSender _sender;
-		private readonly IConfigurationReader _configurationReader;
 
 		// This constructor is used only by tests that don't care about sampling and distributed tracing
-<<<<<<< HEAD
 		internal Transaction(ApmAgent agent, string name, string type)
-			: this(agent.Logger, agent.TracerInternal.CurrentExecutionSegmentHolder, name, type, new Sampler(1.0), null, agent.PayloadSender) { }
-=======
-		internal Transaction(IApmAgent agent, string name, string type, IConfigurationReader configurationReader)
-			: this(agent.Logger, name, type, new Sampler(1.0), null, agent.PayloadSender, configurationReader) { }
->>>>>>> a951cbd9
+			: this(agent.Logger, name, type, new Sampler(1.0), null, agent.PayloadSender, agent.ConfigurationReader,
+				agent.TracerInternal.CurrentExecutionSegmentHolder) { }
 
 		internal Transaction(
 			IApmLogger logger,
-			ICurrentExecutionSegmentHolder currentExecutionSegmentHolder,
 			string name,
 			string type,
 			Sampler sampler,
 			DistributedTracingData distributedTracingData,
 			IPayloadSender sender,
-			IConfigurationReader configurationReader
+			IConfigurationReader configurationReader,
+			ICurrentExecutionSegmentHolder currentExecutionSegmentHolder
 		)
 		{
 			Timestamp = TimeUtils.TimestampNow();
@@ -46,9 +42,9 @@
 			Id = RandomGenerator.GenerateRandomBytesAsString(idBytes);
 			_logger = logger?.Scoped($"{nameof(Transaction)}.{Id}");
 
-			_currentExecutionSegmentHolder = currentExecutionSegmentHolder;
 			_sender = sender;
 			_configurationReader = configurationReader;
+			_currentExecutionSegmentHolder = currentExecutionSegmentHolder;
 
 			Name = name;
 			HasCustomName = false;
