﻿// Licensed to Elasticsearch B.V under one or more agreements.
// Elasticsearch B.V licenses this file to you under the Apache 2.0 License.
// See the LICENSE file in the project root for more information

using System;
using System.Collections.Generic;
using System.Diagnostics;
using System.Linq;
using System.Threading.Tasks;
using Elastic.Apm.Api;
using Elastic.Apm.Api.Constraints;
using Elastic.Apm.Config;
using Elastic.Apm.DistributedTracing;
using Elastic.Apm.Helpers;
using Elastic.Apm.Logging;
using Elastic.Apm.Report;
using Elastic.Apm.ServerInfo;
using Newtonsoft.Json;
using Newtonsoft.Json.Converters;

namespace Elastic.Apm.Model
{
	internal class Transaction : ITransaction
	{
		private static readonly string ApmTransactionActivityName = "ElasticApm.Transaction";
		private readonly IApmServerInfo _apmServerInfo;
		private readonly Lazy<Context> _context = new Lazy<Context>();
		private readonly ICurrentExecutionSegmentsContainer _currentExecutionSegmentsContainer;
		private readonly IApmLogger _logger;
		private readonly IPayloadSender _sender;
<<<<<<< HEAD
		internal readonly TraceState _traceState;
=======
		private readonly string _traceState;
>>>>>>> d1af211e

		// This constructor is meant for serialization
		[JsonConstructor]
		private Transaction(Context context, string name, string type, double duration, long timestamp, string id, string traceId, string parentId,
			bool isSampled, string result, SpanCount spanCount
		)
		{
			_context = new Lazy<Context>(() => context);
			Name = name;
			Duration = duration;
			Timestamp = timestamp;
			Type = type;
			Id = id;
			TraceId = traceId;
			ParentId = parentId;
			IsSampled = isSampled;
			Result = result;
			SpanCount = spanCount;
		}

		// This constructor is used only by tests that don't care about sampling and distributed tracing
		internal Transaction(ApmAgent agent, string name, string type)
			: this(agent.Logger, name, type, new Sampler(1.0), null, agent.PayloadSender, agent.ConfigStore.CurrentSnapshot,
				agent.TracerInternal.CurrentExecutionSegmentsContainer, null)
		{ }

		/// <summary>
		/// Creates a new transaction
		/// </summary>
		/// <param name="logger">The logger which logs debug information during the transaction  creation process</param>
		/// <param name="name">The name of the transaction</param>
		/// <param name="type">The type of the transaction</param>
		/// <param name="sampler">The sampler implementation which makes the sampling decision</param>
		/// <param name="distributedTracingData">Distributed tracing data, in case this transaction is part of a distributed trace</param>
		/// <param name="sender">The IPayloadSender implementation which will record this transaction</param>
		/// <param name="configSnapshot">The current configuration snapshot which contains the up-do-date config setting values</param>
		/// <param name="currentExecutionSegmentsContainer" />
		/// The ExecutionSegmentsContainer which makes sure this transaction flows
		/// <param name="apmServerInfo">Component to fetch info about APM Server (e.g. APM Server version)</param>
		/// <param name="ignoreActivity">
		/// If set the transaction will ignore Activity.Current and it's trace id,
		/// otherwise the agent will try to keep ids in-sync across async work-flows
		/// </param>
		internal Transaction(
			IApmLogger logger,
			string name,
			string type,
			Sampler sampler,
			DistributedTracingData distributedTracingData,
			IPayloadSender sender,
			IConfigSnapshot configSnapshot,
			ICurrentExecutionSegmentsContainer currentExecutionSegmentsContainer,
			IApmServerInfo apmServerInfo,
			bool ignoreActivity = false
		)
		{
			ConfigSnapshot = configSnapshot;
			Timestamp = TimeUtils.TimestampNow();

			_logger = logger?.Scoped(nameof(Transaction));
			_apmServerInfo = apmServerInfo;
			_sender = sender;
			_currentExecutionSegmentsContainer = currentExecutionSegmentsContainer;

			Name = name;
			HasCustomName = false;
			Type = type;

			// For each new transaction, start an Activity if we're not ignoring them.
			// If Activity.Current is not null, the started activity will be a child activity,
			// so the traceid and tracestate of the parent will flow to it.
			if (!ignoreActivity)
				_activity = StartActivity();

			var isSamplingFromDistributedTracingData = false;
			if (distributedTracingData == null)
			{
<<<<<<< HEAD
				// We consider a newly created transaction **without** explicitly passed distributed tracing data
				// to be a root transaction

				// Here we ignore Activity.Current.ActivityTraceFlags because it starts out without setting the IsSampled flag, so relying on that would mean a transaction is never sampled.
				// To be sure activity creation was successful let's check on it
=======
				// ignore the created activity ActivityTraceFlags because it starts out without setting the IsSampled flag,
				// so relying on that would mean a transaction is never sampled.
>>>>>>> d1af211e
				if (_activity != null)
				{
					// If an activity was created, reuse its id
					Id = _activity.SpanId.ToHexString();
					TraceId = _activity.TraceId.ToHexString();
					_traceState = _activity.TraceStateString;

					var idBytesFromActivity = new Span<byte>(new byte[16]);
					_activity.TraceId.CopyTo(idBytesFromActivity);

					// Read right most bits. From W3C TraceContext: "it is important for trace-id to carry "uniqueness" and "randomness"
					// in the right part of the trace-id..."
					idBytesFromActivity = idBytesFromActivity.Slice(8);

					_traceState = new TraceState();

					// If activity has a tracestate, populate the transaction tracestate with it.
					if (!string.IsNullOrEmpty(_activity.TraceStateString))
						_traceState.AddTextHeader(_activity.TraceStateString);

					IsSampled = sampler.DecideIfToSample(idBytesFromActivity.ToArray());

					// In the unlikely event that tracestate populated from activity contains an es vendor key, the tracestate
					// is mutated to set the sample rate defined by the sampler, because we consider a transaction without
					// explicitly passed distributedTracingData to be a **root** transaction. The end result
					// is that activity tracestate will be propagated, along with the sample rate defined by this transaction.
					if (IsSampled)
					{
						SampleRate = sampler.Rate;
						_traceState.SetSampleRate(sampler.Rate);
					}
					else
					{
						SampleRate = 0;
						_traceState.SetSampleRate(0);
					}

					// sync the activity tracestate with the tracestate of the transaction
					_activity.TraceStateString = _traceState.ToTextHeader();
				}
				else
				{
<<<<<<< HEAD
					// If an activity wasn't created, generate values
=======
					// If no activity is created, create new random ids
>>>>>>> d1af211e
					var idBytes = new byte[8];
					Id = RandomGenerator.GenerateRandomBytesAsString(idBytes);
					IsSampled = sampler.DecideIfToSample(idBytes);

					idBytes = new byte[16];
					TraceId = RandomGenerator.GenerateRandomBytesAsString(idBytes);

					if (IsSampled)
					{
						_traceState = new TraceState(sampler.Rate);
						SampleRate = sampler.Rate;
					}
					else
					{
						_traceState = new TraceState(0);
						SampleRate = 0;
					}
				}

				// ParentId could be also set here, but currently in the UI each trace must start with a transaction where the ParentId is null,
				// so to avoid https://github.com/elastic/apm-agent-dotnet/issues/883 we don't set it yet.
			}
			else
			{
				if (_activity != null)
				{
					Id = _activity.SpanId.ToHexString();
<<<<<<< HEAD
					// TODO: should _activity's trace context be populated with values from distributedTracingData?
=======

					// try to set the parent id and tracestate on the created activity, based on passed distributed tracing data.
					// This is so that the distributed tracing data will flow to any child activities
					try
					{
						_activity.SetParentId(
							ActivityTraceId.CreateFromString(distributedTracingData.TraceId.AsSpan()),
							ActivitySpanId.CreateFromString(distributedTracingData.ParentId.AsSpan()),
							distributedTracingData.FlagRecorded ? ActivityTraceFlags.Recorded : ActivityTraceFlags.None);
						_activity.TraceStateString = distributedTracingData.TraceState;
					}
					catch (Exception e)
					{
						_logger.Error()?.LogException(e, "Error setting trace context on created activity");
					}
>>>>>>> d1af211e
				}
				else
				{
					var idBytes = new byte[8];
					Id = RandomGenerator.GenerateRandomBytesAsString(idBytes);
				}

				TraceId = distributedTracingData.TraceId;
				ParentId = distributedTracingData.ParentId;
				IsSampled = distributedTracingData.FlagRecorded;
				isSamplingFromDistributedTracingData = true;
				_traceState = distributedTracingData.TraceState;

				// If there is no tracestate or no valid "es" vendor entry with an "s" (sample rate) attribute, then the agent must
				// omit sample rate from non-root transactions and their spans.
				// See https://github.com/elastic/apm/blob/master/specs/agents/tracing-sampling.md#propagation
				if (_traceState?.SampleRate is null)
					SampleRate = null;
				else
					SampleRate = _traceState.SampleRate.Value;
			}

			// Also mark the sampling decision on the Activity
			if (IsSampled && _activity != null)
				_activity.ActivityTraceFlags |= ActivityTraceFlags.Recorded;

			SpanCount = new SpanCount();
			_currentExecutionSegmentsContainer.CurrentTransaction = this;

			if (isSamplingFromDistributedTracingData)
			{
				_logger.Trace()
					?.Log("New Transaction instance created: {Transaction}. " +
						"IsSampled ({IsSampled}) and SampleRate ({SampleRate}) is based on incoming distributed tracing data ({DistributedTracingData})." +
						" Start time: {Time} (as timestamp: {Timestamp})",
						this, IsSampled, SampleRate, distributedTracingData, TimeUtils.FormatTimestampForLog(Timestamp), Timestamp);
			}
			else
			{
				_logger.Trace()
					?.Log("New Transaction instance created: {Transaction}. " +
						"IsSampled ({IsSampled}) is based on the given sampler ({Sampler})." +
						" Start time: {Time} (as timestamp: {Timestamp})",
						this, IsSampled, sampler, TimeUtils.FormatTimestampForLog(Timestamp), Timestamp);
			}
		}

		private Activity StartActivity()
		{
			var activity = new Activity(ApmTransactionActivityName);
			activity.SetIdFormat(ActivityIdFormat.W3C);
			activity.Start();
			return activity;
		}

		/// <summary>
		/// The agent also starts an Activity when a transaction is started and stops it when the transaction ends.
		/// The TraceId of this activity is always the same as the TraceId of the transaction.
		/// With this, in case Activity.Current is null, the agent will set it and when the next Activity gets created it'll
		/// have this activity as its parent and the TraceId will flow to all Activity instances.
		/// </summary>
		private readonly Activity _activity;

		private bool _isEnded;

		private string _name;

		/// <summary>
		/// Holds configuration snapshot (which is immutable) that was current when this transaction started.
		/// We would like transaction data to be consistent and not to be affected by possible changes in agent's configuration
		/// between the start and the end of the transaction. That is why the way all the data is collected for the transaction
		/// and its spans is controlled by this configuration snapshot.
		/// </summary>
		[JsonIgnore]
		internal IConfigSnapshot ConfigSnapshot { get; }

		/// <summary>
		/// Any arbitrary contextual information regarding the event, captured by the agent, optionally provided by the user.
		/// <seealso cref="ShouldSerializeContext" />
		/// </summary>
		public Context Context => _context.Value;

		[JsonIgnore]
		public Dictionary<string, string> Custom => Context.Custom;

		/// <inheritdoc />
		/// <summary>
		/// The duration of the transaction.
		/// If it's not set (HasValue returns false) then the value
		/// is automatically calculated when <see cref="End" /> is called.
		/// </summary>
		/// <value>The duration.</value>
		public double? Duration { get; set; }

		/// <summary>
		/// If true, then the transaction name was modified by external code, and transaction name should not be changed
		/// or "fixed" automatically.
		/// </summary>
		[JsonIgnore]
		internal bool HasCustomName { get; private set; }

		[MaxLength]
		public string Id { get; }

		[JsonIgnore]
		internal bool IsContextCreated => _context.IsValueCreated;

		[JsonProperty("sampled")]
		public bool IsSampled { get; }

		[JsonIgnore]
		[Obsolete(
			"Instead of this dictionary, use the `SetLabel` method which supports more types than just string. This property will be removed in a future release.")]
		public Dictionary<string, string> Labels => Context.Labels;

		[MaxLength]
		public string Name
		{
			get => _name;
			set
			{
				HasCustomName = true;
				_name = value;
			}
		}

		/// <summary>
		/// The outcome of the transaction: success, failure, or unknown.
		/// This is similar to 'result', but has a limited set of permitted values describing the success or failure of the
		/// transaction from the service's perspective.
		/// This field can be used for calculating error rates for incoming requests.
		/// </summary>
		[JsonConverter(typeof(StringEnumConverter))]
		public Outcome Outcome
		{
			get => _outcome; set
			{
				_outcomeChangedThroughApi = true;
				_outcome = value;
			}
		}

		/// <summary>
		/// In general if there is an error on the span, the outcome will be <see cref="Outcome.Failure"/>, otherwise it'll be <see cref="Outcome.Success"/>.
		/// There are some exceptions to this (see spec: https://github.com/elastic/apm/blob/master/specs/agents/tracing-spans.md#span-outcome) when it can be <see cref="Outcome.Unknown"/>.
		/// Use <see cref="_outcomeChangedThroughApi"/> to check if it was specifically set to <see cref="Outcome.Unknown"/>, or if it's just the default value.
		/// </summary>
		internal Outcome _outcome;

		private bool _outcomeChangedThroughApi;

		[JsonIgnore]
		public DistributedTracingData OutgoingDistributedTracingData => new DistributedTracingData(TraceId, Id, IsSampled, _traceState);

		[MaxLength]
		[JsonProperty("parent_id")]
		public string ParentId { get; set; }

		/// <inheritdoc />
		/// <summary>
		/// A string describing the result of the transaction.
		/// This is typically the HTTP status code, or e.g. "success" for a background task.
		/// </summary>
		/// <value>The result.</value>
		[MaxLength]
		public string Result { get; set; }

		/// <summary>
		/// Captures the sample rate of the agent when this transaction was created.
		/// </summary>
		[JsonProperty("sample_rate")]
		internal double? SampleRate { get; }

		internal Service Service;


		[JsonProperty("span_count")]
		public SpanCount SpanCount { get; set; }

		/// <summary>
		/// Recorded time of the event, UTC based and formatted as microseconds since Unix epoch
		/// </summary>
		public long Timestamp { get; }

		[MaxLength]
		[JsonProperty("trace_id")]
		public string TraceId { get; }

		[MaxLength]
		public string Type { get; set; }

		/// <inheritdoc />
		public void SetService(string serviceName, string serviceVersion)
		{
			if (Context.Service == null)
				Context.Service = new Service(serviceName, serviceVersion);
			else
			{
				Context.Service.Name = serviceName;
				Context.Service.Version = serviceVersion;
			}
		}

		public string EnsureParentId()
		{
			if (!string.IsNullOrEmpty(ParentId))
				return ParentId;

			var idBytes = new byte[8];
			ParentId = RandomGenerator.GenerateRandomBytesAsString(idBytes);
			_logger?.Debug()?.Log("Setting ParentId to transaction, {transaction}", this);
			return ParentId;
		}

		/// <summary>
		/// Method to conditionally serialize <see cref="Context" /> because context should be serialized only when the transaction
		/// is sampled.
		/// See
		/// <a href="https://www.newtonsoft.com/json/help/html/ConditionalProperties.htm">the relevant Json.NET Documentation</a>
		/// </summary>
		public bool ShouldSerializeContext() => IsSampled;

		public override string ToString() => new ToStringBuilder(nameof(Transaction))
		{
			{ nameof(Id), Id },
			{ nameof(TraceId), TraceId },
			{ nameof(ParentId), ParentId },
			{ nameof(Name), Name },
			{ nameof(Type), Type },
			{ nameof(Outcome), Outcome },
			{ nameof(IsSampled), IsSampled }
		}.ToString();

		/// <summary>
		/// When the transaction has ended and before being queued to send to APM server
		/// </summary>
		public event EventHandler Ended;

		public void End()
		{
			// If the outcome is still unknown and it was not specifically set to unknown, then it's success
			if (Outcome == Outcome.Unknown && !_outcomeChangedThroughApi)
				Outcome = Outcome.Success;

			if (Duration.HasValue)
			{
				_logger.Trace()
					?.Log("Ended {Transaction} (with Duration already set)." +
						" Start time: {Time} (as timestamp: {Timestamp}), Duration: {Duration}ms",
						this, TimeUtils.FormatTimestampForLog(Timestamp), Timestamp, Duration);
			}
			else
			{
				Assertion.IfEnabled?.That(!_isEnded,
					$"Transaction's Duration doesn't have value even though {nameof(End)} method was already called." +
					$" It contradicts the invariant enforced by {nameof(End)} method - Duration should have value when {nameof(End)} method exits" +
					$" and {nameof(_isEnded)} field is set to true only when {nameof(End)} method exits." +
					$" Context: this: {this}; {nameof(_isEnded)}: {_isEnded}");

				var endTimestamp = TimeUtils.TimestampNow();
				Duration = TimeUtils.DurationBetweenTimestamps(Timestamp, endTimestamp);
				_logger.Trace()
					?.Log("Ended {Transaction}. Start time: {Time} (as timestamp: {Timestamp})," +
						" End time: {Time} (as timestamp: {Timestamp}), Duration: {Duration}ms",
						this, TimeUtils.FormatTimestampForLog(Timestamp), Timestamp,
						TimeUtils.FormatTimestampForLog(endTimestamp), endTimestamp, Duration);
			}

			_activity?.Stop();

			var isFirstEndCall = !_isEnded;
			_isEnded = true;
			if (!isFirstEndCall)
				return;

			var handler = Ended;
			handler?.Invoke(this, EventArgs.Empty);
			Ended = null;

			_sender.QueueTransaction(this);
			_currentExecutionSegmentsContainer.CurrentTransaction = null;
		}

		public bool TryGetLabel<T>(string key, out T value)
		{
			if (Context.InternalLabels.Value.InnerDictionary.TryGetValue(key, out var label))
			{
				if (label?.Value is T t)
				{
					value = t;
					return true;
				}
			}

			value = default;
			return false;
		}

		public ISpan StartSpan(string name, string type, string subType = null, string action = null)
		{
			if (ConfigSnapshot.Enabled && ConfigSnapshot.Recording)
				return StartSpanInternal(name, type, subType, action);

			return new NoopSpan(name, type, subType, action, _currentExecutionSegmentsContainer, Id, TraceId);
		}

		internal Span StartSpanInternal(string name, string type, string subType = null, string action = null,
			InstrumentationFlag instrumentationFlag = InstrumentationFlag.None, bool captureStackTraceOnStart = false
		)
		{
			var retVal = new Span(name, type, Id, TraceId, this, _sender, _logger, _currentExecutionSegmentsContainer, _apmServerInfo,
				instrumentationFlag: instrumentationFlag, captureStackTraceOnStart: captureStackTraceOnStart);

			if (!string.IsNullOrEmpty(subType))
				retVal.Subtype = subType;

			if (!string.IsNullOrEmpty(action))
				retVal.Action = action;

			_logger.Trace()?.Log("Starting {SpanDetails}", retVal.ToString());
			return retVal;
		}

		public void CaptureException(Exception exception, string culprit = null, bool isHandled = false, string parentId = null,
			Dictionary<string, Label> labels = null
		)
			=> ExecutionSegmentCommon.CaptureException(
				exception,
				_logger,
				_sender,
				this,
				ConfigSnapshot,
				this,
				_apmServerInfo,
				culprit,
				isHandled,
				parentId,
				labels
			);

		public void CaptureError(string message, string culprit, StackFrame[] frames, string parentId = null, Dictionary<string, Label> labels = null)
			=> ExecutionSegmentCommon.CaptureError(
				message,
				culprit,
				frames,
				_sender,
				_logger,
				this,
				ConfigSnapshot,
				this,
				_apmServerInfo,
				parentId,
				labels
			);

		public void CaptureSpan(string name, string type, Action<ISpan> capturedAction, string subType = null, string action = null)
			=> ExecutionSegmentCommon.CaptureSpan(StartSpanInternal(name, type, subType, action), capturedAction);

		public void CaptureSpan(string name, string type, Action capturedAction, string subType = null, string action = null)
			=> ExecutionSegmentCommon.CaptureSpan(StartSpanInternal(name, type, subType, action), capturedAction);

		public T CaptureSpan<T>(string name, string type, Func<ISpan, T> func, string subType = null, string action = null)
			=> ExecutionSegmentCommon.CaptureSpan(StartSpanInternal(name, type, subType, action), func);

		public T CaptureSpan<T>(string name, string type, Func<T> func, string subType = null, string action = null)
			=> ExecutionSegmentCommon.CaptureSpan(StartSpanInternal(name, type, subType, action), func);

		public Task CaptureSpan(string name, string type, Func<Task> func, string subType = null, string action = null)
			=> ExecutionSegmentCommon.CaptureSpan(StartSpanInternal(name, type, subType, action), func);

		public Task CaptureSpan(string name, string type, Func<ISpan, Task> func, string subType = null, string action = null)
			=> ExecutionSegmentCommon.CaptureSpan(StartSpanInternal(name, type, subType, action), func);

		public Task<T> CaptureSpan<T>(string name, string type, Func<Task<T>> func, string subType = null, string action = null)
			=> ExecutionSegmentCommon.CaptureSpan(StartSpanInternal(name, type, subType, action), func);

		public Task<T> CaptureSpan<T>(string name, string type, Func<ISpan, Task<T>> func, string subType = null, string action = null)
			=> ExecutionSegmentCommon.CaptureSpan(StartSpanInternal(name, type, subType, action), func);

		internal static string StatusCodeToResult(string protocolName, int statusCode) => $"{protocolName} {statusCode.ToString()[0]}xx";

		/// <summary>
		/// Determines a name from the route values
		/// </summary>
		/// <remarks>
		/// Based on: https://github.com/Microsoft/ApplicationInsights-aspnetcore
		/// </remarks>
		internal static string GetNameFromRouteContext(IDictionary<string, object> routeValues)
		{
			if (routeValues.Count <= 0)
				return null;

			string name = null;
			var count = routeValues.TryGetValue("controller", out var controller) ? 1 : 0;
			var controllerString = controller == null ? string.Empty : controller.ToString();

			if (!string.IsNullOrEmpty(controllerString))
			{
				// Check for MVC areas
				string areaString = null;
				if (routeValues.TryGetValue("area", out var area))
				{
					count++;
					areaString = area.ToString();
				}

				name = !string.IsNullOrEmpty(areaString)
					? areaString + "/" + controllerString
					: controllerString;

				count = routeValues.TryGetValue("action", out var action) ? count + 1 : count;
				var actionString = action == null ? string.Empty : action.ToString();

				if (!string.IsNullOrEmpty(actionString))
					name += "/" + actionString;

				// if there are no other key/values other than area/controller/action, skip parsing parameters
				if (routeValues.Keys.Count == count)
					return name;

				// Add parameters
				var sortedKeys = routeValues.Keys
					.Where(key =>
						!string.Equals(key, "area", StringComparison.OrdinalIgnoreCase) &&
						!string.Equals(key, "controller", StringComparison.OrdinalIgnoreCase) &&
						!string.Equals(key, "action", StringComparison.OrdinalIgnoreCase) &&
						!string.Equals(key, "!__route_group", StringComparison.OrdinalIgnoreCase))
					.OrderBy(key => key, StringComparer.OrdinalIgnoreCase)
					.ToArray();

				if (sortedKeys.Length <= 0)
					return name;

				var arguments = string.Join(@"/", sortedKeys);
				name += " {" + arguments + "}";
			}
			else
			{
				routeValues.TryGetValue("page", out var page);
				var pageString = page == null ? string.Empty : page.ToString();
				if (!string.IsNullOrEmpty(pageString))
					name = pageString;
			}

			return name;
		}

		public void CaptureErrorLog(ErrorLog errorLog, string parentId = null, Exception exception = null, Dictionary<string, Label> labels = null)
			=> ExecutionSegmentCommon.CaptureErrorLog(
				errorLog,
				_sender,
				_logger,
				this,
				ConfigSnapshot,
				this,
				null,
				_apmServerInfo,
				exception,
				labels
			);

		public void SetLabel(string key, string value)
			=> _context.Value.InternalLabels.Value.InnerDictionary[key] = value;

		public void SetLabel(string key, bool value)
			=> _context.Value.InternalLabels.Value.InnerDictionary[key] = value;

		public void SetLabel(string key, double value)
			=> _context.Value.InternalLabels.Value.InnerDictionary[key] = value;

		public void SetLabel(string key, int value)
			=> _context.Value.InternalLabels.Value.InnerDictionary[key] = value;

		public void SetLabel(string key, long value)
			=> _context.Value.InternalLabels.Value.InnerDictionary[key] = value;

		public void SetLabel(string key, decimal value)
			=> _context.Value.InternalLabels.Value.InnerDictionary[key] = value;
	}
}<|MERGE_RESOLUTION|>--- conflicted
+++ resolved
@@ -1,4 +1,4 @@
-﻿// Licensed to Elasticsearch B.V under one or more agreements.
+// Licensed to Elasticsearch B.V under one or more agreements.
 // Elasticsearch B.V licenses this file to you under the Apache 2.0 License.
 // See the LICENSE file in the project root for more information
 
@@ -28,11 +28,8 @@
 		private readonly ICurrentExecutionSegmentsContainer _currentExecutionSegmentsContainer;
 		private readonly IApmLogger _logger;
 		private readonly IPayloadSender _sender;
-<<<<<<< HEAD
+
 		internal readonly TraceState _traceState;
-=======
-		private readonly string _traceState;
->>>>>>> d1af211e
 
 		// This constructor is meant for serialization
 		[JsonConstructor]
@@ -110,16 +107,10 @@
 			var isSamplingFromDistributedTracingData = false;
 			if (distributedTracingData == null)
 			{
-<<<<<<< HEAD
 				// We consider a newly created transaction **without** explicitly passed distributed tracing data
-				// to be a root transaction
-
-				// Here we ignore Activity.Current.ActivityTraceFlags because it starts out without setting the IsSampled flag, so relying on that would mean a transaction is never sampled.
-				// To be sure activity creation was successful let's check on it
-=======
-				// ignore the created activity ActivityTraceFlags because it starts out without setting the IsSampled flag,
+				// to be a root transaction.
+				// Ignore the created activity ActivityTraceFlags because it starts out without setting the IsSampled flag,
 				// so relying on that would mean a transaction is never sampled.
->>>>>>> d1af211e
 				if (_activity != null)
 				{
 					// If an activity was created, reuse its id
@@ -162,11 +153,7 @@
 				}
 				else
 				{
-<<<<<<< HEAD
-					// If an activity wasn't created, generate values
-=======
 					// If no activity is created, create new random ids
->>>>>>> d1af211e
 					var idBytes = new byte[8];
 					Id = RandomGenerator.GenerateRandomBytesAsString(idBytes);
 					IsSampled = sampler.DecideIfToSample(idBytes);
@@ -194,9 +181,6 @@
 				if (_activity != null)
 				{
 					Id = _activity.SpanId.ToHexString();
-<<<<<<< HEAD
-					// TODO: should _activity's trace context be populated with values from distributedTracingData?
-=======
 
 					// try to set the parent id and tracestate on the created activity, based on passed distributed tracing data.
 					// This is so that the distributed tracing data will flow to any child activities
@@ -212,7 +196,6 @@
 					{
 						_logger.Error()?.LogException(e, "Error setting trace context on created activity");
 					}
->>>>>>> d1af211e
 				}
 				else
 				{
