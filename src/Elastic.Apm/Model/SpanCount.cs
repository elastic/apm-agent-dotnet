--- conflicted
+++ resolved
@@ -1,22 +1,12 @@
-<<<<<<< HEAD
-=======
 using System;
 using System.Threading;
 using Elastic.Apm.Api;
->>>>>>> 893e3721
 using Elastic.Apm.Helpers;
 
 namespace Elastic.Apm.Model
 {
 	internal class SpanCount
 	{
-<<<<<<< HEAD
-		public int Dropped { get; set; }
-		public int Started { get; set; }
-
-		public override string ToString() =>
-			new ToStringBuilder(nameof(SpanCount)) { { nameof(Started), Started }, { nameof(Dropped), Dropped }, }.ToString();
-=======
 		private int _started;
 		private int _dropped;
 		public int Started => _started;
@@ -26,7 +16,7 @@
 
 		public void IncrementDropped() => Interlocked.Increment(ref _dropped);
 
-		public override string ToString() => new ToStringBuilder(nameof(SpanCount)) { { "Started", Started }, { "Dropped", Dropped }, }.ToString();
->>>>>>> 893e3721
+		public override string ToString() =>
+			new ToStringBuilder(nameof(SpanCount)) { { nameof(Started), Started }, { nameof(Dropped), Dropped }, }.ToString();
 	}
 }