--- conflicted
+++ resolved
@@ -154,12 +154,6 @@
 			}
 			else
 			{
-<<<<<<< HEAD
-				var endTimestamp = TimeUtils.TimestampNow();
-				Duration = TimeUtils.DurationBetweenTimestamps(Timestamp, endTimestamp);
-				_logger.Trace()?.Log("Ended {Span}. Start time: {Time} (as timestamp: {Timestamp}), End time: {Time} (as timestamp: {Timestamp}), Duration: {Duration}ms",
-					this, TimeUtils.FormatTimestampForLog(Timestamp), Timestamp, TimeUtils.FormatTimestampForLog(endTimestamp), endTimestamp, Duration);
-=======
 				if (duration.HasValue)
 				{
 					Duration = duration.Value;
@@ -175,7 +169,6 @@
 						this, TimeUtils.FormatTimestampForLog(Timestamp), Timestamp,
 						TimeUtils.FormatTimestampForLog(endTimestamp), endTimestamp, Duration);
 				}
->>>>>>> 69a4795e
 			}
 
 			if (IsSampled) _payloadSender.QueueSpan(this);
