--- conflicted
+++ resolved
@@ -149,25 +149,12 @@
 			string parentId = null
 		)
 		{
-<<<<<<< HEAD
-			var capturedException = new CapturedException(exception, isHandled, logger);
+			var capturedException = new CapturedException(exception, isHandled, configurationReader, logger);
 
 			payloadSender.QueueError(new Error(capturedException, transaction, parentId ?? executionSegment.Id, logger)
 			{
 				Culprit = string.IsNullOrEmpty(culprit) ? "PublicAPI-CaptureException" : culprit,
 				Context = transaction.Context
-=======
-			var capturedCulprit = string.IsNullOrEmpty(culprit) ? "PublicAPI-CaptureException" : culprit;
-
-			var capturedException = new CapturedException { Message = exception.Message, Type = exception.GetType().FullName, Handled = isHandled, };
-
-			capturedException.StackTrace = StacktraceHelper.GenerateApmStackTrace(exception, logger,
-				$"{nameof(Transaction)}.{nameof(CaptureException)}", configurationReader);
-
-			payloadSender.QueueError(new Error(capturedException, transaction, parentId ?? executionSegment.Id, logger)
-			{
-				Culprit = capturedCulprit, Context = transaction.Context
->>>>>>> 576e7da1
 			});
 		}
 
@@ -183,29 +170,13 @@
 			string parentId = null
 		)
 		{
-<<<<<<< HEAD
 			var capturedException = new CapturedException(message, frames != null ?
-				StacktraceHelper.GenerateApmStackTrace(frames, logger, "failed capturing stacktrace") : null);
+				StacktraceHelper.GenerateApmStackTrace(frames, logger, configurationReader, "failed capturing stacktrace") : null);
 
 			payloadSender.QueueError(new Error(capturedException, transaction, parentId ?? executionSegment.Id, logger)
 			{
 				Culprit = string.IsNullOrEmpty(culprit) ? "PublicAPI-CaptureException" : culprit,
 				Context = transaction.Context
-=======
-			var capturedCulprit = string.IsNullOrEmpty(culprit) ? "PublicAPI-CaptureException" : culprit;
-
-			var capturedException = new CapturedException { Message = message };
-
-			if (frames != null)
-			{
-				capturedException.StackTrace
-					= StacktraceHelper.GenerateApmStackTrace(frames, logger, configurationReader, "failed capturing stacktrace");
-			}
-
-			payloadSender.QueueError(new Error(capturedException, transaction, parentId ?? executionSegment.Id, logger)
-			{
-				Culprit = capturedCulprit, Context = transaction.Context
->>>>>>> 576e7da1
 			});
 		}
 	}
