// Licensed to Elasticsearch B.V under
// one or more agreements.
// Elasticsearch B.V licenses this file to you under the Apache 2.0 License.
// See the LICENSE file in the project root for more information

using System;
using System.Collections.Concurrent;
using System.Collections.Generic;
using System.Diagnostics;
using System.Threading.Tasks;
using Elastic.Apm.Api;
using Elastic.Apm.DiagnosticListeners;
using Elastic.Apm.Helpers;
using Elastic.Apm.Logging;
using Elastic.Apm.Reflection;

namespace Elastic.Apm.Azure.ServiceBus
{
	/// <summary>
	/// Creates spans for diagnostic events from Microsoft.Azure.ServiceBus
	/// </summary>
	internal class MicrosoftAzureServiceBusDiagnosticListener : DiagnosticListenerBase
	{
		private readonly ApmAgent _realAgent;
		private readonly ConcurrentDictionary<string, IExecutionSegment> _processingSegments = new ConcurrentDictionary<string, IExecutionSegment>();
		private readonly PropertyFetcherCollection _sendProperties = new PropertyFetcherCollection { "Entity", "Endpoint", "Status" };
		private readonly PropertyFetcherCollection _scheduleProperties = new PropertyFetcherCollection { "Entity", "Endpoint", "Status" };
		private readonly PropertyFetcherCollection _receiveProperties = new PropertyFetcherCollection { "Entity", "Endpoint", "Status" };
		private readonly PropertyFetcherCollection _receiveDeferredProperties = new PropertyFetcherCollection { "Entity", "Endpoint", "Status" };
		private readonly PropertyFetcherCollection _processProperties = new PropertyFetcherCollection { "Entity", "Endpoint", "Status" };
		private readonly PropertyFetcherCollection _processSessionProperties = new PropertyFetcherCollection { "Entity", "Endpoint", "Status" };
		private readonly PropertyFetcher _exceptionProperty = new PropertyFetcher("Exception");
		private readonly Framework _framework;

		public override string Name { get; } = "Microsoft.Azure.ServiceBus";

		public MicrosoftAzureServiceBusDiagnosticListener(IApmAgent agent) : base(agent)
		{
			_realAgent = agent as ApmAgent;
			_framework = new Framework { Name = ServiceBus.SegmentName };
		}

		protected override void HandleOnNext(KeyValuePair<string, object> kv)
		{
			Logger.Trace()?.Log("Called with key: `{DiagnosticEventKey}'", kv.Key);

			if (string.IsNullOrEmpty(kv.Key))
			{
				Logger.Trace()?.Log($"Key is {(kv.Key == null ? "null" : "an empty string")} - exiting");
				return;
			}

			switch (kv.Key)
			{
				case "Microsoft.Azure.ServiceBus.Send.Start":
					OnSendStart(kv, "SEND", _sendProperties);
					break;
				case "Microsoft.Azure.ServiceBus.Send.Stop":
					OnStop(kv, _sendProperties);
					break;
				case "Microsoft.Azure.ServiceBus.Schedule.Start":
					OnSendStart(kv, "SCHEDULE", _scheduleProperties);
					break;
				case "Microsoft.Azure.ServiceBus.Schedule.Stop":
					OnStop(kv, _scheduleProperties);
					break;
				case "Microsoft.Azure.ServiceBus.Receive.Start":
					OnReceiveStart(kv, "RECEIVE", _receiveProperties);
					break;
				case "Microsoft.Azure.ServiceBus.Receive.Stop":
					OnStop(kv, _receiveProperties);
					break;
				case "Microsoft.Azure.ServiceBus.ReceiveDeferred.Start":
					OnReceiveStart(kv, "RECEIVEDEFERRED", _receiveDeferredProperties);
					break;
				case "Microsoft.Azure.ServiceBus.ReceiveDeferred.Stop":
					OnStop(kv, _receiveDeferredProperties);
					break;
				case "Microsoft.Azure.ServiceBus.Process.Start":
					OnProcessStart(kv, "PROCESS", _processProperties);
					break;
				case "Microsoft.Azure.ServiceBus.Process.Stop":
					OnStop(kv, _processProperties);
					break;
				case "Microsoft.Azure.ServiceBus.ProcessSession.Start":
					OnProcessStart(kv, "PROCESS", _processSessionProperties);
					break;
				case "Microsoft.Azure.ServiceBus.ProcessSession.Stop":
					OnStop(kv, _processSessionProperties);
					break;
				case "Microsoft.Azure.ServiceBus.Exception":
					OnException(kv);
					break;
				default:
					Logger.Trace()?.Log("`{DiagnosticEventKey}' key is not a traced diagnostic event", kv.Key);
					break;
			}
		}

		private void OnProcessStart(KeyValuePair<string, object> kv, string action, PropertyFetcherCollection cachedProperties)
		{
			if (kv.Value is null)
			{
				Logger.Trace()?.Log("Value is null - exiting");
				return;
			}

			var queueName = cachedProperties.Fetch(kv.Value, "Entity") as string;
			if (MatchesIgnoreMessageQueues(queueName))
				return;

			var transactionName = queueName is null
				? $"{ServiceBus.SegmentName} {action}"
				: $"{ServiceBus.SegmentName} {action} from {queueName}";

			var transaction = ApmAgent.Tracer.StartTransaction(transactionName, ApiConstants.TypeMessaging);
			transaction.Context.Service = new Service(null, null) { Framework = _framework };

			if (queueName != null)
				transaction.Context.Message = new Message { Queue = new Queue { Name = queueName } };

			// transaction creation will create an activity, so use this as the key.
			var activityId = Activity.Current.Id;

			if (!_processingSegments.TryAdd(activityId, transaction))
			{
				Logger.Trace()
					?.Log(
						"Could not add {Action} transaction {TransactionId} for activity {ActivityId} to tracked segments",
						action,
						transaction.Id,
						activityId);
			}
		}

		private void OnReceiveStart(KeyValuePair<string, object> kv, string action, PropertyFetcherCollection cachedProperties)
		{
			if (kv.Value is null)
			{
				Logger.Trace()?.Log("Value is null - exiting");
				return;
			}

			var queueName = cachedProperties.Fetch(kv.Value, "Entity") as string;
			if (MatchesIgnoreMessageQueues(queueName))
				return;

			var transactionName = queueName is null
				? $"{ServiceBus.SegmentName} {action}"
				: $"{ServiceBus.SegmentName} {action} from {queueName}";

			IExecutionSegment segment;
			if (ApmAgent.Tracer.CurrentTransaction is null)
			{
				var transaction = ApmAgent.Tracer.StartTransaction(transactionName, ApiConstants.TypeMessaging);
				transaction.Context.Service = new Service(null, null) { Framework = _framework };
				if (queueName != null)
					transaction.Context.Message = new Message { Queue = new Queue { Name = queueName } };
				segment = transaction;
			}
			else
			{
				var span = ApmAgent.GetCurrentExecutionSegment()
					.StartSpan(transactionName, ApiConstants.TypeMessaging, ServiceBus.SubType, action, true);

				if (queueName != null)
					span.Context.Message = new Message { Queue = new Queue { Name = queueName } };

				segment = span;
			}

			// transaction creation will create an activity, so use this as the key.
			var activityId = Activity.Current.Id;

			if (!_processingSegments.TryAdd(activityId, segment))
			{
				Logger.Trace()
					?.Log(
						"Could not add {Action} {SegmentName} {TransactionId} for activity {ActivityId} to tracked segments",
						action,
						segment is ITransaction ? "transaction" : "span",
						segment.Id,
						activityId);
			}
		}

		private bool MatchesIgnoreMessageQueues(string name)
		{
			if (name != null && _realAgent != null)
			{
				var matcher = WildcardMatcher.AnyMatch(_realAgent.ConfigurationStore.CurrentSnapshot.IgnoreMessageQueues, name);
				if (matcher != null)
				{
					Logger.Debug()
						?.Log(
							"Not tracing message from {QueueName} because it matched IgnoreMessageQueues pattern {Matcher}",
							name,
							matcher.GetMatcher());
					return true;
				}
			}

			return false;
		}

		private void OnSendStart(KeyValuePair<string, object> kv, string action, PropertyFetcherCollection cachedProperties)
		{
			var currentSegment = ApmAgent.GetCurrentExecutionSegment();
			if (currentSegment is null)
			{
				Logger.Trace()?.Log("No current transaction or span - exiting");
				return;
			}

			if (kv.Value is null)
			{
				Logger.Trace()?.Log("Value is null - exiting");
				return;
			}

			var activity = Activity.Current;
			var queueName = cachedProperties.Fetch(kv.Value, "Entity") as string;
			var destinationAddress = cachedProperties.Fetch(kv.Value, "Endpoint") as Uri;

			if (MatchesIgnoreMessageQueues(queueName))
				return;

			var spanName = queueName is null
				? $"{ServiceBus.SegmentName} {action}"
				: $"{ServiceBus.SegmentName} {action} to {queueName}";

			var span = currentSegment.StartSpan(spanName, ApiConstants.TypeMessaging, ServiceBus.SubType, action.ToLowerInvariant());

			span.Context.Destination = new Destination
			{
				Address = destinationAddress?.AbsoluteUri,
				Service = new Destination.DestinationService
				{
<<<<<<< HEAD
#pragma warning disable 618
					Name = ServiceBus.SubType,
					Type = ApiConstants.TypeMessaging,
#pragma warning restore 618
					Resource = queueName is null ? ServiceBus.SubType : $"{ServiceBus.SubType}/{queueName}",
=======
					Resource = queueName is null ? ServiceBus.SubType : $"{ServiceBus.SubType}/{queueName}"
>>>>>>> 4c4d2c07
				}
			};

			if (queueName != null)
				span.Context.Message = new Message { Queue = new Queue { Name = queueName } };

			if (!_processingSegments.TryAdd(activity.Id, span))
			{
				Logger.Trace()
					?.Log(
						"Could not add {Action} span {SpanId} for activity {ActivityId} to tracked segments",
						action,
						span.Id,
						activity.Id);
			}
		}

		private void OnStop(KeyValuePair<string, object> kv, PropertyFetcherCollection cachedProperties)
		{
			var activity = Activity.Current;
			if (activity is null)
			{
				Logger.Trace()?.Log("Current activity is null - exiting");
				return;
			}

			if (!_processingSegments.TryRemove(activity.Id, out var segment))
			{
				Logger.Trace()
					?.Log(
						"Could not find segment for activity {ActivityId} in tracked segments",
						activity.Id);
				return;
			}

			var status = cachedProperties.Fetch(kv.Value, "Status") as TaskStatus?;
			var outcome = status switch
			{
				TaskStatus.RanToCompletion => Outcome.Success,
				TaskStatus.Canceled => Outcome.Failure,
				TaskStatus.Faulted => Outcome.Failure,
				_ => Outcome.Unknown
			};

			segment.Outcome = outcome;
			segment.End();
		}

		private void OnException(KeyValuePair<string, object> kv)
		{
			var activity = Activity.Current;
			if (activity is null)
			{
				Logger.Trace()?.Log("Current activity is null - exiting");
				return;
			}

			if (!_processingSegments.TryRemove(activity.Id, out var segment))
			{
				Logger.Trace()
					?.Log(
						"Could not find segment for activity {ActivityId} in tracked segments",
						activity.Id);
				return;
			}

			if (_exceptionProperty.Fetch(kv.Value) is Exception exception)
				segment.CaptureException(exception);

			segment.Outcome = Outcome.Failure;
			segment.End();
		}
	}
}
<|MERGE_RESOLUTION|>--- conflicted
+++ resolved
@@ -236,15 +236,7 @@
 				Address = destinationAddress?.AbsoluteUri,
 				Service = new Destination.DestinationService
 				{
-<<<<<<< HEAD
-#pragma warning disable 618
-					Name = ServiceBus.SubType,
-					Type = ApiConstants.TypeMessaging,
-#pragma warning restore 618
-					Resource = queueName is null ? ServiceBus.SubType : $"{ServiceBus.SubType}/{queueName}",
-=======
 					Resource = queueName is null ? ServiceBus.SubType : $"{ServiceBus.SubType}/{queueName}"
->>>>>>> 4c4d2c07
 				}
 			};
 
@@ -318,4 +310,4 @@
 			segment.End();
 		}
 	}
-}
+}