--- conflicted
+++ resolved
@@ -362,11 +362,7 @@
       minimum_version: 4.0.0
       maximum_version: 7.*.*
     wrapper:
-<<<<<<< HEAD
-      assembly: Elastic.Apm.Profiler.Managed, Version=1.22.0.0, Culture=neutral, PublicKeyToken=ae7400d2c189cf22
-=======
-      assembly: Elastic.Apm.Profiler.Managed, Version=1.23.0.0, Culture=neutral, PublicKeyToken=ae7400d2c189cf22
->>>>>>> d398ca0c
+      assembly: Elastic.Apm.Profiler.Managed, Version=1.23.0.0, Culture=neutral, PublicKeyToken=ae7400d2c189cf22
       type: Elastic.Apm.Profiler.Managed.Integrations.AdoNet.CommandExecuteNonQueryAsyncIntegration
       action: CallTargetModification
   - target:
