<<<<<<< HEAD
// Licensed to Elasticsearch B.V under the Apache 2.0 License.
// Elasticsearch B.V licenses this file, including any modifications, to you under the Apache 2.0 License.
// See the LICENSE file in the project root for more information.
//
// <copyright file="CommandExecuteNonQueryAsyncIntegration.cs" company="Datadog">
// Unless explicitly stated otherwise all files in this repository are licensed under the Apache 2 License.
// This product includes software developed at Datadog (https://www.datadoghq.com/). Copyright 2017 Datadog, Inc.
// </copyright>

using System;
using System.Data;
using System.Threading;
using Elastic.Apm.Api;
using Elastic.Apm.Profiler.Managed.CallTarget;
using Elastic.Apm.Profiler.Managed.Core;
using static Elastic.Apm.Profiler.Managed.Integrations.AdoNet.AdoNetTypeNames;

namespace Elastic.Apm.Profiler.Managed.Integrations.AdoNet
{
	/// <summary>
	/// CallTarget instrumentation for:
	/// Task[int] [Command].ExecuteNonQueryAsync(CancellationToken)
	/// </summary>
	[InstrumentMySqlAttribute(Method = ExecuteNonQueryAsync, ReturnType = TaskInt32, ParameterTypes = new[] { ClrTypeNames.CancellationToken })]
	[InstrumentNpgsql(Method = ExecuteNonQueryAsync, ReturnType = TaskInt32, ParameterTypes = new[] { ClrTypeNames.CancellationToken })]
	[InstrumentNpgsql(Method = ExecuteNonQuery, ReturnType = TaskInt32, ParameterTypes = new[] { ClrTypeNames.Bool, ClrTypeNames.CancellationToken })]
	[InstrumentOracleManagedDataAccess(Method = ExecuteNonQueryAsync, ReturnType = TaskInt32, ParameterTypes = new[] { ClrTypeNames.CancellationToken })]
	[InstrumentOracleManagedDataAccessCore(Method = ExecuteNonQueryAsync, ReturnType = TaskInt32, ParameterTypes = new[] { ClrTypeNames.CancellationToken })]
	[InstrumentMicrosoftDataSqlite(Method = ExecuteNonQueryAsync, ReturnType = TaskInt32, ParameterTypes = new[] { ClrTypeNames.CancellationToken })]
	[InstrumentSystemDataSqlite(Method = ExecuteNonQueryAsync, ReturnType = TaskInt32, ParameterTypes = new[] { ClrTypeNames.CancellationToken })]
	[InstrumentSystemDataSql(Method = ExecuteNonQueryAsync, ReturnType = TaskInt32, ParameterTypes = new[] { ClrTypeNames.CancellationToken })]
	[InstrumentSystemDataSqlClient(Method = ExecuteNonQueryAsync, ReturnType = TaskInt32, ParameterTypes = new[] { ClrTypeNames.CancellationToken })]
	[InstrumentMicrosoftDataSqlClient(Method = ExecuteNonQueryAsync, ReturnType = TaskInt32, ParameterTypes = new[] { ClrTypeNames.CancellationToken })]
	[InstrumentSystemData(Method = ExecuteNonQueryAsync, ReturnType = TaskInt32, ParameterTypes = new[] { ClrTypeNames.CancellationToken })]
	[InstrumentSystemDataCommon(Method = ExecuteNonQueryAsync, ReturnType = TaskInt32, ParameterTypes = new[] { ClrTypeNames.CancellationToken })]
	public class CommandExecuteNonQueryAsyncIntegration
	{
		/// <summary>
		/// OnMethodBegin callback
		/// </summary>
		/// <typeparam name="TTarget">Type of the target</typeparam>
		/// <param name="instance">Instance value, aka `this` of the instrumented method.</param>
		/// <param name="cancellationToken">CancellationToken value</param>
		/// <returns>Calltarget state value</returns>
		public static CallTargetState OnMethodBegin<TTarget>(TTarget instance, CancellationToken cancellationToken)
		{
			var command = (IDbCommand)instance;
			return new CallTargetState(DbSpanFactory<TTarget>.CreateSpan(Agent.Instance, command), command);
		}

		/// <summary>
		/// OnAsyncMethodEnd callback
		/// </summary>
		/// <typeparam name="TTarget">Type of the target</typeparam>
		/// <typeparam name="TReturn">Type of the return value, in an async scenario will be T of Task of T</typeparam>
		/// <param name="instance">Instance value, aka `this` of the instrumented method.</param>
		/// <param name="returnValue">Return value instance</param>
		/// <param name="exception">Exception instance in case the original code threw an exception.</param>
		/// <param name="state">Calltarget state value</param>
		/// <returns>A response value, in an async scenario will be T of Task of T</returns>
		public static TReturn OnAsyncMethodEnd<TTarget, TReturn>(TTarget instance, TReturn returnValue, Exception exception, CallTargetState state)
		{
			DbSpanFactory<TTarget>.EndSpan(Agent.Instance, (IDbCommand)instance, (ISpan)state.Segment, exception);
			return returnValue;
		}
	}
}

=======
// Licensed to Elasticsearch B.V under the Apache 2.0 License.
// Elasticsearch B.V licenses this file, including any modifications, to you under the Apache 2.0 License.
// See the LICENSE file in the project root for more information.
//
// <copyright file="CommandExecuteNonQueryAsyncIntegration.cs" company="Datadog">
// Unless explicitly stated otherwise all files in this repository are licensed under the Apache 2 License.
// This product includes software developed at Datadog (https://www.datadoghq.com/). Copyright 2017 Datadog, Inc.
// </copyright>

using System;
using System.Data;
using System.Threading;
using Elastic.Apm.Api;
using Elastic.Apm.Profiler.Managed.CallTarget;
using Elastic.Apm.Profiler.Managed.Core;
using static Elastic.Apm.Profiler.Managed.Integrations.AdoNet.AdoNetTypeNames;

namespace Elastic.Apm.Profiler.Managed.Integrations.AdoNet
{
	/// <summary>
	/// CallTarget instrumentation for:
	/// Task[int] [Command].ExecuteNonQueryAsync(CancellationToken)
	/// </summary>
	[InstrumentMySqlAttribute(Method = ExecuteNonQueryAsync, ReturnType = TaskInt32, ParameterTypes = new[] { ClrTypeNames.CancellationToken })]
	[InstrumentNpgsql(Method = ExecuteNonQueryAsync, ReturnType = TaskInt32, ParameterTypes = new[] { ClrTypeNames.CancellationToken })]
	[InstrumentOracleManagedDataAccess(Method = ExecuteNonQueryAsync, ReturnType = TaskInt32,
		ParameterTypes = new[] { ClrTypeNames.CancellationToken })]
	[InstrumentOracleManagedDataAccessCore(Method = ExecuteNonQueryAsync, ReturnType = TaskInt32,
		ParameterTypes = new[] { ClrTypeNames.CancellationToken })]
	[InstrumentMicrosoftDataSqlite(Method = ExecuteNonQueryAsync, ReturnType = TaskInt32, ParameterTypes = new[] { ClrTypeNames.CancellationToken })]
	[InstrumentSystemDataSqlite(Method = ExecuteNonQueryAsync, ReturnType = TaskInt32, ParameterTypes = new[] { ClrTypeNames.CancellationToken })]
	[InstrumentSystemDataSql(Method = ExecuteNonQueryAsync, ReturnType = TaskInt32, ParameterTypes = new[] { ClrTypeNames.CancellationToken })]
	[InstrumentSystemDataSqlClient(Method = ExecuteNonQueryAsync, ReturnType = TaskInt32, ParameterTypes = new[] { ClrTypeNames.CancellationToken })]
	[InstrumentMicrosoftDataSqlClient(Method = ExecuteNonQueryAsync, ReturnType = TaskInt32,
		ParameterTypes = new[] { ClrTypeNames.CancellationToken })]
	[InstrumentSystemData(Method = ExecuteNonQueryAsync, ReturnType = TaskInt32, ParameterTypes = new[] { ClrTypeNames.CancellationToken })]
	[InstrumentSystemDataCommon(Method = ExecuteNonQueryAsync, ReturnType = TaskInt32, ParameterTypes = new[] { ClrTypeNames.CancellationToken })]
	public class CommandExecuteNonQueryAsyncIntegration
	{
		/// <summary>
		/// OnMethodBegin callback
		/// </summary>
		/// <typeparam name="TTarget">Type of the target</typeparam>
		/// <param name="instance">Instance value, aka `this` of the instrumented method.</param>
		/// <param name="cancellationToken">CancellationToken value</param>
		/// <returns>Calltarget state value</returns>
		public static CallTargetState OnMethodBegin<TTarget>(TTarget instance, CancellationToken cancellationToken)
		{
			var command = (IDbCommand)instance;
			return new CallTargetState(DbSpanFactory<TTarget>.CreateSpan(Agent.Instance, command), command);
		}

		/// <summary>
		/// OnAsyncMethodEnd callback
		/// </summary>
		/// <typeparam name="TTarget">Type of the target</typeparam>
		/// <typeparam name="TReturn">Type of the return value, in an async scenario will be T of Task of T</typeparam>
		/// <param name="instance">Instance value, aka `this` of the instrumented method.</param>
		/// <param name="returnValue">Return value instance</param>
		/// <param name="exception">Exception instance in case the original code threw an exception.</param>
		/// <param name="state">Calltarget state value</param>
		/// <returns>A response value, in an async scenario will be T of Task of T</returns>
		public static TReturn OnAsyncMethodEnd<TTarget, TReturn>(TTarget instance, TReturn returnValue, Exception exception, CallTargetState state)
		{
			DbSpanFactory<TTarget>.EndSpan(Agent.Instance, (IDbCommand)instance, (ISpan)state.Segment, exception);
			return returnValue;
		}
	}
}
>>>>>>> 9ebec16d
<|MERGE_RESOLUTION|>--- conflicted
+++ resolved
@@ -1,4 +1,3 @@
-<<<<<<< HEAD
 // Licensed to Elasticsearch B.V under the Apache 2.0 License.
 // Elasticsearch B.V licenses this file, including any modifications, to you under the Apache 2.0 License.
 // See the LICENSE file in the project root for more information.
@@ -66,75 +65,3 @@
 		}
 	}
 }
-
-=======
-// Licensed to Elasticsearch B.V under the Apache 2.0 License.
-// Elasticsearch B.V licenses this file, including any modifications, to you under the Apache 2.0 License.
-// See the LICENSE file in the project root for more information.
-//
-// <copyright file="CommandExecuteNonQueryAsyncIntegration.cs" company="Datadog">
-// Unless explicitly stated otherwise all files in this repository are licensed under the Apache 2 License.
-// This product includes software developed at Datadog (https://www.datadoghq.com/). Copyright 2017 Datadog, Inc.
-// </copyright>
-
-using System;
-using System.Data;
-using System.Threading;
-using Elastic.Apm.Api;
-using Elastic.Apm.Profiler.Managed.CallTarget;
-using Elastic.Apm.Profiler.Managed.Core;
-using static Elastic.Apm.Profiler.Managed.Integrations.AdoNet.AdoNetTypeNames;
-
-namespace Elastic.Apm.Profiler.Managed.Integrations.AdoNet
-{
-	/// <summary>
-	/// CallTarget instrumentation for:
-	/// Task[int] [Command].ExecuteNonQueryAsync(CancellationToken)
-	/// </summary>
-	[InstrumentMySqlAttribute(Method = ExecuteNonQueryAsync, ReturnType = TaskInt32, ParameterTypes = new[] { ClrTypeNames.CancellationToken })]
-	[InstrumentNpgsql(Method = ExecuteNonQueryAsync, ReturnType = TaskInt32, ParameterTypes = new[] { ClrTypeNames.CancellationToken })]
-	[InstrumentOracleManagedDataAccess(Method = ExecuteNonQueryAsync, ReturnType = TaskInt32,
-		ParameterTypes = new[] { ClrTypeNames.CancellationToken })]
-	[InstrumentOracleManagedDataAccessCore(Method = ExecuteNonQueryAsync, ReturnType = TaskInt32,
-		ParameterTypes = new[] { ClrTypeNames.CancellationToken })]
-	[InstrumentMicrosoftDataSqlite(Method = ExecuteNonQueryAsync, ReturnType = TaskInt32, ParameterTypes = new[] { ClrTypeNames.CancellationToken })]
-	[InstrumentSystemDataSqlite(Method = ExecuteNonQueryAsync, ReturnType = TaskInt32, ParameterTypes = new[] { ClrTypeNames.CancellationToken })]
-	[InstrumentSystemDataSql(Method = ExecuteNonQueryAsync, ReturnType = TaskInt32, ParameterTypes = new[] { ClrTypeNames.CancellationToken })]
-	[InstrumentSystemDataSqlClient(Method = ExecuteNonQueryAsync, ReturnType = TaskInt32, ParameterTypes = new[] { ClrTypeNames.CancellationToken })]
-	[InstrumentMicrosoftDataSqlClient(Method = ExecuteNonQueryAsync, ReturnType = TaskInt32,
-		ParameterTypes = new[] { ClrTypeNames.CancellationToken })]
-	[InstrumentSystemData(Method = ExecuteNonQueryAsync, ReturnType = TaskInt32, ParameterTypes = new[] { ClrTypeNames.CancellationToken })]
-	[InstrumentSystemDataCommon(Method = ExecuteNonQueryAsync, ReturnType = TaskInt32, ParameterTypes = new[] { ClrTypeNames.CancellationToken })]
-	public class CommandExecuteNonQueryAsyncIntegration
-	{
-		/// <summary>
-		/// OnMethodBegin callback
-		/// </summary>
-		/// <typeparam name="TTarget">Type of the target</typeparam>
-		/// <param name="instance">Instance value, aka `this` of the instrumented method.</param>
-		/// <param name="cancellationToken">CancellationToken value</param>
-		/// <returns>Calltarget state value</returns>
-		public static CallTargetState OnMethodBegin<TTarget>(TTarget instance, CancellationToken cancellationToken)
-		{
-			var command = (IDbCommand)instance;
-			return new CallTargetState(DbSpanFactory<TTarget>.CreateSpan(Agent.Instance, command), command);
-		}
-
-		/// <summary>
-		/// OnAsyncMethodEnd callback
-		/// </summary>
-		/// <typeparam name="TTarget">Type of the target</typeparam>
-		/// <typeparam name="TReturn">Type of the return value, in an async scenario will be T of Task of T</typeparam>
-		/// <param name="instance">Instance value, aka `this` of the instrumented method.</param>
-		/// <param name="returnValue">Return value instance</param>
-		/// <param name="exception">Exception instance in case the original code threw an exception.</param>
-		/// <param name="state">Calltarget state value</param>
-		/// <returns>A response value, in an async scenario will be T of Task of T</returns>
-		public static TReturn OnAsyncMethodEnd<TTarget, TReturn>(TTarget instance, TReturn returnValue, Exception exception, CallTargetState state)
-		{
-			DbSpanFactory<TTarget>.EndSpan(Agent.Instance, (IDbCommand)instance, (ISpan)state.Segment, exception);
-			return returnValue;
-		}
-	}
-}
->>>>>>> 9ebec16d
