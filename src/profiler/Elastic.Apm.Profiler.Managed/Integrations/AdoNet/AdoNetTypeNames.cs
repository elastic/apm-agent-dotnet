<<<<<<< HEAD
﻿// Licensed to Elasticsearch B.V under
// one or more agreements.
// Elasticsearch B.V licenses this file to you under the Apache 2.0 License.
// See the LICENSE file in the project root for more information

using Elastic.Apm.Profiler.Managed.Core;

namespace Elastic.Apm.Profiler.Managed.Integrations.AdoNet
{
	internal class InstrumentMySqlAttribute : InstrumentAttribute
	{
		public InstrumentMySqlAttribute()
		{
			Assembly = "MySql.Data";
			Type = "MySql.Data.MySqlClient.MySqlCommand";
			MinimumVersion = "6.7.0";
			MaximumVersion = "8.*.*";
			Group = "MySqlCommand";
		}
	}

	internal class InstrumentNpgsqlAttribute : InstrumentAttribute
	{
		public InstrumentNpgsqlAttribute()
		{
			Assembly = "Npgsql";
			Type = "Npgsql.NpgsqlCommand";
			MinimumVersion = "4.0.0";
			MaximumVersion = "7.*.*";
			Group = "NpgsqlCommand";
		}
	}

	internal class InstrumentOracleManagedDataAccessAttribute : InstrumentAttribute
	{
		public InstrumentOracleManagedDataAccessAttribute()
		{
			Nuget = "Oracle.ManagedDataAccess 12.2.1100 - 21.*.*";
			Assembly = "Oracle.ManagedDataAccess";
			Type = "Oracle.ManagedDataAccess.Client.OracleCommand";
			MinimumVersion = "4.122.0";
			MaximumVersion = "4.122.*";
			Group = "OracleCommand";
		}
	}

	internal class InstrumentOracleManagedDataAccessCoreAttribute : InstrumentAttribute
	{
		public InstrumentOracleManagedDataAccessCoreAttribute()
		{
			Nuget = "Oracle.ManagedDataAccess.Core";
			Assembly = "Oracle.ManagedDataAccess";
			Type = "Oracle.ManagedDataAccess.Client.OracleCommand";
			MinimumVersion = "2.0.0";
			MaximumVersion = "3.*.*";
			Group = "OracleCommand";
		}
	}

	internal class InstrumentMicrosoftDataSqliteAttribute : InstrumentAttribute
	{
		public InstrumentMicrosoftDataSqliteAttribute()
		{
			Assembly = "Microsoft.Data.Sqlite";
			Type = "Microsoft.Data.Sqlite.SqliteCommand";
			MinimumVersion = "2.0.0";
			MaximumVersion = "7.*.*";
			Group = "SqliteCommand";
		}
	}

	internal class InstrumentSystemDataSqliteAttribute : InstrumentAttribute
	{
		public InstrumentSystemDataSqliteAttribute()
		{
			Assembly = "System.Data.SQLite";
			Type = "System.Data.SQLite.SQLiteCommand";
			MinimumVersion = "1.0.0";
			MaximumVersion = "2.*.*";
			Group = "SqliteCommand";
		}
	}

	internal class InstrumentSystemDataSqlAttribute : InstrumentAttribute
	{
		public InstrumentSystemDataSqlAttribute()
		{
			Nuget = "part of .NET";
			Assembly = "System.Data";
			Type = "System.Data.SqlClient.SqlCommand";
			MinimumVersion = "4.0.0";
			MaximumVersion = "4.*.*";
			Group = "SqlCommand";
		}
	}

	internal class InstrumentSystemDataSqlClientAttribute : InstrumentAttribute
	{
		public InstrumentSystemDataSqlClientAttribute()
		{
			Assembly = "System.Data.SqlClient";
			Type = "System.Data.SqlClient.SqlCommand";
			MinimumVersion = "4.0.0";
			MaximumVersion = "4.*.*";
			Group = "SqlCommand";
		}
	}

	internal class InstrumentMicrosoftDataSqlClientAttribute : InstrumentAttribute
	{
		public InstrumentMicrosoftDataSqlClientAttribute()
		{
			Assembly = "Microsoft.Data.SqlClient";
			Type = "Microsoft.Data.SqlClient.SqlCommand";
			MinimumVersion = "1.0.0";
			MaximumVersion = "5.*.*";
			Group = "SqlCommand";
		}
	}

	internal class InstrumentSystemDataAttribute : InstrumentAttribute
	{
		public InstrumentSystemDataAttribute()
		{
			Nuget = "part of .NET";
			Assembly = "System.Data";
			Type = "System.Data.Common.DbCommand";
			MinimumVersion = "4.0.0";
			MaximumVersion = "4.*.*";
			Group = "AdoNet";
		}
	}

	internal class InstrumentSystemDataCommonAttribute : InstrumentAttribute
	{
		public InstrumentSystemDataCommonAttribute()
		{
			Nuget = "part of .NET";
			Assembly = "System.Data.Common";
			Type = "System.Data.Common.DbCommand";
			MinimumVersion = "4.0.0";
			MaximumVersion = "5.*.*";
			Group = "AdoNet";
		}
	}

	internal class AdoNetTypeNames
	{
		public const string CommandBehavior = "System.Data.CommandBehavior";
		public const string DbDataReader = "System.Data.Common.DbDataReader";
		public const string TaskDbDataReader = "System.Threading.Tasks.Task`1<System.Data.Common.DbDataReader>";
		public const string TaskInt32 = "System.Threading.Tasks.Task`1<System.Int32>";
		public const string TaskObject = "System.Threading.Tasks.Task`1<System.Object>";

		public const string ExecuteNonQuery = nameof(ExecuteNonQuery);
		public const string ExecuteNonQueryAsync = nameof(ExecuteNonQueryAsync);
		public const string ExecuteScalar = nameof(ExecuteScalar);
		public const string ExecuteScalarAsync = nameof(ExecuteScalarAsync);
		public const string ExecuteReader = nameof(ExecuteReader);
		public const string ExecuteReaderAsync = nameof(ExecuteReaderAsync);
		public const string ExecuteDbDataReader = nameof(ExecuteDbDataReader);
		public const string ExecuteDbDataReaderAsync = nameof(ExecuteDbDataReaderAsync);

		internal static class MySql
		{
			public const string DataReader = "MySql.Data.MySqlClient.MySqlDataReader";
			public const string TaskDataReader = "System.Threading.Tasks.Task`1<MySql.Data.MySqlClient.MySqlDataReader>";
		}

		internal static class Npgsql
		{
			public const string DataReader = "Npgsql.NpgsqlDataReader";
			public const string TaskDataReader = "System.Threading.Tasks.Task`1<Npgsql.NpgsqlDataReader>";
		}

		internal static class OracleManagedDataAccess
		{
			public const string DataReader = "Oracle.ManagedDataAccess.Client.OracleDataReader";
			public const string TaskDataReader = "System.Threading.Tasks.Task`1<Oracle.ManagedDataAccess.Client.OracleDataReader>";
		}

		internal static class MicrosoftDataSqlite
		{
			public const string DataReader = "Microsoft.Data.Sqlite.SqliteDataReader";
			public const string TaskDataReader = "System.Threading.Tasks.Task`1<Microsoft.Data.Sqlite.SqliteDataReader>";
		}

		internal static class SystemDataSqlite
		{
			public const string DataReader = "System.Data.SQLite.SQLiteDataReader";
			public const string TaskDataReader = "System.Threading.Tasks.Task`1<System.Data.SQLite.SQLiteDataReader>";
		}

		internal static class SystemDataSqlServer
		{
			public const string DataReader = "System.Data.SqlClient.SqlDataReader";
			public const string TaskDataReader = "System.Threading.Tasks.Task`1<System.Data.SqlClient.SqlDataReader>";
		}

		internal static class MicrosoftDataSqlServer
		{
			public const string DataReader = "Microsoft.Data.SqlClient.SqlDataReader";
			public const string TaskDataReader = "System.Threading.Tasks.Task`1<Microsoft.Data.SqlClient.SqlDataReader>";
		}
	}
}
=======
// Licensed to Elasticsearch B.V under
// one or more agreements.
// Elasticsearch B.V licenses this file to you under the Apache 2.0 License.
// See the LICENSE file in the project root for more information

using Elastic.Apm.Profiler.Managed.Core;

namespace Elastic.Apm.Profiler.Managed.Integrations.AdoNet
{
	internal class InstrumentMySqlAttribute : InstrumentAttribute
	{
		public InstrumentMySqlAttribute()
		{
			Assembly = "MySql.Data";
			Type = "MySql.Data.MySqlClient.MySqlCommand";
			MinimumVersion = "6.7.0";
			MaximumVersion = "8.*.*";
			Group = "MySqlCommand";
		}
	}

	internal class InstrumentNpgsqlAttribute : InstrumentAttribute
	{
		public InstrumentNpgsqlAttribute()
		{
			Assembly = "Npgsql";
			Type = "Npgsql.NpgsqlCommand";
			MinimumVersion = "4.0.0";
			MaximumVersion = "6.*.*";
			Group = "NpgsqlCommand";
		}
	}

	internal class InstrumentOracleManagedDataAccessAttribute : InstrumentAttribute
	{
		public InstrumentOracleManagedDataAccessAttribute()
		{
			Nuget = "Oracle.ManagedDataAccess 12.2.1100 - 21.*.*";
			Assembly = "Oracle.ManagedDataAccess";
			Type = "Oracle.ManagedDataAccess.Client.OracleCommand";
			MinimumVersion = "4.122.0";
			MaximumVersion = "4.122.*";
			Group = "OracleCommand";
		}
	}

	internal class InstrumentOracleManagedDataAccessCoreAttribute : InstrumentAttribute
	{
		public InstrumentOracleManagedDataAccessCoreAttribute()
		{
			Nuget = "Oracle.ManagedDataAccess.Core";
			Assembly = "Oracle.ManagedDataAccess";
			Type = "Oracle.ManagedDataAccess.Client.OracleCommand";
			MinimumVersion = "2.0.0";
			MaximumVersion = "3.*.*";
			Group = "OracleCommand";
		}
	}

	internal class InstrumentMicrosoftDataSqliteAttribute : InstrumentAttribute
	{
		public InstrumentMicrosoftDataSqliteAttribute()
		{
			Assembly = "Microsoft.Data.Sqlite";
			Type = "Microsoft.Data.Sqlite.SqliteCommand";
			MinimumVersion = "2.0.0";
			MaximumVersion = "7.*.*";
			Group = "SqliteCommand";
		}
	}

	internal class InstrumentSystemDataSqliteAttribute : InstrumentAttribute
	{
		public InstrumentSystemDataSqliteAttribute()
		{
			Assembly = "System.Data.SQLite";
			Type = "System.Data.SQLite.SQLiteCommand";
			MinimumVersion = "1.0.0";
			MaximumVersion = "2.*.*";
			Group = "SqliteCommand";
		}
	}

	internal class InstrumentSystemDataSqlAttribute : InstrumentAttribute
	{
		public InstrumentSystemDataSqlAttribute()
		{
			Nuget = "part of .NET";
			Assembly = "System.Data";
			Type = "System.Data.SqlClient.SqlCommand";
			MinimumVersion = "4.0.0";
			MaximumVersion = "4.*.*";
			Group = "SqlCommand";
		}
	}

	internal class InstrumentSystemDataSqlClientAttribute : InstrumentAttribute
	{
		public InstrumentSystemDataSqlClientAttribute()
		{
			Assembly = "System.Data.SqlClient";
			Type = "System.Data.SqlClient.SqlCommand";
			MinimumVersion = "4.0.0";
			MaximumVersion = "4.*.*";
			Group = "SqlCommand";
		}
	}

	internal class InstrumentMicrosoftDataSqlClientAttribute : InstrumentAttribute
	{
		public InstrumentMicrosoftDataSqlClientAttribute()
		{
			Assembly = "Microsoft.Data.SqlClient";
			Type = "Microsoft.Data.SqlClient.SqlCommand";
			MinimumVersion = "1.0.0";
			MaximumVersion = "5.*.*";
			Group = "SqlCommand";
		}
	}

	internal class InstrumentSystemDataAttribute : InstrumentAttribute
	{
		public InstrumentSystemDataAttribute()
		{
			Nuget = "part of .NET";
			Assembly = "System.Data";
			Type = "System.Data.Common.DbCommand";
			MinimumVersion = "4.0.0";
			MaximumVersion = "4.*.*";
			Group = "AdoNet";
		}
	}

	internal class InstrumentSystemDataCommonAttribute : InstrumentAttribute
	{
		public InstrumentSystemDataCommonAttribute()
		{
			Nuget = "part of .NET";
			Assembly = "System.Data.Common";
			Type = "System.Data.Common.DbCommand";
			MinimumVersion = "4.0.0";
			MaximumVersion = "5.*.*";
			Group = "AdoNet";
		}
	}

	internal class AdoNetTypeNames
	{
		public const string CommandBehavior = "System.Data.CommandBehavior";
		public const string DbDataReader = "System.Data.Common.DbDataReader";
		public const string TaskDbDataReader = "System.Threading.Tasks.Task`1<System.Data.Common.DbDataReader>";
		public const string TaskInt32 = "System.Threading.Tasks.Task`1<System.Int32>";
		public const string TaskObject = "System.Threading.Tasks.Task`1<System.Object>";

		public const string ExecuteNonQuery = nameof(ExecuteNonQuery);
		public const string ExecuteNonQueryAsync = nameof(ExecuteNonQueryAsync);
		public const string ExecuteScalar = nameof(ExecuteScalar);
		public const string ExecuteScalarAsync = nameof(ExecuteScalarAsync);
		public const string ExecuteReader = nameof(ExecuteReader);
		public const string ExecuteReaderAsync = nameof(ExecuteReaderAsync);
		public const string ExecuteDbDataReader = nameof(ExecuteDbDataReader);
		public const string ExecuteDbDataReaderAsync = nameof(ExecuteDbDataReaderAsync);

		internal static class MySql
		{
			public const string DataReader = "MySql.Data.MySqlClient.MySqlDataReader";
			public const string TaskDataReader = "System.Threading.Tasks.Task`1<MySql.Data.MySqlClient.MySqlDataReader>";
		}

		internal static class Npgsql
		{
			public const string DataReader = "Npgsql.NpgsqlDataReader";
			public const string TaskDataReader = "System.Threading.Tasks.Task`1<Npgsql.NpgsqlDataReader>";
		}

		internal static class OracleManagedDataAccess
		{
			public const string DataReader = "Oracle.ManagedDataAccess.Client.OracleDataReader";
			public const string TaskDataReader = "System.Threading.Tasks.Task`1<Oracle.ManagedDataAccess.Client.OracleDataReader>";
		}

		internal static class MicrosoftDataSqlite
		{
			public const string DataReader = "Microsoft.Data.Sqlite.SqliteDataReader";
			public const string TaskDataReader = "System.Threading.Tasks.Task`1<Microsoft.Data.Sqlite.SqliteDataReader>";
		}

		internal static class SystemDataSqlite
		{
			public const string DataReader = "System.Data.SQLite.SQLiteDataReader";
			public const string TaskDataReader = "System.Threading.Tasks.Task`1<System.Data.SQLite.SQLiteDataReader>";
		}

		internal static class SystemDataSqlServer
		{
			public const string DataReader = "System.Data.SqlClient.SqlDataReader";
			public const string TaskDataReader = "System.Threading.Tasks.Task`1<System.Data.SqlClient.SqlDataReader>";
		}

		internal static class MicrosoftDataSqlServer
		{
			public const string DataReader = "Microsoft.Data.SqlClient.SqlDataReader";
			public const string TaskDataReader = "System.Threading.Tasks.Task`1<Microsoft.Data.SqlClient.SqlDataReader>";
		}
	}
}
>>>>>>> 9ebec16d
<|MERGE_RESOLUTION|>--- conflicted
+++ resolved
@@ -1,5 +1,4 @@
-<<<<<<< HEAD
-﻿// Licensed to Elasticsearch B.V under
+// Licensed to Elasticsearch B.V under
 // one or more agreements.
 // Elasticsearch B.V licenses this file to you under the Apache 2.0 License.
 // See the LICENSE file in the project root for more information
@@ -204,212 +203,4 @@
 			public const string TaskDataReader = "System.Threading.Tasks.Task`1<Microsoft.Data.SqlClient.SqlDataReader>";
 		}
 	}
-}
-=======
-// Licensed to Elasticsearch B.V under
-// one or more agreements.
-// Elasticsearch B.V licenses this file to you under the Apache 2.0 License.
-// See the LICENSE file in the project root for more information
-
-using Elastic.Apm.Profiler.Managed.Core;
-
-namespace Elastic.Apm.Profiler.Managed.Integrations.AdoNet
-{
-	internal class InstrumentMySqlAttribute : InstrumentAttribute
-	{
-		public InstrumentMySqlAttribute()
-		{
-			Assembly = "MySql.Data";
-			Type = "MySql.Data.MySqlClient.MySqlCommand";
-			MinimumVersion = "6.7.0";
-			MaximumVersion = "8.*.*";
-			Group = "MySqlCommand";
-		}
-	}
-
-	internal class InstrumentNpgsqlAttribute : InstrumentAttribute
-	{
-		public InstrumentNpgsqlAttribute()
-		{
-			Assembly = "Npgsql";
-			Type = "Npgsql.NpgsqlCommand";
-			MinimumVersion = "4.0.0";
-			MaximumVersion = "6.*.*";
-			Group = "NpgsqlCommand";
-		}
-	}
-
-	internal class InstrumentOracleManagedDataAccessAttribute : InstrumentAttribute
-	{
-		public InstrumentOracleManagedDataAccessAttribute()
-		{
-			Nuget = "Oracle.ManagedDataAccess 12.2.1100 - 21.*.*";
-			Assembly = "Oracle.ManagedDataAccess";
-			Type = "Oracle.ManagedDataAccess.Client.OracleCommand";
-			MinimumVersion = "4.122.0";
-			MaximumVersion = "4.122.*";
-			Group = "OracleCommand";
-		}
-	}
-
-	internal class InstrumentOracleManagedDataAccessCoreAttribute : InstrumentAttribute
-	{
-		public InstrumentOracleManagedDataAccessCoreAttribute()
-		{
-			Nuget = "Oracle.ManagedDataAccess.Core";
-			Assembly = "Oracle.ManagedDataAccess";
-			Type = "Oracle.ManagedDataAccess.Client.OracleCommand";
-			MinimumVersion = "2.0.0";
-			MaximumVersion = "3.*.*";
-			Group = "OracleCommand";
-		}
-	}
-
-	internal class InstrumentMicrosoftDataSqliteAttribute : InstrumentAttribute
-	{
-		public InstrumentMicrosoftDataSqliteAttribute()
-		{
-			Assembly = "Microsoft.Data.Sqlite";
-			Type = "Microsoft.Data.Sqlite.SqliteCommand";
-			MinimumVersion = "2.0.0";
-			MaximumVersion = "7.*.*";
-			Group = "SqliteCommand";
-		}
-	}
-
-	internal class InstrumentSystemDataSqliteAttribute : InstrumentAttribute
-	{
-		public InstrumentSystemDataSqliteAttribute()
-		{
-			Assembly = "System.Data.SQLite";
-			Type = "System.Data.SQLite.SQLiteCommand";
-			MinimumVersion = "1.0.0";
-			MaximumVersion = "2.*.*";
-			Group = "SqliteCommand";
-		}
-	}
-
-	internal class InstrumentSystemDataSqlAttribute : InstrumentAttribute
-	{
-		public InstrumentSystemDataSqlAttribute()
-		{
-			Nuget = "part of .NET";
-			Assembly = "System.Data";
-			Type = "System.Data.SqlClient.SqlCommand";
-			MinimumVersion = "4.0.0";
-			MaximumVersion = "4.*.*";
-			Group = "SqlCommand";
-		}
-	}
-
-	internal class InstrumentSystemDataSqlClientAttribute : InstrumentAttribute
-	{
-		public InstrumentSystemDataSqlClientAttribute()
-		{
-			Assembly = "System.Data.SqlClient";
-			Type = "System.Data.SqlClient.SqlCommand";
-			MinimumVersion = "4.0.0";
-			MaximumVersion = "4.*.*";
-			Group = "SqlCommand";
-		}
-	}
-
-	internal class InstrumentMicrosoftDataSqlClientAttribute : InstrumentAttribute
-	{
-		public InstrumentMicrosoftDataSqlClientAttribute()
-		{
-			Assembly = "Microsoft.Data.SqlClient";
-			Type = "Microsoft.Data.SqlClient.SqlCommand";
-			MinimumVersion = "1.0.0";
-			MaximumVersion = "5.*.*";
-			Group = "SqlCommand";
-		}
-	}
-
-	internal class InstrumentSystemDataAttribute : InstrumentAttribute
-	{
-		public InstrumentSystemDataAttribute()
-		{
-			Nuget = "part of .NET";
-			Assembly = "System.Data";
-			Type = "System.Data.Common.DbCommand";
-			MinimumVersion = "4.0.0";
-			MaximumVersion = "4.*.*";
-			Group = "AdoNet";
-		}
-	}
-
-	internal class InstrumentSystemDataCommonAttribute : InstrumentAttribute
-	{
-		public InstrumentSystemDataCommonAttribute()
-		{
-			Nuget = "part of .NET";
-			Assembly = "System.Data.Common";
-			Type = "System.Data.Common.DbCommand";
-			MinimumVersion = "4.0.0";
-			MaximumVersion = "5.*.*";
-			Group = "AdoNet";
-		}
-	}
-
-	internal class AdoNetTypeNames
-	{
-		public const string CommandBehavior = "System.Data.CommandBehavior";
-		public const string DbDataReader = "System.Data.Common.DbDataReader";
-		public const string TaskDbDataReader = "System.Threading.Tasks.Task`1<System.Data.Common.DbDataReader>";
-		public const string TaskInt32 = "System.Threading.Tasks.Task`1<System.Int32>";
-		public const string TaskObject = "System.Threading.Tasks.Task`1<System.Object>";
-
-		public const string ExecuteNonQuery = nameof(ExecuteNonQuery);
-		public const string ExecuteNonQueryAsync = nameof(ExecuteNonQueryAsync);
-		public const string ExecuteScalar = nameof(ExecuteScalar);
-		public const string ExecuteScalarAsync = nameof(ExecuteScalarAsync);
-		public const string ExecuteReader = nameof(ExecuteReader);
-		public const string ExecuteReaderAsync = nameof(ExecuteReaderAsync);
-		public const string ExecuteDbDataReader = nameof(ExecuteDbDataReader);
-		public const string ExecuteDbDataReaderAsync = nameof(ExecuteDbDataReaderAsync);
-
-		internal static class MySql
-		{
-			public const string DataReader = "MySql.Data.MySqlClient.MySqlDataReader";
-			public const string TaskDataReader = "System.Threading.Tasks.Task`1<MySql.Data.MySqlClient.MySqlDataReader>";
-		}
-
-		internal static class Npgsql
-		{
-			public const string DataReader = "Npgsql.NpgsqlDataReader";
-			public const string TaskDataReader = "System.Threading.Tasks.Task`1<Npgsql.NpgsqlDataReader>";
-		}
-
-		internal static class OracleManagedDataAccess
-		{
-			public const string DataReader = "Oracle.ManagedDataAccess.Client.OracleDataReader";
-			public const string TaskDataReader = "System.Threading.Tasks.Task`1<Oracle.ManagedDataAccess.Client.OracleDataReader>";
-		}
-
-		internal static class MicrosoftDataSqlite
-		{
-			public const string DataReader = "Microsoft.Data.Sqlite.SqliteDataReader";
-			public const string TaskDataReader = "System.Threading.Tasks.Task`1<Microsoft.Data.Sqlite.SqliteDataReader>";
-		}
-
-		internal static class SystemDataSqlite
-		{
-			public const string DataReader = "System.Data.SQLite.SQLiteDataReader";
-			public const string TaskDataReader = "System.Threading.Tasks.Task`1<System.Data.SQLite.SQLiteDataReader>";
-		}
-
-		internal static class SystemDataSqlServer
-		{
-			public const string DataReader = "System.Data.SqlClient.SqlDataReader";
-			public const string TaskDataReader = "System.Threading.Tasks.Task`1<System.Data.SqlClient.SqlDataReader>";
-		}
-
-		internal static class MicrosoftDataSqlServer
-		{
-			public const string DataReader = "Microsoft.Data.SqlClient.SqlDataReader";
-			public const string TaskDataReader = "System.Threading.Tasks.Task`1<Microsoft.Data.SqlClient.SqlDataReader>";
-		}
-	}
-}
->>>>>>> 9ebec16d
+}