<<<<<<< HEAD
// Licensed to Elasticsearch B.V under the Apache 2.0 License.
// Elasticsearch B.V licenses this file, including any modifications, to you under the Apache 2.0 License.
// See the LICENSE file in the project root for more information.
//
// <copyright file="CommandExecuteReaderWithBehaviorAsyncIntegration.cs" company="Datadog">
// Unless explicitly stated otherwise all files in this repository are licensed under the Apache 2 License.
// This product includes software developed at Datadog (https://www.datadoghq.com/). Copyright 2017 Datadog, Inc.
// </copyright>

using System;
using System.Data;
using System.Threading;
using Elastic.Apm.Api;
using Elastic.Apm.Profiler.Managed.CallTarget;
using Elastic.Apm.Profiler.Managed.Core;
using static Elastic.Apm.Profiler.Managed.Integrations.AdoNet.AdoNetTypeNames;

namespace Elastic.Apm.Profiler.Managed.Integrations.AdoNet
{
	/// <summary>
	/// CallTarget instrumentation for:
	/// Task[*DataReader] [Command].ExecuteReaderAsync(CommandBehavior, CancellationToken)
	/// Task[DbDataReader] [Command].ExecuteDbDataReaderAsync(CommandBehavior, CancellationToken)
	/// </summary>
	[InstrumentMySqlAttribute(Method = ExecuteReaderAsync, ReturnType = MySql.TaskDataReader, ParameterTypes = new[] { AdoNetTypeNames.CommandBehavior, ClrTypeNames.CancellationToken })]
	[InstrumentNpgsql(Method = ExecuteReaderAsync, ReturnType = Npgsql.TaskDataReader, ParameterTypes = new[] { AdoNetTypeNames.CommandBehavior, ClrTypeNames.CancellationToken })]
	[InstrumentNpgsql(Method = ExecuteReaderAsync, ReturnType = Npgsql.TaskDataReader, ParameterTypes = new[] { ClrTypeNames.CancellationToken })]
	[InstrumentOracleManagedDataAccess(Method = ExecuteReaderAsync, ReturnType = OracleManagedDataAccess.TaskDataReader, ParameterTypes = new[] { AdoNetTypeNames.CommandBehavior, ClrTypeNames.CancellationToken })]
	[InstrumentOracleManagedDataAccessCore(Method = ExecuteReaderAsync, ReturnType = OracleManagedDataAccess.TaskDataReader, ParameterTypes = new[] { AdoNetTypeNames.CommandBehavior, ClrTypeNames.CancellationToken })]
	[InstrumentMicrosoftDataSqlite(Method = ExecuteReaderAsync, ReturnType = MicrosoftDataSqlite.TaskDataReader, ParameterTypes = new[] { AdoNetTypeNames.CommandBehavior, ClrTypeNames.CancellationToken })]
	[InstrumentSystemDataSqlite(Method = ExecuteReaderAsync, ReturnType = SystemDataSqlite.TaskDataReader, ParameterTypes = new[] { AdoNetTypeNames.CommandBehavior, ClrTypeNames.CancellationToken })]
	[InstrumentSystemDataSql(Method = ExecuteReaderAsync, ReturnType = SystemDataSqlServer.TaskDataReader, ParameterTypes = new[] { AdoNetTypeNames.CommandBehavior, ClrTypeNames.CancellationToken })]
	[InstrumentSystemDataSqlClient(Method = ExecuteReaderAsync, ReturnType = SystemDataSqlServer.TaskDataReader, ParameterTypes = new[] { AdoNetTypeNames.CommandBehavior, ClrTypeNames.CancellationToken })]
	[InstrumentMicrosoftDataSqlClient(Method = ExecuteReaderAsync, ReturnType = MicrosoftDataSqlServer.TaskDataReader, ParameterTypes = new[] { AdoNetTypeNames.CommandBehavior, ClrTypeNames.CancellationToken })]
	[InstrumentMySqlAttribute(Method = ExecuteDbDataReaderAsync, ReturnType = TaskDbDataReader, ParameterTypes = new[] { AdoNetTypeNames.CommandBehavior, ClrTypeNames.CancellationToken })]
	[InstrumentNpgsql(Method = ExecuteDbDataReaderAsync, ReturnType = TaskDbDataReader, ParameterTypes = new[] { AdoNetTypeNames.CommandBehavior, ClrTypeNames.CancellationToken })]
	[InstrumentOracleManagedDataAccess(Method = ExecuteDbDataReaderAsync, ReturnType = TaskDbDataReader, ParameterTypes = new[] { AdoNetTypeNames.CommandBehavior, ClrTypeNames.CancellationToken })]
	[InstrumentOracleManagedDataAccessCore(Method = ExecuteDbDataReaderAsync, ReturnType = TaskDbDataReader, ParameterTypes = new[] { AdoNetTypeNames.CommandBehavior, ClrTypeNames.CancellationToken })]
	[InstrumentMicrosoftDataSqlite(Method = ExecuteDbDataReaderAsync, ReturnType = TaskDbDataReader, ParameterTypes = new[] { AdoNetTypeNames.CommandBehavior, ClrTypeNames.CancellationToken })]
	[InstrumentSystemDataSql(Method = ExecuteDbDataReaderAsync, ReturnType = TaskDbDataReader, ParameterTypes = new[] { AdoNetTypeNames.CommandBehavior, ClrTypeNames.CancellationToken })]
	[InstrumentSystemDataSqlClient(Method = ExecuteDbDataReaderAsync, ReturnType = TaskDbDataReader, ParameterTypes = new[] { AdoNetTypeNames.CommandBehavior, ClrTypeNames.CancellationToken })]
	[InstrumentMicrosoftDataSqlClient(Method = ExecuteDbDataReaderAsync, ReturnType = TaskDbDataReader, ParameterTypes = new[] { AdoNetTypeNames.CommandBehavior, ClrTypeNames.CancellationToken })]
	[InstrumentSystemData(Method = ExecuteDbDataReaderAsync, ReturnType = TaskDbDataReader, ParameterTypes = new[] { AdoNetTypeNames.CommandBehavior, ClrTypeNames.CancellationToken })]
	[InstrumentSystemDataCommon(Method = ExecuteDbDataReaderAsync, ReturnType = TaskDbDataReader, ParameterTypes = new[] { AdoNetTypeNames.CommandBehavior, ClrTypeNames.CancellationToken })]
	public class CommandExecuteReaderWithBehaviorAsyncIntegration
	{
		/// <summary>
		/// OnMethodBegin callback
		/// </summary>
		/// <typeparam name="TTarget">Type of the target</typeparam>
		/// <typeparam name="TBehavior">Command Behavior type</typeparam>
		/// <param name="instance">Instance value, aka `this` of the instrumented method.</param>
		/// <param name="commandBehavior">Command behavior</param>
		/// <param name="cancellationToken">CancellationToken value</param>
		/// <returns>Calltarget state value</returns>
		public static CallTargetState OnMethodBegin<TTarget, TBehavior>(TTarget instance, TBehavior commandBehavior,
			CancellationToken cancellationToken
		)
		{
			var command = (IDbCommand)instance;
			return new CallTargetState(DbSpanFactory<TTarget>.CreateSpan(Agent.Instance, command), command);
		}

		/// <summary>
		/// OnAsyncMethodEnd callback
		/// </summary>
		/// <typeparam name="TTarget">Type of the target</typeparam>
		/// <typeparam name="TReturn">Type of the return value, in an async scenario will be T of Task of T</typeparam>
		/// <param name="instance">Instance value, aka `this` of the instrumented method.</param>
		/// <param name="returnValue">Return value instance</param>
		/// <param name="exception">Exception instance in case the original code threw an exception.</param>
		/// <param name="state">Calltarget state value</param>
		/// <returns>A response value, in an async scenario will be T of Task of T</returns>
		public static TReturn OnAsyncMethodEnd<TTarget, TReturn>(TTarget instance, TReturn returnValue, Exception exception, CallTargetState state)
		{
			DbSpanFactory<TTarget>.EndSpan(Agent.Instance, (IDbCommand)instance, (ISpan)state.Segment, exception);
			return returnValue;
		}
	}
}
=======
// Licensed to Elasticsearch B.V under the Apache 2.0 License.
// Elasticsearch B.V licenses this file, including any modifications, to you under the Apache 2.0 License.
// See the LICENSE file in the project root for more information.
//
// <copyright file="CommandExecuteReaderWithBehaviorAsyncIntegration.cs" company="Datadog">
// Unless explicitly stated otherwise all files in this repository are licensed under the Apache 2 License.
// This product includes software developed at Datadog (https://www.datadoghq.com/). Copyright 2017 Datadog, Inc.
// </copyright>

using System;
using System.Data;
using System.Threading;
using Elastic.Apm.Api;
using Elastic.Apm.Profiler.Managed.CallTarget;
using Elastic.Apm.Profiler.Managed.Core;
using static Elastic.Apm.Profiler.Managed.Integrations.AdoNet.AdoNetTypeNames;

namespace Elastic.Apm.Profiler.Managed.Integrations.AdoNet
{
	/// <summary>
	/// CallTarget instrumentation for:
	/// Task[*DataReader] [Command].ExecuteReaderAsync(CommandBehavior, CancellationToken)
	/// Task[DbDataReader] [Command].ExecuteDbDataReaderAsync(CommandBehavior, CancellationToken)
	/// </summary>
	[InstrumentMySqlAttribute(Method = ExecuteReaderAsync, ReturnType = MySql.TaskDataReader,
		ParameterTypes = new[] { AdoNetTypeNames.CommandBehavior, ClrTypeNames.CancellationToken })]
	[InstrumentNpgsql(Method = ExecuteReaderAsync, ReturnType = Npgsql.TaskDataReader,
		ParameterTypes = new[] { AdoNetTypeNames.CommandBehavior, ClrTypeNames.CancellationToken })]
	[InstrumentOracleManagedDataAccess(Method = ExecuteReaderAsync, ReturnType = OracleManagedDataAccess.TaskDataReader,
		ParameterTypes = new[] { AdoNetTypeNames.CommandBehavior, ClrTypeNames.CancellationToken })]
	[InstrumentOracleManagedDataAccessCore(Method = ExecuteReaderAsync, ReturnType = OracleManagedDataAccess.TaskDataReader,
		ParameterTypes = new[] { AdoNetTypeNames.CommandBehavior, ClrTypeNames.CancellationToken })]
	[InstrumentMicrosoftDataSqlite(Method = ExecuteReaderAsync, ReturnType = MicrosoftDataSqlite.TaskDataReader,
		ParameterTypes = new[] { AdoNetTypeNames.CommandBehavior, ClrTypeNames.CancellationToken })]
	[InstrumentSystemDataSqlite(Method = ExecuteReaderAsync, ReturnType = SystemDataSqlite.TaskDataReader,
		ParameterTypes = new[] { AdoNetTypeNames.CommandBehavior, ClrTypeNames.CancellationToken })]
	[InstrumentSystemDataSql(Method = ExecuteReaderAsync, ReturnType = SystemDataSqlServer.TaskDataReader,
		ParameterTypes = new[] { AdoNetTypeNames.CommandBehavior, ClrTypeNames.CancellationToken })]
	[InstrumentSystemDataSqlClient(Method = ExecuteReaderAsync, ReturnType = SystemDataSqlServer.TaskDataReader,
		ParameterTypes = new[] { AdoNetTypeNames.CommandBehavior, ClrTypeNames.CancellationToken })]
	[InstrumentMicrosoftDataSqlClient(Method = ExecuteReaderAsync, ReturnType = MicrosoftDataSqlServer.TaskDataReader,
		ParameterTypes = new[] { AdoNetTypeNames.CommandBehavior, ClrTypeNames.CancellationToken })]
	[InstrumentMySqlAttribute(Method = ExecuteDbDataReaderAsync, ReturnType = TaskDbDataReader,
		ParameterTypes = new[] { AdoNetTypeNames.CommandBehavior, ClrTypeNames.CancellationToken })]
	[InstrumentNpgsql(Method = ExecuteDbDataReaderAsync, ReturnType = TaskDbDataReader,
		ParameterTypes = new[] { AdoNetTypeNames.CommandBehavior, ClrTypeNames.CancellationToken })]
	[InstrumentOracleManagedDataAccess(Method = ExecuteDbDataReaderAsync, ReturnType = TaskDbDataReader,
		ParameterTypes = new[] { AdoNetTypeNames.CommandBehavior, ClrTypeNames.CancellationToken })]
	[InstrumentOracleManagedDataAccessCore(Method = ExecuteDbDataReaderAsync, ReturnType = TaskDbDataReader,
		ParameterTypes = new[] { AdoNetTypeNames.CommandBehavior, ClrTypeNames.CancellationToken })]
	[InstrumentMicrosoftDataSqlite(Method = ExecuteDbDataReaderAsync, ReturnType = TaskDbDataReader,
		ParameterTypes = new[] { AdoNetTypeNames.CommandBehavior, ClrTypeNames.CancellationToken })]
	[InstrumentSystemDataSql(Method = ExecuteDbDataReaderAsync, ReturnType = TaskDbDataReader,
		ParameterTypes = new[] { AdoNetTypeNames.CommandBehavior, ClrTypeNames.CancellationToken })]
	[InstrumentSystemDataSqlClient(Method = ExecuteDbDataReaderAsync, ReturnType = TaskDbDataReader,
		ParameterTypes = new[] { AdoNetTypeNames.CommandBehavior, ClrTypeNames.CancellationToken })]
	[InstrumentMicrosoftDataSqlClient(Method = ExecuteDbDataReaderAsync, ReturnType = TaskDbDataReader,
		ParameterTypes = new[] { AdoNetTypeNames.CommandBehavior, ClrTypeNames.CancellationToken })]
	[InstrumentSystemData(Method = ExecuteDbDataReaderAsync, ReturnType = TaskDbDataReader,
		ParameterTypes = new[] { AdoNetTypeNames.CommandBehavior, ClrTypeNames.CancellationToken })]
	[InstrumentSystemDataCommon(Method = ExecuteDbDataReaderAsync, ReturnType = TaskDbDataReader,
		ParameterTypes = new[] { AdoNetTypeNames.CommandBehavior, ClrTypeNames.CancellationToken })]
	public class CommandExecuteReaderWithBehaviorAsyncIntegration
	{
		/// <summary>
		/// OnMethodBegin callback
		/// </summary>
		/// <typeparam name="TTarget">Type of the target</typeparam>
		/// <typeparam name="TBehavior">Command Behavior type</typeparam>
		/// <param name="instance">Instance value, aka `this` of the instrumented method.</param>
		/// <param name="commandBehavior">Command behavior</param>
		/// <param name="cancellationToken">CancellationToken value</param>
		/// <returns>Calltarget state value</returns>
		public static CallTargetState OnMethodBegin<TTarget, TBehavior>(TTarget instance, TBehavior commandBehavior,
			CancellationToken cancellationToken
		)
		{
			var command = (IDbCommand)instance;
			return new CallTargetState(DbSpanFactory<TTarget>.CreateSpan(Agent.Instance, command), command);
		}

		/// <summary>
		/// OnAsyncMethodEnd callback
		/// </summary>
		/// <typeparam name="TTarget">Type of the target</typeparam>
		/// <typeparam name="TReturn">Type of the return value, in an async scenario will be T of Task of T</typeparam>
		/// <param name="instance">Instance value, aka `this` of the instrumented method.</param>
		/// <param name="returnValue">Return value instance</param>
		/// <param name="exception">Exception instance in case the original code threw an exception.</param>
		/// <param name="state">Calltarget state value</param>
		/// <returns>A response value, in an async scenario will be T of Task of T</returns>
		public static TReturn OnAsyncMethodEnd<TTarget, TReturn>(TTarget instance, TReturn returnValue, Exception exception, CallTargetState state)
		{
			DbSpanFactory<TTarget>.EndSpan(Agent.Instance, (IDbCommand)instance, (ISpan)state.Segment, exception);
			return returnValue;
		}
	}
}
>>>>>>> 9ebec16d
<|MERGE_RESOLUTION|>--- conflicted
+++ resolved
@@ -1,4 +1,3 @@
-<<<<<<< HEAD
 // Licensed to Elasticsearch B.V under the Apache 2.0 License.
 // Elasticsearch B.V licenses this file, including any modifications, to you under the Apache 2.0 License.
 // See the LICENSE file in the project root for more information.
@@ -78,104 +77,4 @@
 			return returnValue;
 		}
 	}
-}
-=======
-// Licensed to Elasticsearch B.V under the Apache 2.0 License.
-// Elasticsearch B.V licenses this file, including any modifications, to you under the Apache 2.0 License.
-// See the LICENSE file in the project root for more information.
-//
-// <copyright file="CommandExecuteReaderWithBehaviorAsyncIntegration.cs" company="Datadog">
-// Unless explicitly stated otherwise all files in this repository are licensed under the Apache 2 License.
-// This product includes software developed at Datadog (https://www.datadoghq.com/). Copyright 2017 Datadog, Inc.
-// </copyright>
-
-using System;
-using System.Data;
-using System.Threading;
-using Elastic.Apm.Api;
-using Elastic.Apm.Profiler.Managed.CallTarget;
-using Elastic.Apm.Profiler.Managed.Core;
-using static Elastic.Apm.Profiler.Managed.Integrations.AdoNet.AdoNetTypeNames;
-
-namespace Elastic.Apm.Profiler.Managed.Integrations.AdoNet
-{
-	/// <summary>
-	/// CallTarget instrumentation for:
-	/// Task[*DataReader] [Command].ExecuteReaderAsync(CommandBehavior, CancellationToken)
-	/// Task[DbDataReader] [Command].ExecuteDbDataReaderAsync(CommandBehavior, CancellationToken)
-	/// </summary>
-	[InstrumentMySqlAttribute(Method = ExecuteReaderAsync, ReturnType = MySql.TaskDataReader,
-		ParameterTypes = new[] { AdoNetTypeNames.CommandBehavior, ClrTypeNames.CancellationToken })]
-	[InstrumentNpgsql(Method = ExecuteReaderAsync, ReturnType = Npgsql.TaskDataReader,
-		ParameterTypes = new[] { AdoNetTypeNames.CommandBehavior, ClrTypeNames.CancellationToken })]
-	[InstrumentOracleManagedDataAccess(Method = ExecuteReaderAsync, ReturnType = OracleManagedDataAccess.TaskDataReader,
-		ParameterTypes = new[] { AdoNetTypeNames.CommandBehavior, ClrTypeNames.CancellationToken })]
-	[InstrumentOracleManagedDataAccessCore(Method = ExecuteReaderAsync, ReturnType = OracleManagedDataAccess.TaskDataReader,
-		ParameterTypes = new[] { AdoNetTypeNames.CommandBehavior, ClrTypeNames.CancellationToken })]
-	[InstrumentMicrosoftDataSqlite(Method = ExecuteReaderAsync, ReturnType = MicrosoftDataSqlite.TaskDataReader,
-		ParameterTypes = new[] { AdoNetTypeNames.CommandBehavior, ClrTypeNames.CancellationToken })]
-	[InstrumentSystemDataSqlite(Method = ExecuteReaderAsync, ReturnType = SystemDataSqlite.TaskDataReader,
-		ParameterTypes = new[] { AdoNetTypeNames.CommandBehavior, ClrTypeNames.CancellationToken })]
-	[InstrumentSystemDataSql(Method = ExecuteReaderAsync, ReturnType = SystemDataSqlServer.TaskDataReader,
-		ParameterTypes = new[] { AdoNetTypeNames.CommandBehavior, ClrTypeNames.CancellationToken })]
-	[InstrumentSystemDataSqlClient(Method = ExecuteReaderAsync, ReturnType = SystemDataSqlServer.TaskDataReader,
-		ParameterTypes = new[] { AdoNetTypeNames.CommandBehavior, ClrTypeNames.CancellationToken })]
-	[InstrumentMicrosoftDataSqlClient(Method = ExecuteReaderAsync, ReturnType = MicrosoftDataSqlServer.TaskDataReader,
-		ParameterTypes = new[] { AdoNetTypeNames.CommandBehavior, ClrTypeNames.CancellationToken })]
-	[InstrumentMySqlAttribute(Method = ExecuteDbDataReaderAsync, ReturnType = TaskDbDataReader,
-		ParameterTypes = new[] { AdoNetTypeNames.CommandBehavior, ClrTypeNames.CancellationToken })]
-	[InstrumentNpgsql(Method = ExecuteDbDataReaderAsync, ReturnType = TaskDbDataReader,
-		ParameterTypes = new[] { AdoNetTypeNames.CommandBehavior, ClrTypeNames.CancellationToken })]
-	[InstrumentOracleManagedDataAccess(Method = ExecuteDbDataReaderAsync, ReturnType = TaskDbDataReader,
-		ParameterTypes = new[] { AdoNetTypeNames.CommandBehavior, ClrTypeNames.CancellationToken })]
-	[InstrumentOracleManagedDataAccessCore(Method = ExecuteDbDataReaderAsync, ReturnType = TaskDbDataReader,
-		ParameterTypes = new[] { AdoNetTypeNames.CommandBehavior, ClrTypeNames.CancellationToken })]
-	[InstrumentMicrosoftDataSqlite(Method = ExecuteDbDataReaderAsync, ReturnType = TaskDbDataReader,
-		ParameterTypes = new[] { AdoNetTypeNames.CommandBehavior, ClrTypeNames.CancellationToken })]
-	[InstrumentSystemDataSql(Method = ExecuteDbDataReaderAsync, ReturnType = TaskDbDataReader,
-		ParameterTypes = new[] { AdoNetTypeNames.CommandBehavior, ClrTypeNames.CancellationToken })]
-	[InstrumentSystemDataSqlClient(Method = ExecuteDbDataReaderAsync, ReturnType = TaskDbDataReader,
-		ParameterTypes = new[] { AdoNetTypeNames.CommandBehavior, ClrTypeNames.CancellationToken })]
-	[InstrumentMicrosoftDataSqlClient(Method = ExecuteDbDataReaderAsync, ReturnType = TaskDbDataReader,
-		ParameterTypes = new[] { AdoNetTypeNames.CommandBehavior, ClrTypeNames.CancellationToken })]
-	[InstrumentSystemData(Method = ExecuteDbDataReaderAsync, ReturnType = TaskDbDataReader,
-		ParameterTypes = new[] { AdoNetTypeNames.CommandBehavior, ClrTypeNames.CancellationToken })]
-	[InstrumentSystemDataCommon(Method = ExecuteDbDataReaderAsync, ReturnType = TaskDbDataReader,
-		ParameterTypes = new[] { AdoNetTypeNames.CommandBehavior, ClrTypeNames.CancellationToken })]
-	public class CommandExecuteReaderWithBehaviorAsyncIntegration
-	{
-		/// <summary>
-		/// OnMethodBegin callback
-		/// </summary>
-		/// <typeparam name="TTarget">Type of the target</typeparam>
-		/// <typeparam name="TBehavior">Command Behavior type</typeparam>
-		/// <param name="instance">Instance value, aka `this` of the instrumented method.</param>
-		/// <param name="commandBehavior">Command behavior</param>
-		/// <param name="cancellationToken">CancellationToken value</param>
-		/// <returns>Calltarget state value</returns>
-		public static CallTargetState OnMethodBegin<TTarget, TBehavior>(TTarget instance, TBehavior commandBehavior,
-			CancellationToken cancellationToken
-		)
-		{
-			var command = (IDbCommand)instance;
-			return new CallTargetState(DbSpanFactory<TTarget>.CreateSpan(Agent.Instance, command), command);
-		}
-
-		/// <summary>
-		/// OnAsyncMethodEnd callback
-		/// </summary>
-		/// <typeparam name="TTarget">Type of the target</typeparam>
-		/// <typeparam name="TReturn">Type of the return value, in an async scenario will be T of Task of T</typeparam>
-		/// <param name="instance">Instance value, aka `this` of the instrumented method.</param>
-		/// <param name="returnValue">Return value instance</param>
-		/// <param name="exception">Exception instance in case the original code threw an exception.</param>
-		/// <param name="state">Calltarget state value</param>
-		/// <returns>A response value, in an async scenario will be T of Task of T</returns>
-		public static TReturn OnAsyncMethodEnd<TTarget, TReturn>(TTarget instance, TReturn returnValue, Exception exception, CallTargetState state)
-		{
-			DbSpanFactory<TTarget>.EndSpan(Agent.Instance, (IDbCommand)instance, (ISpan)state.Segment, exception);
-			return returnValue;
-		}
-	}
-}
->>>>>>> 9ebec16d
+}