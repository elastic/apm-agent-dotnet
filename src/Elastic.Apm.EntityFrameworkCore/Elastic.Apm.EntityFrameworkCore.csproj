﻿<Project Sdk="Microsoft.NET.Sdk">
  <PropertyGroup>
    <TargetFrameworks>netstandard2.0</TargetFrameworks>
    <AssemblyName>Elastic.Apm.EntityFrameworkCore</AssemblyName>
<<<<<<< HEAD
    <RootNamespace>Elastic.Apm.EntityFrameworkCore</RootNamespace>
    <VersionPrefix>1.1.2</VersionPrefix>
    <SignAssembly>true</SignAssembly>
    <AssemblyOriginatorKeyFile>..\..\build\elasticapm.snk</AssemblyOriginatorKeyFile>
    <DelaySign>false</DelaySign>
    <Authors>Elastic and contributors</Authors>
=======
>>>>>>> e52ba52d
    <PackageId>Elastic.Apm.EntityFrameworkCore</PackageId>
    <Description>Elastic APM for Entity Framework Core. This package contains auto instrumentation for Entity Framework Core. See: https://github.com/elastic/apm-agent-dotnet/tree/master/docs</Description>
    <PackageTags>apm, monitoring, elastic, elasticapm, analytics, entiryframeworkcore, efcore</PackageTags>
  </PropertyGroup>
  <ItemGroup>
    <PackageReference Include="Microsoft.EntityFrameworkCore.Relational" Version="2.0.0" />
  </ItemGroup>
  <ItemGroup>
    <ProjectReference Include="..\Elastic.Apm\Elastic.Apm.csproj" />
  </ItemGroup>
</Project>
<|MERGE_RESOLUTION|>--- conflicted
+++ resolved
@@ -1,24 +1,15 @@
-﻿<Project Sdk="Microsoft.NET.Sdk">
-  <PropertyGroup>
-    <TargetFrameworks>netstandard2.0</TargetFrameworks>
-    <AssemblyName>Elastic.Apm.EntityFrameworkCore</AssemblyName>
-<<<<<<< HEAD
-    <RootNamespace>Elastic.Apm.EntityFrameworkCore</RootNamespace>
-    <VersionPrefix>1.1.2</VersionPrefix>
-    <SignAssembly>true</SignAssembly>
-    <AssemblyOriginatorKeyFile>..\..\build\elasticapm.snk</AssemblyOriginatorKeyFile>
-    <DelaySign>false</DelaySign>
-    <Authors>Elastic and contributors</Authors>
-=======
->>>>>>> e52ba52d
-    <PackageId>Elastic.Apm.EntityFrameworkCore</PackageId>
-    <Description>Elastic APM for Entity Framework Core. This package contains auto instrumentation for Entity Framework Core. See: https://github.com/elastic/apm-agent-dotnet/tree/master/docs</Description>
-    <PackageTags>apm, monitoring, elastic, elasticapm, analytics, entiryframeworkcore, efcore</PackageTags>
-  </PropertyGroup>
-  <ItemGroup>
-    <PackageReference Include="Microsoft.EntityFrameworkCore.Relational" Version="2.0.0" />
-  </ItemGroup>
-  <ItemGroup>
-    <ProjectReference Include="..\Elastic.Apm\Elastic.Apm.csproj" />
-  </ItemGroup>
-</Project>
+﻿<Project Sdk="Microsoft.NET.Sdk">
+  <PropertyGroup>
+    <TargetFrameworks>netstandard2.0</TargetFrameworks>
+    <AssemblyName>Elastic.Apm.EntityFrameworkCore</AssemblyName>
+    <PackageId>Elastic.Apm.EntityFrameworkCore</PackageId>
+    <Description>Elastic APM for Entity Framework Core. This package contains auto instrumentation for Entity Framework Core. See: https://github.com/elastic/apm-agent-dotnet/tree/master/docs</Description>
+    <PackageTags>apm monitoring elastic elasticapm analytics entiryframeworkcore efcore</PackageTags>
+  </PropertyGroup>
+  <ItemGroup>
+    <PackageReference Include="Microsoft.EntityFrameworkCore.Relational" Version="2.0.0" />
+  </ItemGroup>
+  <ItemGroup>
+    <ProjectReference Include="..\Elastic.Apm\Elastic.Apm.csproj" />
+  </ItemGroup>
+</Project>