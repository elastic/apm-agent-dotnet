﻿// Licensed to Elasticsearch B.V under one or more agreements.
// Elasticsearch B.V licenses this file to you under the Apache 2.0 License.
// See the LICENSE file in the project root for more information

using System;
using System.Diagnostics;
using Elastic.Apm.DiagnosticSource;
using Elastic.Apm.Helpers;

namespace Elastic.Apm.SqlClient
{
	/// <summary>
	/// Subscribes to diagnostics events from System.Data.SqlClient and Microsoft.Data.SqlClient
	/// </summary>
	public class SqlClientDiagnosticSubscriber : IDiagnosticsSubscriber
	{
		/// <inheritdoc />
		public IDisposable Subscribe(IApmAgent agentComponents)
		{
			var retVal = new CompositeDisposable();

<<<<<<< HEAD
			if (!agentComponents.ConfigurationReader.Enabled)
				return retVal;

=======
>>>>>>> 8875c8a2
			if (PlatformDetection.IsDotNetCore || PlatformDetection.IsDotNet5)
			{
				var initializer = new DiagnosticInitializer(agentComponents.Logger, new[] { new SqlClientDiagnosticListener(agentComponents) });

				retVal.Add(initializer);

				retVal.Add(DiagnosticListener
					.AllListeners
					.Subscribe(initializer));
			}
			else
				retVal.Add(new SqlEventListener(agentComponents));

			return retVal;
		}
	}
}<|MERGE_RESOLUTION|>--- conflicted
+++ resolved
@@ -19,12 +19,9 @@
 		{
 			var retVal = new CompositeDisposable();
 
-<<<<<<< HEAD
 			if (!agentComponents.ConfigurationReader.Enabled)
 				return retVal;
 
-=======
->>>>>>> 8875c8a2
 			if (PlatformDetection.IsDotNetCore || PlatformDetection.IsDotNet5)
 			{
 				var initializer = new DiagnosticInitializer(agentComponents.Logger, new[] { new SqlClientDiagnosticListener(agentComponents) });
