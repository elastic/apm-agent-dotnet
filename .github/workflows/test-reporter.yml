---
## Workflow to process the JUnit test results and add a report to the checks.
name: test-reporter
on:
  workflow_run:
    workflows:
      - test-linux
    types:
      - completed

jobs:
  report:
    runs-on: ubuntu-latest
    steps:
      - uses: elastic/apm-pipeline-library/.github/actions/test-report@current
        with:
          artifact: test-results            # artifact name
          name: Tests Summary                 # Name of the check run which will be created
<<<<<<< HEAD
          path: "junit-*.xml"              # Path to test results (inside artifact .zip)
=======
          path: "junit-*.xml"		       # Path to test results (inside artifact .zip)
>>>>>>> 56d804ed
          reporter: java-junit              # Format of test results
          list-suites: 'failed'
          list-tests: 'failed'<|MERGE_RESOLUTION|>--- conflicted
+++ resolved
@@ -16,11 +16,7 @@
         with:
           artifact: test-results            # artifact name
           name: Tests Summary                 # Name of the check run which will be created
-<<<<<<< HEAD
-          path: "junit-*.xml"              # Path to test results (inside artifact .zip)
-=======
           path: "junit-*.xml"		       # Path to test results (inside artifact .zip)
->>>>>>> 56d804ed
           reporter: java-junit              # Format of test results
           list-suites: 'failed'
           list-tests: 'failed'