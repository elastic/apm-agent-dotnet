--- conflicted
+++ resolved
@@ -72,32 +72,14 @@
         with: 
           tc-cloud: ${{ secrets.TC_CLOUD_TOKEN }}
 
-<<<<<<< HEAD
-      - name: Build
-        if: ${{ needs.changeset.outputs.docs-changes-only == 'false' }}
-        run: dotnet build -c Release --verbosity minimal
-      
       - name: 'Tests: Unit'
         if: ${{ needs.changeset.outputs.docs-changes-only == 'false' }}
-        uses: ./.github/workflows/test
-        with:
-          name: 'unit'
-          filter: 'FullyQualifiedName!~Elastic.Apm.StartupHook.Tests&FullyQualifiedName!~Elastic.Apm.Profiler.Managed.Tests&FullyQualifiedName!~Elastic.Apm.Azure'
-          framework: '' # reset to test all .NET frameworks including net462
-=======
-      - name: Setup Testcontainers Cloud Client
-        if: github.event_name != 'pull_request' || github.event_name == 'pull_request' && github.event.pull_request.head.repo.fork == false
-        uses: atomicjar/testcontainers-cloud-setup-action@v1
-        with:
-          token: ${{ secrets.TC_CLOUD_TOKEN }}
-
-      - name: 'Tests: Unit'
         run: ./build.bat test --test-suite unit
         
       - name: 'Tests: Integrations'
+        if: ${{ needs.changeset.outputs.docs-changes-only == 'false' }}
         shell: bash
         run: ./build.bat test --test-suite integrations
->>>>>>> ef9d4588
     
   startup-hook-tests:
     runs-on: windows-2022
@@ -123,16 +105,5 @@
           rust: 'true'
           tc-cloud: ${{ secrets.TC_CLOUD_TOKEN }}
 
-<<<<<<< HEAD
-      - name: Build profiler
-        run: ./build.bat profiler-zip
-=======
-      - name: Setup Testcontainers Cloud Client
-        if: github.event_name != 'pull_request' || github.event_name == 'pull_request' && github.event.pull_request.head.repo.fork == false
-        uses: atomicjar/testcontainers-cloud-setup-action@v1
-        with:
-          token: ${{ secrets.TC_CLOUD_TOKEN }}
->>>>>>> ef9d4588
-
       - name: 'Tests: Profiler'
         run: ./build.bat test --test-suite profiler