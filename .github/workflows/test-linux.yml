name: test-linux

on:
  push:
    branches:
      - main
  pull_request:

permissions:
  contents: read

concurrency:
  group: '${{ github.workflow }}-${{ github.ref }}'
  cancel-in-progress: ${{ github.ref != 'refs/heads/main' }}
  
defaults:
  run:
    shell: bash

env:
  NUGET_PACKAGES: ${{ github.workspace }}/.nuget/packages
  
<<<<<<< HEAD
  
# 'pack' & 'tests' are required checks in this workflow.

# To not burn unneeded CI cycles:
# - The 'changeset' job detects doc only changes and allows us to skip several jobs.
# - Our required checks will always succeed if doc only changes are detected.
# - all jobs depend on 'changeset' and 'format' to not waste cycles on quickly fixable errors.

=======
>>>>>>> ef9d4588
jobs:
  
  changeset:
    runs-on: ubuntu-latest
    steps:
      - uses: actions/checkout@v4
      - id: changeset
        uses: ./.github/workflows/changeset
        
      - name: 'changeset output'
        run: "echo docs-changes-only: ${{ steps.changeset.outputs.docs-changes-only }}"
    outputs:
      docs-changes-only: ${{ steps.changeset.outputs.docs-changes-only }}
      ci-changes-only: ${{ steps.changeset.outputs.ci-changes-only }}
  
  format:
    runs-on: ubuntu-latest
    needs: [ 'changeset' ]
    steps:
      - run: 'echo "Skipping prerequisite step [format] because only doc changes are detected"'
        if: ${{ needs.changeset.outputs.docs-changes-only == 'true' }}
      - uses: actions/checkout@v4
        if: ${{ needs.changeset.outputs.docs-changes-only == 'false' }}
      - name: Bootstrap Action Workspace
        if: ${{ needs.changeset.outputs.docs-changes-only == 'false' }}
        uses: ./.github/workflows/bootstrap
      - name: Format
        if: ${{ needs.changeset.outputs.docs-changes-only == 'false'  }}
        run: ./build.sh format
        
  #required step
  pack:
    runs-on: ubuntu-latest
    needs: [ 'changeset', 'format' ]
    steps:
    - run: 'echo "Skipping required step [pack] because only doc changes are detected"'
      if: ${{ needs.changeset.outputs.docs-changes-only == 'true' }}
      
    - uses: actions/checkout@v4
      if: ${{ needs.changeset.outputs.docs-changes-only == 'false' }}
    - name: Bootstrap Action Workspace
      if: ${{ needs.changeset.outputs.docs-changes-only == 'false' }}
      uses: ./.github/workflows/bootstrap
      with:
          rust: 'true'
          
    - name: Package
      if: ${{ needs.changeset.outputs.docs-changes-only == 'false' }}
      run: ./build.sh pack
    
    - uses: actions/upload-artifact@v4
      if: github.event_name == 'push' && startswith(github.ref, 'refs/heads')
      with:
        name: snapshoty-linux
        path: build/output/*
        retention-days: 1
  
  #required step
  tests:
    runs-on: ubuntu-latest
    needs: [ 'changeset', 'format' ]
    timeout-minutes: 30

    steps:
      - run: 'echo "Skipping required step [tests] because only doc changes are detected"'
        if: ${{ needs.changeset.outputs.docs-changes-only == 'true' }}
        
      - uses: actions/checkout@v4
        if: ${{ needs.changeset.outputs.docs-changes-only == 'false' }}
      - name: Bootstrap Action Workspace
        if: ${{ needs.changeset.outputs.docs-changes-only == 'false' }}
        uses: ./.github/workflows/bootstrap
<<<<<<< HEAD

      - name: Build
        if: ${{ needs.changeset.outputs.docs-changes-only == 'false' }}
        run: dotnet build -c Release --verbosity minimal

      - name: 'Tests: Unit'
        if: ${{ needs.changeset.outputs.docs-changes-only == 'false' }}
        uses: ./.github/workflows/test
        with:
            name: 'unit'
            filter: 'FullyQualifiedName!~Elastic.Apm.StartupHook.Tests&FullyQualifiedName!~Elastic.Apm.Profiler.Managed.Tests&FullyQualifiedName!~Elastic.Apm.Azure'
=======

      - name: 'Tests: Unit'
        shell: bash
        run: ./build.sh test --test-suite unit
        
      - name: 'Tests: Integrations'
        shell: bash
        run: ./build.sh test --test-suite integrations
>>>>>>> ef9d4588
            
  azure-tests:
    runs-on: ubuntu-latest
    needs: [ 'changeset', 'format', 'tests' ]
    #TODO merge the two ifs again, the clean up is timing out
    if: ${{ false && needs.changeset.outputs.docs-changes-only == 'false' }}
    #if: |
    #  github.event_name != 'pull_request'
    #  || github.event_name == 'pull_request' && github.event.pull_request.head.repo.fork == false
    steps:
      - uses: actions/checkout@v4
      - name: Bootstrap Action Workspace
        uses: ./.github/workflows/bootstrap
        with:
          azure: 'true'

<<<<<<< HEAD
      - name: Build
        run: dotnet build -c Release --verbosity minimal

=======
>>>>>>> ef9d4588
      - name: 'Read credentials'
        uses: hashicorp/vault-action@v3.0.0
        with:
          url: ${{ secrets.VAULT_ADDR }}
          roleId: ${{ secrets.VAULT_ROLE_ID }}
          secretId: ${{ secrets.VAULT_SECRET_ID }}
          method: approle
          secrets: |
            secret/apm-team/ci/apm-agent-dotnet-azure client_id | ARM_CLIENT_ID ;
            secret/apm-team/ci/apm-agent-dotnet-azure client_secret | ARM_CLIENT_SECRET ;
            secret/apm-team/ci/apm-agent-dotnet-azure subscription_id | ARM_SUBSCRIPTION_ID ;
            secret/apm-team/ci/apm-agent-dotnet-azure tenant_id | ARM_TENANT_ID

      - name: 'Login to Azure'
        run: |
          az login --service-principal --username ${{ env.ARM_CLIENT_ID }} --password ${{ env.ARM_CLIENT_SECRET }} --tenant ${{ env.ARM_TENANT_ID }}
          az account set --subscription ${{ env.ARM_SUBSCRIPTION_ID }}
          echo "AZURE_RESOURCE_GROUP_PREFIX=ci-dotnet-${GITHUB_RUN_ID}" >> ${GITHUB_ENV}

      - name: 'Tests: Azure'
        shell: bash
        run: ./build.sh test --test-suite azure
        
      - name: 'Teardown tests infra'
        if: ${{ always() }}
        run: |
          for group in $(az group list --query "[?name | starts_with(@,'${{ env.AZURE_RESOURCE_GROUP_PREFIX }}')]" --out json | jq .[].name --raw-output); do
            az group delete --name "${group}" --no-wait --yes
          done

  startup-hook-tests:
    runs-on: ubuntu-latest
    needs: [ 'changeset', 'format', 'tests' ]
    if: ${{ needs.changeset.outputs.docs-changes-only == 'false' }}
    steps:
    - uses: actions/checkout@v4
    - name: Bootstrap Action Workspace
      uses: ./.github/workflows/bootstrap
    
    - name: 'Tests: StartupHooks'
      shell: bash
      run: ./build.sh test --test-suite startuphooks
    
  profiler-tests:
    runs-on: ubuntu-latest
    needs: [ 'changeset', 'format', 'tests' ]
    if: ${{ needs.changeset.outputs.docs-changes-only }}
    steps:
    - uses: actions/checkout@v4
    - name: Bootstrap Action Workspace
      id: bootstrap
      uses: ./.github/workflows/bootstrap
      with:
          rust: 'true'
    
    - name: 'Tests: Profiler'
      shell: bash
      run: ./build.sh test --test-suite profiler
    
    - name: Build Profiler Docker Image
      run: |
        docker build . -t docker.elastic.co/observability/apm-agent-dotnet:${{ steps.bootstrap.outputs.agent-version }} \
            --build-arg AGENT_ZIP_FILE=build/output/elastic_apm_profiler_${{ steps.bootstrap.outputs.agent-version }}-linux-x64.zip<|MERGE_RESOLUTION|>--- conflicted
+++ resolved
@@ -20,7 +20,6 @@
 env:
   NUGET_PACKAGES: ${{ github.workspace }}/.nuget/packages
   
-<<<<<<< HEAD
   
 # 'pack' & 'tests' are required checks in this workflow.
 
@@ -29,8 +28,6 @@
 # - Our required checks will always succeed if doc only changes are detected.
 # - all jobs depend on 'changeset' and 'format' to not waste cycles on quickly fixable errors.
 
-=======
->>>>>>> ef9d4588
 jobs:
   
   changeset:
@@ -103,28 +100,16 @@
       - name: Bootstrap Action Workspace
         if: ${{ needs.changeset.outputs.docs-changes-only == 'false' }}
         uses: ./.github/workflows/bootstrap
-<<<<<<< HEAD
-
-      - name: Build
-        if: ${{ needs.changeset.outputs.docs-changes-only == 'false' }}
-        run: dotnet build -c Release --verbosity minimal
-
+        
       - name: 'Tests: Unit'
         if: ${{ needs.changeset.outputs.docs-changes-only == 'false' }}
-        uses: ./.github/workflows/test
-        with:
-            name: 'unit'
-            filter: 'FullyQualifiedName!~Elastic.Apm.StartupHook.Tests&FullyQualifiedName!~Elastic.Apm.Profiler.Managed.Tests&FullyQualifiedName!~Elastic.Apm.Azure'
-=======
-
-      - name: 'Tests: Unit'
         shell: bash
         run: ./build.sh test --test-suite unit
         
       - name: 'Tests: Integrations'
+        if: ${{ needs.changeset.outputs.docs-changes-only == 'false' }}
         shell: bash
         run: ./build.sh test --test-suite integrations
->>>>>>> ef9d4588
             
   azure-tests:
     runs-on: ubuntu-latest
@@ -141,12 +126,6 @@
         with:
           azure: 'true'
 
-<<<<<<< HEAD
-      - name: Build
-        run: dotnet build -c Release --verbosity minimal
-
-=======
->>>>>>> ef9d4588
       - name: 'Read credentials'
         uses: hashicorp/vault-action@v3.0.0
         with:
