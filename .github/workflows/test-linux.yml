name: test-linux

on:
  push:
    branches:
      - main
    paths-ignore:
    - '*.md'
    - '*.asciidoc'
    - 'docs/**'
  pull_request:
    paths-ignore:
    - '*.md'
    - '*.asciidoc'
    - 'docs/**'

permissions:
  contents: read

concurrency:
  group: ${{ github.workflow }}-${{ github.ref }}
  cancel-in-progress: ${{ github.ref != 'refs/heads/main' }}

env:
  NUGET_PACKAGES: ${{ github.workspace }}/.nuget/packages

jobs:
  pack:
    runs-on: ubuntu-latest

    steps:
    - uses: actions/checkout@v3
    - name: Bootstrap Action Workspace
      uses: ./.github/workflows/bootstrap
      with:
          rust: 'true'
          
    - name: Format
      run: ./build.sh format
    
    - name: Package
      run: ./build.sh pack
    
    - uses: actions/upload-artifact@v3
      if: github.event_name == 'push' && startswith(github.ref, 'refs/heads')
      with:
          name: snapshoty-linux
          path: build/output/*
          retention-days: 1
  
  tests:
    runs-on: ubuntu-latest
    
    steps:
      - uses: actions/checkout@v3
      - name: Bootstrap Action Workspace
        uses: ./.github/workflows/bootstrap
          
      - name: Build
        shell: bash
        run: dotnet build -c Release --verbosity minimal

      - name: 'Tests: Unit'
        uses: ./.github/workflows/test
        with:
            name: 'unit'
            filter: 'FullyQualifiedName!~Elastic.Apm.StartupHook.Tests&FullyQualifiedName!~Elastic.Apm.Profiler.Managed.Tests&FullyQualifiedName!~Elastic.Apm.Azure'
            
<<<<<<< HEAD
=======
  azure-tests:
    runs-on: ubuntu-latest
    if: |
      github.event_name != 'pull_request'
      || github.event_name == 'pull_request' && github.event.pull_request.head.repo.fork == false
    steps:
      - uses: actions/checkout@v3
      - name: Bootstrap Action Workspace
        uses: ./.github/workflows/bootstrap
        with:
          azure: 'true'

      - name: Build
        shell: bash
        run: dotnet build -c Release --verbosity minimal

      - name: 'Read credentials'
        uses: hashicorp/vault-action@v2.7.1
        with:
          url: ${{ secrets.VAULT_ADDR }}
          roleId: ${{ secrets.VAULT_ROLE_ID }}
          secretId: ${{ secrets.VAULT_SECRET_ID }}
          method: approle
          secrets: |
            secret/apm-team/ci/apm-agent-dotnet-azure client_id | ARM_CLIENT_ID ;
            secret/apm-team/ci/apm-agent-dotnet-azure client_secret | ARM_CLIENT_SECRET ;
            secret/apm-team/ci/apm-agent-dotnet-azure subscription_id | ARM_SUBSCRIPTION_ID ;
            secret/apm-team/ci/apm-agent-dotnet-azure tenant_id | ARM_TENANT_ID

      - name: 'Login to Azure'
        run: |
          az login --service-principal --username ${{ env.ARM_CLIENT_ID }} --password ${{ env.ARM_CLIENT_SECRET }} --tenant ${{ env.ARM_TENANT_ID }}
          az account set --subscription ${{ env.ARM_SUBSCRIPTION_ID }}
          echo "AZURE_RESOURCE_GROUP_PREFIX=ci-dotnet-${GITHUB_RUN_ID}" >> ${GITHUB_ENV}

>>>>>>> 43479ee4
      - name: 'Tests: Azure'
        uses: ./.github/workflows/test
        with:
          name: 'azure'
          filter: 'FullyQualifiedName~Elastic.Apm.Azure'
<<<<<<< HEAD
  
=======

      - name: 'Teardown tests infra'
        if: ${{ always() }}
        run: |
          for group in $(az group list --query "[?name | starts_with(@,'${{ env.AZURE_RESOURCE_GROUP_PREFIX }}')]" --out json | jq .[].name --raw-output); do
            az group delete --name "${group}" --no-wait --yes
          done

>>>>>>> 43479ee4
  startup-hook-tests:
    runs-on: ubuntu-latest

    steps:
    - uses: actions/checkout@v3
    - name: Bootstrap Action Workspace
      uses: ./.github/workflows/bootstrap
    
    - name: Build agent-zip
      run: ./build.sh agent-zip

    - name: 'Tests: StartupHooks'
      uses: ./.github/workflows/test
      with:
        name: 'startuphooks'
        project: 'test/startuphook/Elastic.Apm.StartupHook.Tests/Elastic.Apm.StartupHook.Tests.csproj'
        

  profiler-tests:
    runs-on: ubuntu-latest
    
    steps:
    - uses: actions/checkout@v3
    - name: Bootstrap Action Workspace
      uses: ./.github/workflows/bootstrap
      with:
          rust: 'true'
    
    - name: Build profiler
      run: ./build.sh profiler-zip

    - name: 'Tests: Profiler'
      uses: ./.github/workflows/test
      with:
          name: 'profiler'
          project: 'test/profiler/Elastic.Apm.Profiler.Managed.Tests/Elastic.Apm.Profiler.Managed.Tests.csproj'
    
    - name: Create Docker Image
      run: .ci/linux/build_docker.sh<|MERGE_RESOLUTION|>--- conflicted
+++ resolved
@@ -66,8 +66,6 @@
             name: 'unit'
             filter: 'FullyQualifiedName!~Elastic.Apm.StartupHook.Tests&FullyQualifiedName!~Elastic.Apm.Profiler.Managed.Tests&FullyQualifiedName!~Elastic.Apm.Azure'
             
-<<<<<<< HEAD
-=======
   azure-tests:
     runs-on: ubuntu-latest
     if: |
@@ -103,15 +101,11 @@
           az account set --subscription ${{ env.ARM_SUBSCRIPTION_ID }}
           echo "AZURE_RESOURCE_GROUP_PREFIX=ci-dotnet-${GITHUB_RUN_ID}" >> ${GITHUB_ENV}
 
->>>>>>> 43479ee4
       - name: 'Tests: Azure'
         uses: ./.github/workflows/test
         with:
           name: 'azure'
           filter: 'FullyQualifiedName~Elastic.Apm.Azure'
-<<<<<<< HEAD
-  
-=======
 
       - name: 'Teardown tests infra'
         if: ${{ always() }}
@@ -120,7 +114,6 @@
             az group delete --name "${group}" --no-wait --yes
           done
 
->>>>>>> 43479ee4
   startup-hook-tests:
     runs-on: ubuntu-latest
 
