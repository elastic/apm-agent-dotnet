{
  "sdk": {
<<<<<<< HEAD
    "version": "3.1.302"
=======
    "version": "3.1.100",
    "rollForward": "latestFeature",
    "allowPrerelease": false
>>>>>>> 0e749945
  }
}<|MERGE_RESOLUTION|>--- conflicted
+++ resolved
@@ -1,11 +1,7 @@
 {
   "sdk": {
-<<<<<<< HEAD
-    "version": "3.1.302"
-=======
     "version": "3.1.100",
     "rollForward": "latestFeature",
     "allowPrerelease": false
->>>>>>> 0e749945
   }
 }