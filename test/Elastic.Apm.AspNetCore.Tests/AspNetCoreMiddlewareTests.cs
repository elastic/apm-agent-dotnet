using System;
using System.IO;
using System.Linq;
using System.Net.Http;
using System.Net.Http.Headers;
using System.Reflection;
using System.Text;
using System.Threading.Tasks;
using Elastic.Apm.Api;
using Elastic.Apm.AspNetCore.Tests.Factories;
using Elastic.Apm.AspNetCore.Tests.Fakes;
using Elastic.Apm.AspNetCore.Tests.Helpers;
using Elastic.Apm.Config;
using Elastic.Apm.Logging;
using Elastic.Apm.Model;
using Elastic.Apm.Tests.Mocks;
using Elastic.Apm.Tests.TestHelpers;
using FluentAssertions;
using Xunit;
using Xunit.Abstractions;

namespace Elastic.Apm.AspNetCore.Tests
{
	/// <summary>
	/// Uses the samples/AspNetCoreSampleApp as the test application and tests the agent with it.
	/// It's basically an integration test.
	/// </summary>
	[Collection("DiagnosticListenerTest")] // To avoid tests from DiagnosticListenerTests running in parallel with this we add them to 1 collection.
	public class AspNetCoreMiddlewareTests : IClassFixture<CustomWebApplicationFactory<FakeAspNetCoreSampleAppStartup>>, IDisposable
	{
		private readonly CustomWebApplicationFactory<FakeAspNetCoreSampleAppStartup> _factory;
		private readonly IApmLogger _logger;

		public AspNetCoreMiddlewareTests(CustomWebApplicationFactory<FakeAspNetCoreSampleAppStartup> factory, ITestOutputHelper testOutputHelper)
		{
<<<<<<< HEAD
	        _factory = factory;
			_logger = new XunitOutputLogger(testOutputHelper).Scoped(nameof(AspNetCoreMiddlewareTests));
        }
=======
			_logger = new XunitOutputLogger(xUnitOutputHelper).Scoped(nameof(AspNetCoreMiddlewareTests));
			_factory = factory;

			// We need to ensure Agent.Instance is created because we need _agent to use Agent.Instance CurrentExecutionSegmentsContainer
			AgentSingletonUtils.EnsureInstanceCreated();
			_agent = new ApmAgent(new TestAgentComponents(
				logger: _logger,
				configurationReader: new TestAgentConfigurationReader(_logger, captureBody: ConfigConsts.SupportedValues.CaptureBodyAll),
				// _agent needs to share CurrentExecutionSegmentsContainer with Agent.Instance
				// because the sample application used by the tests (SampleAspNetCoreApp) uses Agent.Instance.Tracer.CurrentTransaction/CurrentSpan
				currentExecutionSegmentsContainer: Agent.Instance.TracerInternal.CurrentExecutionSegmentsContainer)
				);
			ApmMiddlewareExtension.UpdateServiceInformation(_agent.Service);

			_capturedPayload = _agent.PayloadSender as MockPayloadSender;
			_client = Helper.GetClient(_agent, _factory);
		}

		private HttpClient _client;
>>>>>>> 576e7da1

		/// <summary>
		/// Simulates an HTTP GET call to /home/simplePage and asserts on what the agent should send to the server
		/// </summary>
		[Fact]
		public async Task HomeSimplePageTransactionTest()
		{
			const string headerKey = "X-Additional-Header";
			const string headerValue = "For-Elastic-Apm-Agent";

			using (var agent = GetAgent())
			{
				HttpResponseMessage response;
				using (var client = TestHelper.GetClient(_factory, agent))
				{
					client.DefaultRequestHeaders.Add(headerKey, headerValue);
					response = await client.GetAsync("/Home/SimplePage");
				}

				var capturedPayload = (MockPayloadSender)agent.PayloadSender;

				// Test service.
				capturedPayload.Transactions.Should().ContainSingle();

				agent.Service.Name.Should().NotBeNullOrWhiteSpace().And.NotBe(ConfigConsts.DefaultValues.UnknownServiceName);

				agent.Service.Agent.Name.Should().Be(Apm.Consts.AgentName);
				agent.Service.Agent.Version.Should().Be(typeof(Agent).Assembly.GetCustomAttribute<AssemblyInformationalVersionAttribute>().InformationalVersion);

				agent.Service.Framework.Name.Should().Be("ASP.NET Core");

				var aspNetCoreVersion = Assembly.Load("Microsoft.AspNetCore").GetName().Version.ToString();
				agent.Service.Framework.Version.Should().Be(aspNetCoreVersion);

				agent.Service.Runtime.Name.Should().Be(Runtime.DotNetCoreName);
				agent.Service.Runtime.Version.Should().Be(Directory.GetParent(typeof(object).Assembly.Location).Name);

                capturedPayload.Transactions.Should().ContainSingle();
				var transaction = capturedPayload.FirstTransaction;
				transaction.Name.Should().Be($"{response.RequestMessage.Method} Home/SimplePage");
				transaction.Result.Should().Be("HTTP 2xx");
				transaction.Duration.Should().BePositive();

				transaction.Type.Should().Be("request");
				transaction.Id.Should().NotBeEmpty();

				// Test transaction.context.response
				transaction.Context.Response.StatusCode.Should().Be(200);
				if (agent.ConfigurationReader.CaptureHeaders)
				{
					transaction.Context.Response.Headers.Should().NotBeNull();
					transaction.Context.Response.Headers.Should().NotBeEmpty();

					transaction.Context.Response.Headers.Should().ContainKeys(headerKey);
					transaction.Context.Response.Headers[headerKey].Should().Be(headerValue);
				}

				// Test transaction.context.request
				transaction.Context.Request.HttpVersion.Should().Be("2.0");
				transaction.Context.Request.Method.Should().Be("GET");

				// Test transaction.context.request.url
				transaction.Context.Request.Url.Full.Should().Be(response.RequestMessage.RequestUri.AbsoluteUri);
				transaction.Context.Request.Url.HostName.Should().Be("localhost");
				transaction.Context.Request.Url.Protocol.Should().Be("HTTP");

				if (agent.ConfigurationReader.CaptureHeaders)
				{
					transaction.Context.Request.Headers.Should().NotBeNull();
					transaction.Context.Request.Headers.Should().NotBeEmpty();

					transaction.Context.Request.Headers.Should().ContainKeys(headerKey);
					transaction.Context.Request.Headers[headerKey].Should().Be(headerValue);
				}

				// Test transaction.context.request.encrypted
				transaction.Context.Request.Socket.Encrypted.Should().BeFalse();
			}
		}

		/// <summary>
		/// Simulates an HTTP POST call to /home/simplePage and asserts on what the agent should send to the server
		/// to test the 'CaptureBody' configuration option
		/// </summary>
		[Fact]
		public async Task HomeSimplePagePostTransactionTest()
		{

			var headerKey = "X-Additional-Header";
			var headerValue = "For-Elastic-Apm-Agent";
			_client.DefaultRequestHeaders.Add(headerKey, headerValue);
			_client.DefaultRequestHeaders.Accept.Add(new MediaTypeWithQualityHeaderValue("application/json"));

			var body = "{\"id\" : \"1\"}";
			var response = await _client.PostAsync("api/Home/Post", new StringContent(body, Encoding.UTF8, "application/json"));

			_capturedPayload.Transactions.Should().ContainSingle();

			_agent.Service.Name.Should()
				.NotBeNullOrWhiteSpace()
				.And.NotBe(ConfigConsts.DefaultValues.UnknownServiceName);

			_agent.Service.Agent.Name.Should().Be(Apm.Consts.AgentName);
			var apmVersion = typeof(Agent).Assembly.GetCustomAttribute<AssemblyInformationalVersionAttribute>().InformationalVersion;
			_agent.Service.Agent.Version.Should().Be(apmVersion);

			_agent.Service.Framework.Name.Should().Be("ASP.NET Core");

			var aspNetCoreVersion = Assembly.Load("Microsoft.AspNetCore").GetName().Version.ToString();
			_agent.Service.Framework.Version.Should().Be(aspNetCoreVersion);

			_agent.Service.Runtime.Name.Should().Be(Runtime.DotNetCoreName);
			_agent.Service.Runtime.Version.Should().Be(Directory.GetParent(typeof(object).Assembly.Location).Name);

			_capturedPayload.Transactions.Should().ContainSingle();
			var transaction = _capturedPayload.FirstTransaction;
			var transactionName = "POST Home/Post";
			transaction.Name.Should().Be(transactionName);
			transaction.Result.Should().Be("HTTP 2xx");
			transaction.Duration.Should().BeGreaterThan(0);

			transaction.Type.Should().Be("request");
			transaction.Id.Should().NotBeEmpty();

			//test transaction.context.response
			transaction.Context.Response.StatusCode.Should().Be(200);
			if (_agent.ConfigurationReader.CaptureHeaders)
			{
				transaction.Context.Response.Headers.Should().NotBeNull();
				transaction.Context.Response.Headers.Should().NotBeEmpty();
			}

			if (_agent.ConfigurationReader.CaptureBody != "off")
			{
				transaction.Context.Request.Body.Should().NotBeNull();
				transaction.Context.Request.Body.Should().Be(body);
			}

			//test transaction.context.request
			transaction.Context.Request.HttpVersion.Should().Be("2.0");
			transaction.Context.Request.Method.Should().Be("POST");

			//test transaction.context.request.url
			transaction.Context.Request.Url.Full.Should().Be(response.RequestMessage.RequestUri.AbsoluteUri);
			transaction.Context.Request.Url.HostName.Should().Be("localhost");
			transaction.Context.Request.Url.Protocol.Should().Be("HTTP");

			if (_agent.ConfigurationReader.CaptureHeaders)
			{
				transaction.Context.Request.Headers.Should().NotBeNull();
				transaction.Context.Request.Headers.Should().NotBeEmpty();

				transaction.Context.Request.Headers.Should().ContainKeys(headerKey);
				transaction.Context.Request.Headers[headerKey].Should().Be(headerValue);
			}

			//test transaction.context.request.encrypted
			transaction.Context.Request.Socket.Encrypted.Should().BeFalse();
		}

		/// <summary>
		/// Simulates an HTTP GET call to /home/index and asserts that the agent captures spans.
		/// Prerequisite: The /home/index has to generate spans (which should be the case).
		/// </summary>
		[Fact]
		public async Task HomeIndexSpanTest()
		{
			using (var agent = GetAgent())
			using (var client = TestHelper.GetClient(_factory, agent))
			{
				var response = await client.GetAsync("/Home/Index");
				response.IsSuccessStatusCode.Should().BeTrue();

				((MockPayloadSender)agent.PayloadSender).SpansOnFirstTransaction.Should().NotBeEmpty().And.Contain(n => n.Context.Db != null);
			}
		}

		/// <summary>
		/// Simulates an HTTP GET call to /Home/Index?captureControllerActionAsSpan=true
		/// and asserts that all automatically captured spans are children of the span for controller's action.
		/// </summary>
		[Fact]
		public async Task HomeIndexAutoCapturedSpansAreChildrenOfControllerActionAsSpan()
		{
			var response = await _client.GetAsync("/Home/Index?captureControllerActionAsSpan=true");

			response.IsSuccessStatusCode.Should().BeTrue();
			var spans = _capturedPayload.SpansOnFirstTransaction;
			spans.Should().NotBeEmpty();
			var controllerActionSpan = spans.Last();
			controllerActionSpan.Name.Should().Be("Index_span_name");
			controllerActionSpan.Type.Should().Be("Index_span_type");
			var httpSpans = spans.Where(span => span.Context.Db != null);
			httpSpans.Should().NotBeEmpty();
			foreach (var httpSpan in httpSpans) httpSpan.ParentId.Should().Be(controllerActionSpan.Id);
			var dbSpans = spans.Where(span => span.Context.Http != null);
			dbSpans.Should().NotBeEmpty();
			foreach (var dbSpan in dbSpans) dbSpan.ParentId.Should().Be(controllerActionSpan.Id);
		}

		/// <summary>
		/// Configures an ASP.NET Core application without an error page.
		/// In other words, there is no error page with an exception handler configured in the ASP.NET Core pipeline.
		/// Makes sure that we still capture the failed request.
		/// </summary>
		[Fact]
		public async Task FailingRequestWithoutConfiguredExceptionPage()
		{
<<<<<<< HEAD
			using (var agent = GetAgent())
			{
				using (var client = TestHelper.GetClientWithoutDeveloperExceptionPage(_factory, agent))
				{
					var localClient = client;
					Func<Task> act = async () => await localClient.GetAsync("Home/TriggerError");
					await act.Should().ThrowAsync<Exception>();
				}

				var capturedPayload = (MockPayloadSender)agent.PayloadSender;

				capturedPayload.Transactions.Should().ContainSingle();
				capturedPayload.Errors.Should().NotBeEmpty();
				capturedPayload.Errors.Should().ContainSingle();

				// Also make sure the tag is captured.
				var error = capturedPayload.Errors.Single() as Error;
				error.Should().NotBeNull();

				// ReSharper disable once PossibleNullReferenceException
				error.Exception.Should().NotBeNull();
				error.Context.Tags.Should().NotBeEmpty().And.ContainKey("foo").And.Contain("foo", "bar");
			}
		}

		private ApmAgent GetAgent()
=======
			_client = Helper.GetClientWithoutExceptionPage(_agent, _factory);

			Func<Task> act = async () => await _client.GetAsync("Home/TriggerError");
			await act.Should().ThrowAsync<Exception>();

			_capturedPayload.Transactions.Should().ContainSingle();

			_capturedPayload.Errors.Should().NotBeEmpty();

			_capturedPayload.Errors.Should().ContainSingle();

			//also make sure the label is captured
			var error = _capturedPayload.Errors[0] as Error;
			error.Should().NotBeNull();

			var errorDetail = error?.Exception;
			errorDetail.Should().NotBeNull();

			var labels = error?.Context.Labels;
			labels.Should().NotBeEmpty().And.ContainKey("foo").And.Contain("foo", "bar");
		}

		/// <summary>
		/// Configures an ASP.NET Core application without an error page.
		/// With other words: there is no error page with an exception handler configured in the ASP.NET Core pipeline.
		/// Makes sure that we still capture the failed request along with the request body
		/// </summary>
		[Fact]
		public async Task FailingPostRequestWithoutConfiguredExceptionPage()
		{

			_client = Helper.GetClientWithoutExceptionPage(_agent, _factory);

			_client.DefaultRequestHeaders.Accept.Add(new MediaTypeWithQualityHeaderValue("application/json"));

			var body = "{\"id\" : \"1\"}";
			Func<Task> act = async () => await _client.PostAsync("api/Home/PostError", new StringContent(body, Encoding.UTF8, "application/json"));

			await act.Should().ThrowAsync<Exception>();

			_capturedPayload.Transactions.Should().ContainSingle();
			_capturedPayload.Errors.Should().NotBeEmpty();
			_capturedPayload.Errors.Should().ContainSingle();

			var error = _capturedPayload.Errors[0] as Error;
			error.Should().NotBeNull();

			var errorDetail = error?.Exception;
			errorDetail.Should().NotBeNull();
			errorDetail.Message.Should().Be("This is a post method test exception!");
			errorDetail.Type.Should().Be(typeof(Exception).FullName);
			errorDetail.Handled.Should().BeFalse();

			//Verify the URL, method and also that the body is correctly captured
			var context = error.Context;
			context.Request.Url.Full.Should().Be("http://localhost/api/Home/PostError");
			context.Request.Method.Should().Be(HttpMethod.Post.Method);
			context.Request.Body.Should().Be(body);
		}


		public void Dispose()
>>>>>>> 576e7da1
		{
			var agent = new ApmAgent(new TestAgentComponents(new TestAgentConfigurationReader(_logger)));
			ApmMiddlewareExtension.UpdateServiceInformation(agent.Service);
			return agent;
		}

		public void Dispose() => _factory.Dispose();
	}
}
<|MERGE_RESOLUTION|>--- conflicted
+++ resolved
@@ -1,368 +1,334 @@
-using System;
-using System.IO;
-using System.Linq;
-using System.Net.Http;
-using System.Net.Http.Headers;
-using System.Reflection;
-using System.Text;
-using System.Threading.Tasks;
-using Elastic.Apm.Api;
-using Elastic.Apm.AspNetCore.Tests.Factories;
-using Elastic.Apm.AspNetCore.Tests.Fakes;
-using Elastic.Apm.AspNetCore.Tests.Helpers;
-using Elastic.Apm.Config;
-using Elastic.Apm.Logging;
-using Elastic.Apm.Model;
-using Elastic.Apm.Tests.Mocks;
-using Elastic.Apm.Tests.TestHelpers;
-using FluentAssertions;
-using Xunit;
-using Xunit.Abstractions;
-
-namespace Elastic.Apm.AspNetCore.Tests
-{
-	/// <summary>
-	/// Uses the samples/AspNetCoreSampleApp as the test application and tests the agent with it.
-	/// It's basically an integration test.
-	/// </summary>
-	[Collection("DiagnosticListenerTest")] // To avoid tests from DiagnosticListenerTests running in parallel with this we add them to 1 collection.
-	public class AspNetCoreMiddlewareTests : IClassFixture<CustomWebApplicationFactory<FakeAspNetCoreSampleAppStartup>>, IDisposable
-	{
-		private readonly CustomWebApplicationFactory<FakeAspNetCoreSampleAppStartup> _factory;
-		private readonly IApmLogger _logger;
-
-		public AspNetCoreMiddlewareTests(CustomWebApplicationFactory<FakeAspNetCoreSampleAppStartup> factory, ITestOutputHelper testOutputHelper)
-		{
-<<<<<<< HEAD
-	        _factory = factory;
-			_logger = new XunitOutputLogger(testOutputHelper).Scoped(nameof(AspNetCoreMiddlewareTests));
-        }
-=======
-			_logger = new XunitOutputLogger(xUnitOutputHelper).Scoped(nameof(AspNetCoreMiddlewareTests));
-			_factory = factory;
-
-			// We need to ensure Agent.Instance is created because we need _agent to use Agent.Instance CurrentExecutionSegmentsContainer
-			AgentSingletonUtils.EnsureInstanceCreated();
-			_agent = new ApmAgent(new TestAgentComponents(
-				logger: _logger,
-				configurationReader: new TestAgentConfigurationReader(_logger, captureBody: ConfigConsts.SupportedValues.CaptureBodyAll),
-				// _agent needs to share CurrentExecutionSegmentsContainer with Agent.Instance
-				// because the sample application used by the tests (SampleAspNetCoreApp) uses Agent.Instance.Tracer.CurrentTransaction/CurrentSpan
-				currentExecutionSegmentsContainer: Agent.Instance.TracerInternal.CurrentExecutionSegmentsContainer)
-				);
-			ApmMiddlewareExtension.UpdateServiceInformation(_agent.Service);
-
-			_capturedPayload = _agent.PayloadSender as MockPayloadSender;
-			_client = Helper.GetClient(_agent, _factory);
-		}
-
-		private HttpClient _client;
->>>>>>> 576e7da1
-
-		/// <summary>
-		/// Simulates an HTTP GET call to /home/simplePage and asserts on what the agent should send to the server
-		/// </summary>
-		[Fact]
-		public async Task HomeSimplePageTransactionTest()
-		{
-			const string headerKey = "X-Additional-Header";
-			const string headerValue = "For-Elastic-Apm-Agent";
-
-			using (var agent = GetAgent())
-			{
-				HttpResponseMessage response;
-				using (var client = TestHelper.GetClient(_factory, agent))
-				{
-					client.DefaultRequestHeaders.Add(headerKey, headerValue);
-					response = await client.GetAsync("/Home/SimplePage");
-				}
-
-				var capturedPayload = (MockPayloadSender)agent.PayloadSender;
-
-				// Test service.
-				capturedPayload.Transactions.Should().ContainSingle();
-
-				agent.Service.Name.Should().NotBeNullOrWhiteSpace().And.NotBe(ConfigConsts.DefaultValues.UnknownServiceName);
-
-				agent.Service.Agent.Name.Should().Be(Apm.Consts.AgentName);
-				agent.Service.Agent.Version.Should().Be(typeof(Agent).Assembly.GetCustomAttribute<AssemblyInformationalVersionAttribute>().InformationalVersion);
-
-				agent.Service.Framework.Name.Should().Be("ASP.NET Core");
-
-				var aspNetCoreVersion = Assembly.Load("Microsoft.AspNetCore").GetName().Version.ToString();
-				agent.Service.Framework.Version.Should().Be(aspNetCoreVersion);
-
-				agent.Service.Runtime.Name.Should().Be(Runtime.DotNetCoreName);
-				agent.Service.Runtime.Version.Should().Be(Directory.GetParent(typeof(object).Assembly.Location).Name);
-
-                capturedPayload.Transactions.Should().ContainSingle();
-				var transaction = capturedPayload.FirstTransaction;
-				transaction.Name.Should().Be($"{response.RequestMessage.Method} Home/SimplePage");
-				transaction.Result.Should().Be("HTTP 2xx");
-				transaction.Duration.Should().BePositive();
-
-				transaction.Type.Should().Be("request");
-				transaction.Id.Should().NotBeEmpty();
-
-				// Test transaction.context.response
-				transaction.Context.Response.StatusCode.Should().Be(200);
-				if (agent.ConfigurationReader.CaptureHeaders)
-				{
-					transaction.Context.Response.Headers.Should().NotBeNull();
-					transaction.Context.Response.Headers.Should().NotBeEmpty();
-
-					transaction.Context.Response.Headers.Should().ContainKeys(headerKey);
-					transaction.Context.Response.Headers[headerKey].Should().Be(headerValue);
-				}
-
-				// Test transaction.context.request
-				transaction.Context.Request.HttpVersion.Should().Be("2.0");
-				transaction.Context.Request.Method.Should().Be("GET");
-
-				// Test transaction.context.request.url
-				transaction.Context.Request.Url.Full.Should().Be(response.RequestMessage.RequestUri.AbsoluteUri);
-				transaction.Context.Request.Url.HostName.Should().Be("localhost");
-				transaction.Context.Request.Url.Protocol.Should().Be("HTTP");
-
-				if (agent.ConfigurationReader.CaptureHeaders)
-				{
-					transaction.Context.Request.Headers.Should().NotBeNull();
-					transaction.Context.Request.Headers.Should().NotBeEmpty();
-
-					transaction.Context.Request.Headers.Should().ContainKeys(headerKey);
-					transaction.Context.Request.Headers[headerKey].Should().Be(headerValue);
-				}
-
-				// Test transaction.context.request.encrypted
-				transaction.Context.Request.Socket.Encrypted.Should().BeFalse();
-			}
-		}
-
-		/// <summary>
-		/// Simulates an HTTP POST call to /home/simplePage and asserts on what the agent should send to the server
-		/// to test the 'CaptureBody' configuration option
-		/// </summary>
-		[Fact]
-		public async Task HomeSimplePagePostTransactionTest()
-		{
-
-			var headerKey = "X-Additional-Header";
-			var headerValue = "For-Elastic-Apm-Agent";
-			_client.DefaultRequestHeaders.Add(headerKey, headerValue);
-			_client.DefaultRequestHeaders.Accept.Add(new MediaTypeWithQualityHeaderValue("application/json"));
-
-			var body = "{\"id\" : \"1\"}";
-			var response = await _client.PostAsync("api/Home/Post", new StringContent(body, Encoding.UTF8, "application/json"));
-
-			_capturedPayload.Transactions.Should().ContainSingle();
-
-			_agent.Service.Name.Should()
-				.NotBeNullOrWhiteSpace()
-				.And.NotBe(ConfigConsts.DefaultValues.UnknownServiceName);
-
-			_agent.Service.Agent.Name.Should().Be(Apm.Consts.AgentName);
-			var apmVersion = typeof(Agent).Assembly.GetCustomAttribute<AssemblyInformationalVersionAttribute>().InformationalVersion;
-			_agent.Service.Agent.Version.Should().Be(apmVersion);
-
-			_agent.Service.Framework.Name.Should().Be("ASP.NET Core");
-
-			var aspNetCoreVersion = Assembly.Load("Microsoft.AspNetCore").GetName().Version.ToString();
-			_agent.Service.Framework.Version.Should().Be(aspNetCoreVersion);
-
-			_agent.Service.Runtime.Name.Should().Be(Runtime.DotNetCoreName);
-			_agent.Service.Runtime.Version.Should().Be(Directory.GetParent(typeof(object).Assembly.Location).Name);
-
-			_capturedPayload.Transactions.Should().ContainSingle();
-			var transaction = _capturedPayload.FirstTransaction;
-			var transactionName = "POST Home/Post";
-			transaction.Name.Should().Be(transactionName);
-			transaction.Result.Should().Be("HTTP 2xx");
-			transaction.Duration.Should().BeGreaterThan(0);
-
-			transaction.Type.Should().Be("request");
-			transaction.Id.Should().NotBeEmpty();
-
-			//test transaction.context.response
-			transaction.Context.Response.StatusCode.Should().Be(200);
-			if (_agent.ConfigurationReader.CaptureHeaders)
-			{
-				transaction.Context.Response.Headers.Should().NotBeNull();
-				transaction.Context.Response.Headers.Should().NotBeEmpty();
-			}
-
-			if (_agent.ConfigurationReader.CaptureBody != "off")
-			{
-				transaction.Context.Request.Body.Should().NotBeNull();
-				transaction.Context.Request.Body.Should().Be(body);
-			}
-
-			//test transaction.context.request
-			transaction.Context.Request.HttpVersion.Should().Be("2.0");
-			transaction.Context.Request.Method.Should().Be("POST");
-
-			//test transaction.context.request.url
-			transaction.Context.Request.Url.Full.Should().Be(response.RequestMessage.RequestUri.AbsoluteUri);
-			transaction.Context.Request.Url.HostName.Should().Be("localhost");
-			transaction.Context.Request.Url.Protocol.Should().Be("HTTP");
-
-			if (_agent.ConfigurationReader.CaptureHeaders)
-			{
-				transaction.Context.Request.Headers.Should().NotBeNull();
-				transaction.Context.Request.Headers.Should().NotBeEmpty();
-
-				transaction.Context.Request.Headers.Should().ContainKeys(headerKey);
-				transaction.Context.Request.Headers[headerKey].Should().Be(headerValue);
-			}
-
-			//test transaction.context.request.encrypted
-			transaction.Context.Request.Socket.Encrypted.Should().BeFalse();
-		}
-
-		/// <summary>
-		/// Simulates an HTTP GET call to /home/index and asserts that the agent captures spans.
-		/// Prerequisite: The /home/index has to generate spans (which should be the case).
-		/// </summary>
-		[Fact]
-		public async Task HomeIndexSpanTest()
-		{
-			using (var agent = GetAgent())
-			using (var client = TestHelper.GetClient(_factory, agent))
-			{
-				var response = await client.GetAsync("/Home/Index");
-				response.IsSuccessStatusCode.Should().BeTrue();
-
-				((MockPayloadSender)agent.PayloadSender).SpansOnFirstTransaction.Should().NotBeEmpty().And.Contain(n => n.Context.Db != null);
-			}
-		}
-
-		/// <summary>
-		/// Simulates an HTTP GET call to /Home/Index?captureControllerActionAsSpan=true
-		/// and asserts that all automatically captured spans are children of the span for controller's action.
-		/// </summary>
-		[Fact]
-		public async Task HomeIndexAutoCapturedSpansAreChildrenOfControllerActionAsSpan()
-		{
-			var response = await _client.GetAsync("/Home/Index?captureControllerActionAsSpan=true");
-
-			response.IsSuccessStatusCode.Should().BeTrue();
-			var spans = _capturedPayload.SpansOnFirstTransaction;
-			spans.Should().NotBeEmpty();
-			var controllerActionSpan = spans.Last();
-			controllerActionSpan.Name.Should().Be("Index_span_name");
-			controllerActionSpan.Type.Should().Be("Index_span_type");
-			var httpSpans = spans.Where(span => span.Context.Db != null);
-			httpSpans.Should().NotBeEmpty();
-			foreach (var httpSpan in httpSpans) httpSpan.ParentId.Should().Be(controllerActionSpan.Id);
-			var dbSpans = spans.Where(span => span.Context.Http != null);
-			dbSpans.Should().NotBeEmpty();
-			foreach (var dbSpan in dbSpans) dbSpan.ParentId.Should().Be(controllerActionSpan.Id);
-		}
-
-		/// <summary>
-		/// Configures an ASP.NET Core application without an error page.
-		/// In other words, there is no error page with an exception handler configured in the ASP.NET Core pipeline.
-		/// Makes sure that we still capture the failed request.
-		/// </summary>
-		[Fact]
-		public async Task FailingRequestWithoutConfiguredExceptionPage()
-		{
-<<<<<<< HEAD
-			using (var agent = GetAgent())
-			{
-				using (var client = TestHelper.GetClientWithoutDeveloperExceptionPage(_factory, agent))
-				{
-					var localClient = client;
-					Func<Task> act = async () => await localClient.GetAsync("Home/TriggerError");
-					await act.Should().ThrowAsync<Exception>();
-				}
-
-				var capturedPayload = (MockPayloadSender)agent.PayloadSender;
-
-				capturedPayload.Transactions.Should().ContainSingle();
-				capturedPayload.Errors.Should().NotBeEmpty();
-				capturedPayload.Errors.Should().ContainSingle();
-
-				// Also make sure the tag is captured.
-				var error = capturedPayload.Errors.Single() as Error;
-				error.Should().NotBeNull();
-
-				// ReSharper disable once PossibleNullReferenceException
-				error.Exception.Should().NotBeNull();
-				error.Context.Tags.Should().NotBeEmpty().And.ContainKey("foo").And.Contain("foo", "bar");
-			}
-		}
-
-		private ApmAgent GetAgent()
-=======
-			_client = Helper.GetClientWithoutExceptionPage(_agent, _factory);
-
-			Func<Task> act = async () => await _client.GetAsync("Home/TriggerError");
-			await act.Should().ThrowAsync<Exception>();
-
-			_capturedPayload.Transactions.Should().ContainSingle();
-
-			_capturedPayload.Errors.Should().NotBeEmpty();
-
-			_capturedPayload.Errors.Should().ContainSingle();
-
-			//also make sure the label is captured
-			var error = _capturedPayload.Errors[0] as Error;
-			error.Should().NotBeNull();
-
-			var errorDetail = error?.Exception;
-			errorDetail.Should().NotBeNull();
-
-			var labels = error?.Context.Labels;
-			labels.Should().NotBeEmpty().And.ContainKey("foo").And.Contain("foo", "bar");
-		}
-
-		/// <summary>
-		/// Configures an ASP.NET Core application without an error page.
-		/// With other words: there is no error page with an exception handler configured in the ASP.NET Core pipeline.
-		/// Makes sure that we still capture the failed request along with the request body
-		/// </summary>
-		[Fact]
-		public async Task FailingPostRequestWithoutConfiguredExceptionPage()
-		{
-
-			_client = Helper.GetClientWithoutExceptionPage(_agent, _factory);
-
-			_client.DefaultRequestHeaders.Accept.Add(new MediaTypeWithQualityHeaderValue("application/json"));
-
-			var body = "{\"id\" : \"1\"}";
-			Func<Task> act = async () => await _client.PostAsync("api/Home/PostError", new StringContent(body, Encoding.UTF8, "application/json"));
-
-			await act.Should().ThrowAsync<Exception>();
-
-			_capturedPayload.Transactions.Should().ContainSingle();
-			_capturedPayload.Errors.Should().NotBeEmpty();
-			_capturedPayload.Errors.Should().ContainSingle();
-
-			var error = _capturedPayload.Errors[0] as Error;
-			error.Should().NotBeNull();
-
-			var errorDetail = error?.Exception;
-			errorDetail.Should().NotBeNull();
-			errorDetail.Message.Should().Be("This is a post method test exception!");
-			errorDetail.Type.Should().Be(typeof(Exception).FullName);
-			errorDetail.Handled.Should().BeFalse();
-
-			//Verify the URL, method and also that the body is correctly captured
-			var context = error.Context;
-			context.Request.Url.Full.Should().Be("http://localhost/api/Home/PostError");
-			context.Request.Method.Should().Be(HttpMethod.Post.Method);
-			context.Request.Body.Should().Be(body);
-		}
-
-
-		public void Dispose()
->>>>>>> 576e7da1
-		{
-			var agent = new ApmAgent(new TestAgentComponents(new TestAgentConfigurationReader(_logger)));
-			ApmMiddlewareExtension.UpdateServiceInformation(agent.Service);
-			return agent;
-		}
-
-		public void Dispose() => _factory.Dispose();
-	}
-}
+using System;
+using System.IO;
+using System.Linq;
+using System.Net.Http;
+using System.Net.Http.Headers;
+using System.Reflection;
+using System.Text;
+using System.Threading.Tasks;
+using Elastic.Apm.Api;
+using Elastic.Apm.AspNetCore.Tests.Factories;
+using Elastic.Apm.AspNetCore.Tests.Fakes;
+using Elastic.Apm.AspNetCore.Tests.Helpers;
+using Elastic.Apm.Config;
+using Elastic.Apm.Logging;
+using Elastic.Apm.Model;
+using Elastic.Apm.Tests.Mocks;
+using Elastic.Apm.Tests.TestHelpers;
+using FluentAssertions;
+using Xunit;
+using Xunit.Abstractions;
+
+namespace Elastic.Apm.AspNetCore.Tests
+{
+	/// <summary>
+	/// Uses the samples/AspNetCoreSampleApp as the test application and tests the agent with it.
+	/// It's basically an integration test.
+	/// </summary>
+	[Collection("DiagnosticListenerTest")] // To avoid tests from DiagnosticListenerTests running in parallel with this we add them to 1 collection.
+	public class AspNetCoreMiddlewareTests : IClassFixture<CustomWebApplicationFactory<FakeAspNetCoreSampleAppStartup>>, IDisposable
+	{
+		private readonly CustomWebApplicationFactory<FakeAspNetCoreSampleAppStartup> _factory;
+		private readonly IApmLogger _logger;
+
+		public AspNetCoreMiddlewareTests(CustomWebApplicationFactory<FakeAspNetCoreSampleAppStartup> factory, ITestOutputHelper testOutputHelper)
+		{
+			_factory = factory;
+			_logger = new XunitOutputLogger(testOutputHelper).Scoped(nameof(AspNetCoreMiddlewareTests));
+		}
+
+		/// <summary>
+		/// Simulates an HTTP GET call to /home/simplePage and asserts on what the agent should send to the server
+		/// </summary>
+		[Fact]
+		public async Task HomeSimplePageTransactionTest()
+		{
+			const string headerKey = "X-Additional-Header";
+			const string headerValue = "For-Elastic-Apm-Agent";
+
+			using (var agent = GetAgent())
+			using (var client = TestHelper.GetClient(_factory, agent))
+			{
+				client.DefaultRequestHeaders.Add(headerKey, headerValue);
+				using (var response = await client.GetAsync("/Home/SimplePage"))
+				{
+					client.DefaultRequestHeaders.Add(headerKey, headerValue);
+
+					var capturedPayload = (MockPayloadSender)agent.PayloadSender;
+
+					// Test service.
+					capturedPayload.Transactions.Should().ContainSingle();
+
+					agent.Service.Name.Should().NotBeNullOrWhiteSpace().And.NotBe(ConfigConsts.DefaultValues.UnknownServiceName);
+
+					agent.Service.Agent.Name.Should().Be(Apm.Consts.AgentName);
+					agent.Service.Agent.Version.Should().Be(typeof(Agent).Assembly.GetCustomAttribute<AssemblyInformationalVersionAttribute>().InformationalVersion);
+
+					agent.Service.Framework.Name.Should().Be("ASP.NET Core");
+					agent.Service.Framework.Version.Should().Be(Assembly.Load("Microsoft.AspNetCore").GetName().Version.ToString());
+
+					agent.Service.Runtime.Name.Should().Be(Runtime.DotNetCoreName);
+					agent.Service.Runtime.Version.Should().Be(Directory.GetParent(typeof(object).Assembly.Location).Name);
+
+					capturedPayload.Transactions.Should().ContainSingle();
+					var transaction = capturedPayload.FirstTransaction;
+					transaction.Name.Should().Be($"{response.RequestMessage.Method} Home/SimplePage");
+					transaction.Result.Should().Be("HTTP 2xx");
+					transaction.Duration.Should().BePositive();
+
+					transaction.Type.Should().Be("request");
+					transaction.Id.Should().NotBeEmpty();
+
+					// Test transaction.context.response
+					transaction.Context.Response.StatusCode.Should().Be(200);
+					if (agent.ConfigurationReader.CaptureHeaders)
+					{
+						transaction.Context.Response.Headers.Should().NotBeNull();
+						transaction.Context.Response.Headers.Should().NotBeEmpty();
+
+						transaction.Context.Response.Headers.Should().ContainKeys(headerKey);
+						transaction.Context.Response.Headers[headerKey].Should().Be(headerValue);
+					}
+
+					// Test transaction.Context.Request.
+					transaction.Context.Request.HttpVersion.Should().Be("2.0");
+					transaction.Context.Request.Method.Should().Be("GET");
+
+					// Test transaction.Context.Request.Url.
+					transaction.Context.Request.Url.Full.Should().Be(response.RequestMessage.RequestUri.AbsoluteUri);
+					transaction.Context.Request.Url.HostName.Should().Be("localhost");
+					transaction.Context.Request.Url.Protocol.Should().Be("HTTP");
+
+					if (agent.ConfigurationReader.CaptureHeaders)
+					{
+						transaction.Context.Request.Headers.Should().NotBeNull();
+						transaction.Context.Request.Headers.Should().NotBeEmpty();
+
+						transaction.Context.Request.Headers.Should().ContainKeys(headerKey);
+						transaction.Context.Request.Headers[headerKey].Should().Be(headerValue);
+					}
+
+					// Test transaction.Context.Request.Socket.Encrypted.
+					transaction.Context.Request.Socket.Encrypted.Should().BeFalse();
+				}
+			}
+		}
+
+		/// <summary>
+		/// Simulates an HTTP POST call to /home/simplePage and asserts on what the agent should send to the server
+		/// to test the 'CaptureBody' configuration option
+		/// </summary>
+		[Fact]
+		public async Task HomeSimplePagePostTransactionTest()
+		{
+			const string body = "{\"id\" : \"1\"}";
+
+			using (var agent = GetAgent())
+			using (var client = TestHelper.GetClient(_factory, agent))
+			{
+				const string headerKey = "X-Additional-Header";
+				const string headerValue = "For-Elastic-Apm-Agent";
+				client.DefaultRequestHeaders.Add(headerKey, headerValue);
+				client.DefaultRequestHeaders.Accept.Add(new MediaTypeWithQualityHeaderValue("application/json"));
+
+				using (var response = await client.PostAsync("api/Home/Post", new StringContent(body, Encoding.UTF8, "application/json")))
+				{
+					var capturedPayload = (MockPayloadSender)agent.PayloadSender;
+					capturedPayload.Transactions.Should().ContainSingle();
+
+					agent.Service.Name.Should().NotBeNullOrWhiteSpace().And.NotBe(ConfigConsts.DefaultValues.UnknownServiceName);
+
+					agent.Service.Agent.Name.Should().Be(Apm.Consts.AgentName);
+					var apmVersion = typeof(Agent).Assembly.GetCustomAttribute<AssemblyInformationalVersionAttribute>().InformationalVersion;
+					agent.Service.Agent.Version.Should().Be(apmVersion);
+
+					agent.Service.Framework.Name.Should().Be("ASP.NET Core");
+
+					agent.Service.Framework.Version.Should().Be(Assembly.Load("Microsoft.AspNetCore").GetName().Version.ToString());
+
+					agent.Service.Runtime.Name.Should().Be(Runtime.DotNetCoreName);
+					agent.Service.Runtime.Version.Should().Be(Directory.GetParent(typeof(object).Assembly.Location).Name);
+
+					capturedPayload.Transactions.Should().ContainSingle();
+					var transaction = capturedPayload.FirstTransaction;
+					transaction.Name.Should().Be("POST Home/Post");
+					transaction.Result.Should().Be("HTTP 2xx");
+					transaction.Duration.Should().BeGreaterThan(0);
+
+					transaction.Type.Should().Be("request");
+					transaction.Id.Should().NotBeEmpty();
+
+					// Test transaction.Context.Response.
+					transaction.Context.Response.StatusCode.Should().Be(200);
+					if (agent.ConfigurationReader.CaptureHeaders)
+					{
+						transaction.Context.Response.Headers.Should().NotBeNull();
+						transaction.Context.Response.Headers.Should().NotBeEmpty();
+					}
+
+					if (agent.ConfigurationReader.CaptureBody != "off")
+					{
+						transaction.Context.Request.Body.Should().NotBeNull();
+						transaction.Context.Request.Body.Should().Be(body);
+					}
+
+					// Test transaction.Context.Request.
+					transaction.Context.Request.HttpVersion.Should().Be("2.0");
+					transaction.Context.Request.Method.Should().Be("POST");
+
+					// Test transaction.Context.Request.Url.
+					transaction.Context.Request.Url.Full.Should().Be(response.RequestMessage.RequestUri.AbsoluteUri);
+					transaction.Context.Request.Url.HostName.Should().Be("localhost");
+					transaction.Context.Request.Url.Protocol.Should().Be("HTTP");
+
+					if (agent.ConfigurationReader.CaptureHeaders)
+					{
+						transaction.Context.Request.Headers.Should().NotBeNull();
+						transaction.Context.Request.Headers.Should().NotBeEmpty();
+
+						transaction.Context.Request.Headers.Should().ContainKeys(headerKey);
+						transaction.Context.Request.Headers[headerKey].Should().Be(headerValue);
+					}
+
+					// Test transaction.Context.Request.Socket.Encrypted.
+					transaction.Context.Request.Socket.Encrypted.Should().BeFalse();
+				}
+			}
+		}
+
+		/// <summary>
+		/// Simulates an HTTP GET call to /home/index and asserts that the agent captures spans.
+		/// Prerequisite: The /home/index has to generate spans (which should be the case).
+		/// </summary>
+		[Fact]
+		public async Task HomeIndexSpanTest()
+		{
+			using (var agent = GetAgent())
+			using (var client = TestHelper.GetClient(_factory, agent))
+			using (var response = await client.GetAsync("/Home/Index"))
+			{
+				response.IsSuccessStatusCode.Should().BeTrue();
+
+				((MockPayloadSender)agent.PayloadSender).SpansOnFirstTransaction.Should().NotBeEmpty().And.Contain(n => n.Context.Db != null);
+			}
+		}
+
+		/// <summary>
+		/// Simulates an HTTP GET call to /Home/Index?captureControllerActionAsSpan=true
+		/// and asserts that all automatically captured spans are children of the span for controller's action.
+		/// </summary>
+		[Fact]
+		public async Task HomeIndexAutoCapturedSpansAreChildrenOfControllerActionAsSpan()
+		{
+			using (var agent = GetAgent())
+			using (var client = TestHelper.GetClient(_factory, agent))
+			using (var response = await client.GetAsync("/Home/Index?captureControllerActionAsSpan=true"))
+			{
+				var capturedPayload = (MockPayloadSender)agent.PayloadSender;
+
+				response.IsSuccessStatusCode.Should().BeTrue();
+				var spans = capturedPayload.SpansOnFirstTransaction;
+				spans.Should().NotBeEmpty();
+				var controllerActionSpan = spans.Last();
+				controllerActionSpan.Name.Should().Be("Index_span_name");
+				controllerActionSpan.Type.Should().Be("Index_span_type");
+				var httpSpans = spans.Where(span => span.Context.Db != null).ToArray();
+				httpSpans.Should().NotBeEmpty();
+				foreach (var httpSpan in httpSpans) httpSpan.ParentId.Should().Be(controllerActionSpan.Id);
+				var dbSpans = spans.Where(span => span.Context.Http != null).ToArray();
+				dbSpans.Should().NotBeEmpty();
+				foreach (var dbSpan in dbSpans) dbSpan.ParentId.Should().Be(controllerActionSpan.Id);
+			}
+		}
+
+		/// <summary>
+		/// Configures an ASP.NET Core application without an error page.
+		/// In other words, there is no error page with an exception handler configured in the ASP.NET Core pipeline.
+		/// Makes sure that we still capture the failed request.
+		/// </summary>
+		[Fact]
+		public async Task FailingRequestWithoutConfiguredExceptionPage()
+		{
+			using (var agent = GetAgent())
+			{
+				using (var client = TestHelper.GetClientWithoutDeveloperExceptionPage(_factory, agent))
+				{
+					var localClient = client;
+					Func<Task> act = async () => await localClient.GetAsync("Home/TriggerError");
+					await act.Should().ThrowAsync<Exception>();
+				}
+
+				var capturedPayload = (MockPayloadSender)agent.PayloadSender;
+
+				capturedPayload.Transactions.Should().ContainSingle();
+				capturedPayload.Errors.Should().NotBeEmpty();
+				capturedPayload.Errors.Should().ContainSingle();
+
+				// Also make sure the label is captured.
+				var error = capturedPayload.Errors[0] as Error;
+				error.Should().NotBeNull();
+
+				error?.Exception.Should().NotBeNull();
+				error?.Context.Labels.Should().NotBeEmpty().And.ContainKey("foo").And.Contain("foo", "bar");
+			}
+		}
+
+		/// <summary>
+		/// Configures an ASP.NET Core application without an error page.
+		/// With other words: there is no error page with an exception handler configured in the ASP.NET Core pipeline.
+		/// Makes sure that we still capture the failed request along with the request body
+		/// </summary>
+		[Fact]
+		public async Task FailingPostRequestWithoutConfiguredExceptionPage()
+		{
+			using (var agent = GetAgent())
+			using (var client = TestHelper.GetClient(_factory, agent, false))
+			{
+				client.DefaultRequestHeaders.Accept.Add(new MediaTypeWithQualityHeaderValue("application/json"));
+
+				const string body = "{\"id\" : \"1\"}";
+				Func<Task> act = async () => await client.PostAsync("api/Home/PostError", new StringContent(body, Encoding.UTF8, "application/json"));
+
+				await act.Should().ThrowAsync<Exception>();
+
+				var capturedPayload = (MockPayloadSender)agent.PayloadSender;
+				capturedPayload.Transactions.Should().ContainSingle();
+				capturedPayload.Errors.Should().NotBeEmpty();
+				capturedPayload.Errors.Should().ContainSingle();
+
+				var error = capturedPayload.Errors.Single() as Error;
+				error.Should().NotBeNull();
+
+				var errorDetail = error?.Exception;
+				errorDetail.Should().NotBeNull();
+				// ReSharper disable once PossibleNullReferenceException
+				errorDetail.Message.Should().Be("This is a post method test exception!");
+				errorDetail.Type.Should().Be(typeof(Exception).FullName);
+				errorDetail.Handled.Should().BeFalse();
+
+				// Verify the URL, method and also that the body is correctly captured.
+				// ReSharper disable once PossibleNullReferenceException
+				var context = error.Context;
+				context.Request.Url.Full.Should().Be("http://localhost/api/Home/PostError");
+				context.Request.Method.Should().Be(HttpMethod.Post.Method);
+				context.Request.Body.Should().Be(body);
+			}
+		}
+
+		private ApmAgent GetAgent()
+		{
+			// We need to ensure Agent.Instance is created because we need the ApmAgent to use TracerCurrentExecutionSegmentsContainer.
+			var agent = new ApmAgent(new TestAgentComponents(
+				_logger,
+				captureBody: ConfigConsts.SupportedValues.CaptureBodyAll,
+				// The ApmAgent needs to share CurrentExecutionSegmentsContainer with Agent.Instance because the sample application
+				// used by the tests (SampleAspNetCoreApp) uses Agent.Instance.Tracer.CurrentTransaction/CurrentSpan.
+				currentExecutionSegmentsContainer: Agent.Instance.TracerInternal.CurrentExecutionSegmentsContainer));
+
+			ApmMiddlewareExtension.UpdateServiceInformation(agent.Service);
+			return agent;
+		}
+
+		public void Dispose() => _factory.Dispose();
+	}
+}