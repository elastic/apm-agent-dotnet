--- conflicted
+++ resolved
@@ -1,178 +1,3 @@
-<<<<<<< HEAD
-using System;
-using System.IO;
-using System.Net.Http;
-using System.Reflection;
-using System.Threading.Tasks;
-using Elastic.Apm.Api;
-using Elastic.Apm.Config;
-using Elastic.Apm.Logging;
-using Elastic.Apm.Model;
-using Elastic.Apm.Tests.Mocks;
-using Elastic.Apm.Tests.TestHelpers;
-using FluentAssertions;
-using Microsoft.AspNetCore.Mvc.Testing;
-using SampleAspNetCoreApp;
-using Xunit;
-using Xunit.Abstractions;
-
-namespace Elastic.Apm.AspNetCore.Tests
-{
-	/// <summary>
-	/// Uses the samples/SampleAspNetCoreApp as the test application and tests the agent with it.
-	/// It's basically an integration test.
-	/// </summary>
-	[Collection("DiagnosticListenerTest")] //To avoid tests from DiagnosticListenerTests running in parallel with this we add them to 1 collection.
-	public class AspNetCoreMiddlewareTests
-		: IClassFixture<WebApplicationFactory<Startup>>, IDisposable
-	{
-		private readonly ApmAgent _agent;
-		private readonly MockPayloadSender _capturedPayload;
-		private readonly WebApplicationFactory<Startup> _factory;
-		// ReSharper disable once PrivateFieldCanBeConvertedToLocalVariable
-		private readonly IApmLogger _logger;
-
-		public AspNetCoreMiddlewareTests(WebApplicationFactory<Startup> factory, ITestOutputHelper xUnitOutputHelper)
-		{
-			_logger = new XunitOutputLogger(xUnitOutputHelper).Scoped(nameof(AspNetCoreMiddlewareTests));
-			_factory = factory;
-
-			//The agent is instantiated with ApmMiddlewareExtension.GetService, so we can also test the calculation of the service instance.
-			//(e.g. ASP.NET Core version)
-			_agent = new ApmAgent(new TestAgentComponents(new TestAgentConfigurationReader(_logger)));
-			ApmMiddlewareExtension.UpdateServiceInformation(_agent.Service);
-
-			_capturedPayload = _agent.PayloadSender as MockPayloadSender;
-			_client = Helper.GetClient(_agent, _factory);
-		}
-
-		private HttpClient _client;
-
-		/// <summary>
-		/// Simulates an HTTP GET call to /home/simplePage and asserts on what the agent should send to the server
-		/// </summary>
-		[Fact]
-		public async Task HomeSimplePageTransactionTest()
-		{
-			var headerKey = "X-Additional-Header";
-			var headerValue = "For-Elastic-Apm-Agent";
-			_client.DefaultRequestHeaders.Add(headerKey, headerValue);
-			var response = await _client.GetAsync("/Home/SimplePage");
-
-			//test service
-			_capturedPayload.Transactions.Should().ContainSingle();
-
-			_agent.Service.Name.Should()
-				.NotBeNullOrWhiteSpace()
-				.And.NotBe(ConfigConsts.DefaultValues.UnknownServiceName);
-
-			_agent.Service.Agent.Name.Should().Be(Apm.Consts.AgentName);
-			var apmVersion = typeof(Agent).Assembly.GetCustomAttribute<AssemblyInformationalVersionAttribute>().InformationalVersion;
-			_agent.Service.Agent.Version.Should().Be(apmVersion);
-
-			_agent.Service.Framework.Name.Should().Be("ASP.NET Core");
-
-			var aspNetCoreVersion = Assembly.Load("Microsoft.AspNetCore").GetName().Version.ToString();
-			_agent.Service.Framework.Version.Should().Be(aspNetCoreVersion);
-
-			_agent.Service.Runtime.Name.Should().Be(Runtime.DotNetCoreName);
-			_agent.Service.Runtime.Version.Should().Be(Directory.GetParent(typeof(object).Assembly.Location).Name);
-
-			_capturedPayload.Transactions.Should().ContainSingle();
-			var transaction = _capturedPayload.FirstTransaction;
-			var transactionName = $"{response.RequestMessage.Method} Home/SimplePage";
-			transaction.Name.Should().Be(transactionName);
-			transaction.Result.Should().Be("HTTP 2xx");
-			transaction.Duration.Should().BeGreaterThan(0);
-
-			transaction.Type.Should().Be("request");
-			transaction.Id.Should().NotBeEmpty();
-
-			//test transaction.context.response
-			transaction.Context.Response.StatusCode.Should().Be(200);
-			if (_agent.ConfigurationReader.CaptureHeaders)
-			{
-				transaction.Context.Response.Headers.Should().NotBeNull();
-				transaction.Context.Response.Headers.Should().NotBeEmpty();
-
-				transaction.Context.Response.Headers.Should().ContainKeys(headerKey);
-				transaction.Context.Response.Headers[headerKey].Should().Be(headerValue);
-			}
-
-			//test transaction.context.request
-			transaction.Context.Request.HttpVersion.Should().Be("2.0");
-			transaction.Context.Request.Method.Should().Be("GET");
-
-			//test transaction.context.request.url
-			transaction.Context.Request.Url.Full.Should().Be(response.RequestMessage.RequestUri.AbsoluteUri);
-			transaction.Context.Request.Url.HostName.Should().Be("localhost");
-			transaction.Context.Request.Url.Protocol.Should().Be("HTTP");
-
-			if (_agent.ConfigurationReader.CaptureHeaders)
-			{
-				transaction.Context.Request.Headers.Should().NotBeNull();
-				transaction.Context.Request.Headers.Should().NotBeEmpty();
-
-				transaction.Context.Request.Headers.Should().ContainKeys(headerKey);
-				transaction.Context.Request.Headers[headerKey].Should().Be(headerValue);
-			}
-
-			//test transaction.context.request.encrypted
-			transaction.Context.Request.Socket.Encrypted.Should().BeFalse();
-		}
-
-		/// <summary>
-		/// Simulates an HTTP GET call to /home/index and asserts that the agent captures spans.
-		/// Prerequisite: The /home/index has to generate spans (which should be the case).
-		/// </summary>
-		[Fact]
-		public async Task HomeIndexSpanTest()
-		{
-			var response = await _client.GetAsync("/Home/Index");
-
-			response.IsSuccessStatusCode.Should().BeTrue();
-			_capturedPayload.SpansOnFirstTransaction.Should().NotBeEmpty().And.Contain(n => n.Context.Db != null);
-		}
-
-		/// <summary>
-		/// Configures an ASP.NET Core application without an error page.
-		/// With other words: there is no error page with an exception handler configured in the ASP.NET Core pipeline.
-		/// Makes sure that we still capture the failed request.
-		/// </summary>
-		[Fact]
-		public async Task FailingRequestWithoutConfiguredExceptionPage()
-		{
-			_client = Helper.GetClientWithoutExceptionPage(_agent, _factory);
-
-			Func<Task> act = async () => await _client.GetAsync("Home/TriggerError");
-			await act.Should().ThrowAsync<Exception>();
-
-			_capturedPayload.Transactions.Should().ContainSingle();
-
-			_capturedPayload.Errors.Should().NotBeEmpty();
-
-			_capturedPayload.Errors.Should().ContainSingle();
-
-			//also make sure the label is captured
-			var error = _capturedPayload.Errors[0] as Error;
-			error.Should().NotBeNull();
-
-			var errorDetail = error?.Exception;
-			errorDetail.Should().NotBeNull();
-
-			var labels = error?.Context.Labels;
-			labels.Should().NotBeEmpty().And.ContainKey("foo").And.Contain("foo", "bar");
-		}
-
-		public void Dispose()
-		{
-			_agent?.Dispose();
-			_factory?.Dispose();
-			_client?.Dispose();
-		}
-	}
-}
-=======
 using System;
 using System.IO;
 using System.Linq;
@@ -372,5 +197,4 @@
 			_client?.Dispose();
 		}
 	}
-}
->>>>>>> f6851a71
+}