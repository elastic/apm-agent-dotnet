﻿using System;
using System.Collections.Generic;
using System.IO;
using System.Linq;
using Elastic.Apm.AspNetCore.Config;
using Elastic.Apm.Config;
using Elastic.Apm.Logging;
using Elastic.Apm.Tests.Mocks;
using FluentAssertions;
using Microsoft.Extensions.Configuration;
using Xunit;

namespace Elastic.Apm.AspNetCore.Tests
{
	/// <summary>
	/// Tests the <see cref="MicrosoftExtensionsConfig" /> class. It loads the JSON config files from the TestConfig folder.
	/// </summary>
	public class MicrosoftExtensionsConfigTests
	{
		/// <summary>
		/// Builds an IConfiguration instance with the TestConfigs/appsettings_valid.json config file and passes it to the agent.
		/// Makes sure that the values from the config file are applied to the agent.
		/// </summary>
		[Fact]
		public void ReadValidConfigsFromAppSettingsJson()
		{
			var config = new MicrosoftExtensionsConfig(GetConfig($"TestConfigs{Path.DirectorySeparatorChar}appsettings_valid.json"), new TestLogger());
			config.LogLevel.Should().Be(LogLevel.Debug);
			config.ServerUrls.Single().Should().Be(new Uri("http://myServerFromTheConfigFile:8080"));
			config.ServiceName.Should().Be("My_Test_Application");
			config.CaptureHeaders.Should().BeFalse();
			config.TransactionSampleRate.Should().Be(0.456);
			config.CaptureBody.Should().Be(ConfigConsts.SupportedValues.CaptureBodyAll);
			var supportedContentTypes = new List<string>() { "application/x-www-form-urlencoded*", "text/*", "application/json*", "application/xml*" };
			config.CaptureBodyContentTypes.Should().BeEquivalentTo(supportedContentTypes);
		}

		/// <summary>
		/// Builds an IConfiguration instance with the TestConfigs/appsettings_invalid.json config file and passes it to the agent.
		/// Makes sure that the agent can deal with the invalid values contained in the config file. This tests the LogLevel.
		/// </summary>
		[Fact]
		public void ReadInvalidLogLevelConfigFromAppsettingsJson()
		{
			var logger = new TestLogger();
			var config = new MicrosoftExtensionsConfig(GetConfig($"TestConfigs{Path.DirectorySeparatorChar}appsettings_invalid.json"), logger);
			config.LogLevel.Should().Be(LogLevel.Error);
			logger.Lines.Should().NotBeEmpty();
			logger.Lines.Single().Should()
				.ContainAll(
					$"{{{nameof(MicrosoftExtensionsConfig)}}}",
					"Failed parsing log level from",
					MicrosoftExtensionsConfig.Origin,
					MicrosoftExtensionsConfig.Keys.LogLevel,
					"Defaulting to "
				);

			config.CaptureHeaders.Should().BeTrue();
			config.TransactionSampleRate.Should().Be(1.0);
		}

		/// <summary>
		/// Builds an IConfiguration instance with the TestConfigs/appsettings_invalid.json config file and passes it to the agent.
		/// Makes sure that the agent can deal with the invalid values contained in the config file. This tests the ServerUrls.
		/// </summary>
		[Fact]
		public void ReadInvalidServerUrlsConfigFromAppsettingsJson()
		{
			var logger = new TestLogger();
			var config = new MicrosoftExtensionsConfig(GetConfig($"TestConfigs{Path.DirectorySeparatorChar}appsettings_invalid.json"), logger);
			config.LogLevel.Should().Be(LogLevel.Error);

			logger.Lines.Should().NotBeEmpty();
			logger.Lines.Single().Should()
				.ContainAll(
					$"{{{nameof(MicrosoftExtensionsConfig)}}}",
					"Failed parsing log level from",
					MicrosoftExtensionsConfig.Origin,
					MicrosoftExtensionsConfig.Keys.LogLevel,
					"Defaulting to ",
					"DbeugMisspelled"
				);
		}

		/// <summary>
		/// Environment variables also can be the data source fetched by IConfiguration.
		/// This test makes sure that configs are applied to the agent when those are stored in env vars.
		/// </summary>
		[Fact]
		public void ReadConfigsFromEnvVarsViaIConfig()
		{
			Environment.SetEnvironmentVariable(ConfigConsts.EnvVarNames.LogLevel, "Debug");
			const string serverUrl = "http://myServerFromEnvVar.com:1234";
			Environment.SetEnvironmentVariable(ConfigConsts.EnvVarNames.ServerUrls, serverUrl);
			const string serviceName = "MyServiceName123";
			Environment.SetEnvironmentVariable(ConfigConsts.EnvVarNames.ServiceName, serviceName);
			const string secretToken = "SecretToken";
			Environment.SetEnvironmentVariable(ConfigConsts.EnvVarNames.SecretToken, secretToken);
			Environment.SetEnvironmentVariable(ConfigConsts.EnvVarNames.CaptureHeaders, false.ToString());
			Environment.SetEnvironmentVariable(ConfigConsts.EnvVarNames.TransactionSampleRate, "0.123");
			var configBuilder = new ConfigurationBuilder().AddEnvironmentVariables().Build();

			var config = new MicrosoftExtensionsConfig(configBuilder, new TestLogger());
			config.LogLevel.Should().Be(LogLevel.Debug);
			config.ServerUrls.Single().Should().Be(new Uri(serverUrl));
			config.ServiceName.Should().Be(serviceName);
			config.SecretToken.Should().Be(secretToken);
			config.CaptureHeaders.Should().Be(false);
			config.TransactionSampleRate.Should().Be(0.123);
		}

		/// <summary>
		/// Makes sure that <see cref="MicrosoftExtensionsConfig" /> logs in case it reads an invalid URL.
		/// </summary>
		[Fact]
		public void LoggerNotNull()
		{
<<<<<<< HEAD
			var logger = new TestLogger();
			var serverUrl = new MicrosoftExtensionsConfig(GetConfig($"TestConfigs{Path.DirectorySeparatorChar}appsettings_invalid.json"), logger).ServerUrls.FirstOrDefault();
=======
			var testLogger = new TestLogger();
			var config = new MicrosoftExtensionsConfig(GetConfig($"TestConfigs{Path.DirectorySeparatorChar}appsettings_invalid.json"), testLogger);
			var serverUrl = config.ServerUrls.FirstOrDefault();
			serverUrl.Should().NotBeNull();
			testLogger.Lines.Should().NotBeEmpty();
		}

		internal static IConfiguration GetConfig(string path)
			=> new ConfigurationBuilder()
				.AddJsonFile(path)
				.Build();
	}

	/// <summary>
	/// Tests that use a real ASP.NET Core application.
	/// </summary>
	[Collection("DiagnosticListenerTest")] //To avoid tests from DiagnosticListenerTests running in parallel with this we add them to 1 collection.
	public class MicrosoftExtensionsConfigIntegrationTests
		: IClassFixture<WebApplicationFactory<Startup>>, IDisposable
	{
		public MicrosoftExtensionsConfigIntegrationTests(WebApplicationFactory<Startup> factory)
		{
			_factory = factory;
			_logger = new TestLogger();
			var capturedPayload = new MockPayloadSender();

			var config = new MicrosoftExtensionsConfig(
				MicrosoftExtensionsConfigTests.GetConfig($"TestConfigs{Path.DirectorySeparatorChar}appsettings_invalid.json"), _logger);

			_agent = new ApmAgent(
				new AgentComponents(payloadSender: capturedPayload, configurationReader: config, logger: _logger));
			_client = Helper.GetClient(_agent, _factory);
		}

		private readonly ApmAgent _agent;
		private readonly HttpClient _client;
		private readonly WebApplicationFactory<Startup> _factory;
		private readonly TestLogger _logger;

		/// <summary>
		/// Starts the app with an invalid config and
		/// makes sure the agent logs that the url was invalid.
		/// </summary>
		[Fact]
		public async Task InvalidUrlTest()
		{
			var response = await _client.GetAsync("/Home/Index");
			response.IsSuccessStatusCode.Should().BeTrue();
>>>>>>> 576e7da1

			serverUrl.Should().NotBeNull();
			logger.Lines.Should().NotBeEmpty();
		}

		internal static IConfiguration GetConfig(string path) => new ConfigurationBuilder().AddJsonFile(path).Build();
	}
}<|MERGE_RESOLUTION|>--- conflicted
+++ resolved
@@ -115,59 +115,8 @@
 		[Fact]
 		public void LoggerNotNull()
 		{
-<<<<<<< HEAD
 			var logger = new TestLogger();
 			var serverUrl = new MicrosoftExtensionsConfig(GetConfig($"TestConfigs{Path.DirectorySeparatorChar}appsettings_invalid.json"), logger).ServerUrls.FirstOrDefault();
-=======
-			var testLogger = new TestLogger();
-			var config = new MicrosoftExtensionsConfig(GetConfig($"TestConfigs{Path.DirectorySeparatorChar}appsettings_invalid.json"), testLogger);
-			var serverUrl = config.ServerUrls.FirstOrDefault();
-			serverUrl.Should().NotBeNull();
-			testLogger.Lines.Should().NotBeEmpty();
-		}
-
-		internal static IConfiguration GetConfig(string path)
-			=> new ConfigurationBuilder()
-				.AddJsonFile(path)
-				.Build();
-	}
-
-	/// <summary>
-	/// Tests that use a real ASP.NET Core application.
-	/// </summary>
-	[Collection("DiagnosticListenerTest")] //To avoid tests from DiagnosticListenerTests running in parallel with this we add them to 1 collection.
-	public class MicrosoftExtensionsConfigIntegrationTests
-		: IClassFixture<WebApplicationFactory<Startup>>, IDisposable
-	{
-		public MicrosoftExtensionsConfigIntegrationTests(WebApplicationFactory<Startup> factory)
-		{
-			_factory = factory;
-			_logger = new TestLogger();
-			var capturedPayload = new MockPayloadSender();
-
-			var config = new MicrosoftExtensionsConfig(
-				MicrosoftExtensionsConfigTests.GetConfig($"TestConfigs{Path.DirectorySeparatorChar}appsettings_invalid.json"), _logger);
-
-			_agent = new ApmAgent(
-				new AgentComponents(payloadSender: capturedPayload, configurationReader: config, logger: _logger));
-			_client = Helper.GetClient(_agent, _factory);
-		}
-
-		private readonly ApmAgent _agent;
-		private readonly HttpClient _client;
-		private readonly WebApplicationFactory<Startup> _factory;
-		private readonly TestLogger _logger;
-
-		/// <summary>
-		/// Starts the app with an invalid config and
-		/// makes sure the agent logs that the url was invalid.
-		/// </summary>
-		[Fact]
-		public async Task InvalidUrlTest()
-		{
-			var response = await _client.GetAsync("/Home/Index");
-			response.IsSuccessStatusCode.Should().BeTrue();
->>>>>>> 576e7da1
 
 			serverUrl.Should().NotBeNull();
 			logger.Lines.Should().NotBeEmpty();
