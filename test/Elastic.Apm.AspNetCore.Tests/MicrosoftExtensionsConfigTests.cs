﻿using System;
using System.Collections.Generic;
using System.Globalization;
using System.IO;
using System.Linq;
using Elastic.Apm.AspNetCore.Config;
using Elastic.Apm.Config;
using Elastic.Apm.Logging;
using Elastic.Apm.Tests.Data;
using Elastic.Apm.Tests.Mocks;
using FluentAssertions;
<<<<<<< HEAD
=======
using FluentAssertions.Extensions;
using Microsoft.AspNetCore.Mvc.Testing;
>>>>>>> b9406086
using Microsoft.Extensions.Configuration;
using Xunit;

namespace Elastic.Apm.AspNetCore.Tests
{
	/// <summary>
	/// Tests the <see cref="MicrosoftExtensionsConfig" /> class. It loads the JSON config files from the TestConfig folder.
	/// </summary>
	[Collection("UsesEnvironmentVariables")]
	public class MicrosoftExtensionsConfigTests
	{
		/// <summary>
		/// Builds an IConfiguration instance with the TestConfigs/appsettings_valid.json config file and passes it to the agent.
		/// Makes sure that the values from the config file are applied to the agent.
		/// </summary>
		[Fact]
		public void ReadValidConfigsFromAppSettingsJson()
		{
<<<<<<< HEAD
			var config = new MicrosoftExtensionsConfig(GetConfig($"TestConfigs{Path.DirectorySeparatorChar}appsettings_valid.json"), new TestLogger());
=======
			var config = new MicrosoftExtensionsConfig(GetConfig($"TestConfigs{Path.DirectorySeparatorChar}appsettings_valid.json"),
				new NoopLogger(), "test");
>>>>>>> b9406086
			config.LogLevel.Should().Be(LogLevel.Debug);
			config.ServerUrls.Single().Should().Be(new Uri("http://myServerFromTheConfigFile:8080"));
			config.ServiceName.Should().Be("My_Test_Application");
			config.ServiceVersion.Should().Be("2.1.0.5");
<<<<<<< HEAD
			config.CaptureHeaders.Should().BeFalse();
=======
			config.Environment.Should().Be("staging");
			config.CaptureHeaders.Should().Be(false);
>>>>>>> b9406086
			config.TransactionSampleRate.Should().Be(0.456);
			config.TransactionMaxSpans.Should().Be(375);
			config.CaptureBody.Should().Be(ConfigConsts.SupportedValues.CaptureBodyAll);
			var supportedContentTypes =
				new List<string> { "application/x-www-form-urlencoded*", "text/*", "application/json*", "application/xml*" };
			config.CaptureBodyContentTypes.Should().BeEquivalentTo(supportedContentTypes);
		}

		/// <summary>
		/// Builds an IConfiguration instance with the TestConfigs/appsettings_invalid.json config file and passes it to the agent.
		/// Makes sure that the agent can deal with the invalid values contained in the config file. This tests the LogLevel.
		/// </summary>
		[Fact]
		public void ReadInvalidLogLevelConfigFromAppsettingsJson()
		{
			Environment.SetEnvironmentVariable(ConfigConsts.EnvVarNames.Environment, "");
			var logger = new TestLogger();
			var config = new MicrosoftExtensionsConfig(GetConfig($"TestConfigs{Path.DirectorySeparatorChar}appsettings_invalid.json"), logger,
				"test");
			config.LogLevel.Should().Be(LogLevel.Error);
			logger.Lines.Should().NotBeEmpty();
<<<<<<< HEAD
			logger.Lines.Single().Should()
=======
			logger.Lines[0]
				.Should()
>>>>>>> b9406086
				.ContainAll(
					nameof(MicrosoftExtensionsConfig),
					"Failed parsing log level from",
					MicrosoftExtensionsConfig.Origin,
					ConfigConsts.KeyNames.LogLevel,
					"Defaulting to "
				);

<<<<<<< HEAD
			config.CaptureHeaders.Should().BeTrue();
=======
			config.Environment.Should().Be("test");
			config.CaptureHeaders.Should().Be(true);
>>>>>>> b9406086
			config.TransactionSampleRate.Should().Be(1.0);
		}

		/// <summary>
		/// Builds an IConfiguration instance with the TestConfigs/appsettings_invalid.json config file and passes it to the agent.
		/// Makes sure that the agent can deal with the invalid values contained in the config file. This tests the ServerUrls.
		/// </summary>
		[Fact]
		public void ReadInvalidServerUrlsConfigFromAppsettingsJson()
		{
			var logger = new TestLogger();
			var config = new MicrosoftExtensionsConfig(GetConfig($"TestConfigs{Path.DirectorySeparatorChar}appsettings_invalid.json"), logger,
				"test");
			config.LogLevel.Should().Be(LogLevel.Error);

			logger.Lines.Should().NotBeEmpty();
<<<<<<< HEAD
			logger.Lines.Single().Should()
=======
			logger.Lines[0]
				.Should()
>>>>>>> b9406086
				.ContainAll(
					nameof(MicrosoftExtensionsConfig),
					"Failed parsing log level from",
					MicrosoftExtensionsConfig.Origin,
					ConfigConsts.KeyNames.LogLevel,
					"Defaulting to ",
					"DbeugMisspelled"
				);
		}

		/// <summary>
		/// Environment variables also can be the data source fetched by IConfiguration.
		/// This test makes sure that configs are applied to the agent when those are stored in env vars.
		/// </summary>
		[Fact]
		public void ReadConfigsFromEnvVarsViaIConfig()
		{
			Environment.SetEnvironmentVariable(ConfigConsts.EnvVarNames.LogLevel, "Debug");
			const string serverUrl = "http://myServerFromEnvVar.com:1234";
			Environment.SetEnvironmentVariable(ConfigConsts.EnvVarNames.ServerUrls, serverUrl);
			const string serviceName = "MyServiceName123";
			Environment.SetEnvironmentVariable(ConfigConsts.EnvVarNames.ServiceName, serviceName);
			const string serviceVersion = "2.1.0.5";
			Environment.SetEnvironmentVariable(ConfigConsts.EnvVarNames.ServiceVersion, serviceVersion);
<<<<<<< HEAD
			const string secretToken = "SecretToken";
=======
			var environment = "staging";
			Environment.SetEnvironmentVariable(ConfigConsts.EnvVarNames.Environment, environment);
			var secretToken = "SecretToken";
>>>>>>> b9406086
			Environment.SetEnvironmentVariable(ConfigConsts.EnvVarNames.SecretToken, secretToken);
			Environment.SetEnvironmentVariable(ConfigConsts.EnvVarNames.CaptureHeaders, false.ToString());
			Environment.SetEnvironmentVariable(ConfigConsts.EnvVarNames.TransactionSampleRate, "0.123");
			var configBuilder = new ConfigurationBuilder().AddEnvironmentVariables().Build();

			var config = new MicrosoftExtensionsConfig(configBuilder, new NoopLogger(), "test");
			config.LogLevel.Should().Be(LogLevel.Debug);
			config.ServerUrls.Single().Should().Be(new Uri(serverUrl));
			config.ServiceName.Should().Be(serviceName);
			config.ServiceVersion.Should().Be(serviceVersion);
			config.Environment.Should().Be(environment);
			config.SecretToken.Should().Be(secretToken);
			config.CaptureHeaders.Should().Be(false);
			config.TransactionSampleRate.Should().Be(0.123);
		}

		/// <summary>
		/// Makes sure that <see cref="MicrosoftExtensionsConfig" /> logs in case it reads an invalid URL.
		/// </summary>
		[Fact]
		public void LoggerNotNull()
		{
<<<<<<< HEAD
			var logger = new TestLogger();
			var serverUrl = new MicrosoftExtensionsConfig(GetConfig($"TestConfigs{Path.DirectorySeparatorChar}appsettings_invalid.json"), logger).ServerUrls.FirstOrDefault();

			serverUrl.Should().NotBeNull();
			logger.Lines.Should().NotBeEmpty();
		}

		internal static IConfiguration GetConfig(string path) => new ConfigurationBuilder().AddJsonFile(path).Build();
=======
			var testLogger = new TestLogger();
			var config = new MicrosoftExtensionsConfig(GetConfig($"TestConfigs{Path.DirectorySeparatorChar}appsettings_invalid.json"), testLogger,
				"test");
			var serverUrl = config.ServerUrls.FirstOrDefault();
			serverUrl.Should().NotBeNull();
			testLogger.Lines.Should().NotBeEmpty();
		}

		[Fact]
		public void MicrosoftExtensionsConfig_falls_back_on_env_vars()
		{
			var configBeforeEnvVarSet = new MicrosoftExtensionsConfig(GetConfig($"TestConfigs{Path.DirectorySeparatorChar}appsettings_valid.json"),
				new NoopLogger(), "test");
			configBeforeEnvVarSet.FlushInterval.Should().Be(ConfigConsts.DefaultValues.FlushIntervalInMilliseconds.Milliseconds());

			var flushIntervalVal = 98.Seconds();
			Environment.SetEnvironmentVariable(ConfigConsts.EnvVarNames.FlushInterval, (int)flushIntervalVal.TotalSeconds + "s");

			var configAfterEnvVarSet = new MicrosoftExtensionsConfig(GetConfig($"TestConfigs{Path.DirectorySeparatorChar}appsettings_valid.json"),
				new NoopLogger(), "test");
			configAfterEnvVarSet.FlushInterval.Should().Be(flushIntervalVal);
		}

		[Fact]
		public void MicrosoftExtensionsConfig_has_precedence_over_on_env_vars()
		{
			const double transactionSampleRateEnvVarValue = 0.851;
			const double transactionSampleRateValueInAppSettings = 0.456;

			var configBeforeEnvVarSet = new MicrosoftExtensionsConfig(GetConfig($"TestConfigs{Path.DirectorySeparatorChar}appsettings_valid.json"),
				new NoopLogger(), "test");
			configBeforeEnvVarSet.TransactionSampleRate.Should().Be(transactionSampleRateValueInAppSettings);

			Environment.SetEnvironmentVariable(ConfigConsts.EnvVarNames.TransactionSampleRate,
				transactionSampleRateEnvVarValue.ToString(CultureInfo.InvariantCulture));
			new EnvironmentConfigurationReader(new NoopLogger()).TransactionSampleRate.Should().Be(transactionSampleRateEnvVarValue);

			var configAfterEnvVarSet = new MicrosoftExtensionsConfig(GetConfig($"TestConfigs{Path.DirectorySeparatorChar}appsettings_valid.json"),
				new NoopLogger(), "test");
			configAfterEnvVarSet.TransactionSampleRate.Should().Be(transactionSampleRateValueInAppSettings);
		}

		internal static IConfiguration GetConfig(string path)
			=> new ConfigurationBuilder()
				.AddJsonFile(path)
				.Build();
	}

	/// <summary>
	/// Tests that use a real ASP.NET Core application.
	/// </summary>
	[Collection("DiagnosticListenerTest")] //To avoid tests from DiagnosticListenerTests running in parallel with this we add them to 1 collection.
	public class MicrosoftExtensionsConfigIntegrationTests
		: IClassFixture<WebApplicationFactory<Startup>>, IDisposable
	{
		private readonly ApmAgent _agent;
		private readonly HttpClient _client;
		private readonly WebApplicationFactory<Startup> _factory;
		private readonly TestLogger _logger;

		public MicrosoftExtensionsConfigIntegrationTests(WebApplicationFactory<Startup> factory)
		{
			_factory = factory;
			_logger = new TestLogger();
			var capturedPayload = new MockPayloadSender();

			var config = new MicrosoftExtensionsConfig(
				MicrosoftExtensionsConfigTests.GetConfig($"TestConfigs{Path.DirectorySeparatorChar}appsettings_invalid.json"), _logger, "test");

			_agent = new ApmAgent(
				new AgentComponents(payloadSender: capturedPayload, configurationReader: config, logger: _logger));
			_client = Helper.GetClient(_agent, _factory);
		}

		/// <summary>
		/// Starts the app with an invalid config and
		/// makes sure the agent logs that the url was invalid.
		/// </summary>
		[Fact]
		public async Task InvalidUrlTest()
		{
			var response = await _client.GetAsync("/Home/Index");
			response.IsSuccessStatusCode.Should().BeTrue();

			_logger.Lines.Should()
				.NotBeEmpty()
				.And.Contain(n => n.Contains("Failed parsing server URL from"));
		}

		[Theory]
		[ClassData(typeof(TransactionMaxSpansTestData))]
		public void TransactionMaxSpansTest(string configurationValue, int expectedValue)
		{
			// Arrange
			var logger = new TestLogger();

			var configurationBuilder = new ConfigurationBuilder()
				.AddInMemoryCollection(new Dictionary<string, string> { { ConfigConsts.KeyNames.TransactionMaxSpans, configurationValue } });

			var reader = new MicrosoftExtensionsConfig(configurationBuilder.Build(), logger, "test");

			// Act
			var transactionMaxSpans = reader.TransactionMaxSpans;

			// Assert
			transactionMaxSpans.Should().Be(expectedValue);
		}

		public void Dispose()
		{
			_factory?.Dispose();
			_agent?.Dispose();
			_client?.Dispose();
		}
>>>>>>> b9406086
	}
}<|MERGE_RESOLUTION|>--- conflicted
+++ resolved
@@ -9,11 +9,7 @@
 using Elastic.Apm.Tests.Data;
 using Elastic.Apm.Tests.Mocks;
 using FluentAssertions;
-<<<<<<< HEAD
-=======
 using FluentAssertions.Extensions;
-using Microsoft.AspNetCore.Mvc.Testing;
->>>>>>> b9406086
 using Microsoft.Extensions.Configuration;
 using Xunit;
 
@@ -32,22 +28,13 @@
 		[Fact]
 		public void ReadValidConfigsFromAppSettingsJson()
 		{
-<<<<<<< HEAD
-			var config = new MicrosoftExtensionsConfig(GetConfig($"TestConfigs{Path.DirectorySeparatorChar}appsettings_valid.json"), new TestLogger());
-=======
-			var config = new MicrosoftExtensionsConfig(GetConfig($"TestConfigs{Path.DirectorySeparatorChar}appsettings_valid.json"),
-				new NoopLogger(), "test");
->>>>>>> b9406086
+			var config = new MicrosoftExtensionsConfig(GetConfig($"TestConfigs{Path.DirectorySeparatorChar}appsettings_valid.json"), new NoopLogger(), "test");
 			config.LogLevel.Should().Be(LogLevel.Debug);
 			config.ServerUrls.Single().Should().Be(new Uri("http://myServerFromTheConfigFile:8080"));
 			config.ServiceName.Should().Be("My_Test_Application");
 			config.ServiceVersion.Should().Be("2.1.0.5");
-<<<<<<< HEAD
+			config.Environment.Should().Be("staging");
 			config.CaptureHeaders.Should().BeFalse();
-=======
-			config.Environment.Should().Be("staging");
-			config.CaptureHeaders.Should().Be(false);
->>>>>>> b9406086
 			config.TransactionSampleRate.Should().Be(0.456);
 			config.TransactionMaxSpans.Should().Be(375);
 			config.CaptureBody.Should().Be(ConfigConsts.SupportedValues.CaptureBodyAll);
@@ -69,12 +56,7 @@
 				"test");
 			config.LogLevel.Should().Be(LogLevel.Error);
 			logger.Lines.Should().NotBeEmpty();
-<<<<<<< HEAD
 			logger.Lines.Single().Should()
-=======
-			logger.Lines[0]
-				.Should()
->>>>>>> b9406086
 				.ContainAll(
 					nameof(MicrosoftExtensionsConfig),
 					"Failed parsing log level from",
@@ -83,12 +65,8 @@
 					"Defaulting to "
 				);
 
-<<<<<<< HEAD
+			config.Environment.Should().Be("test");
 			config.CaptureHeaders.Should().BeTrue();
-=======
-			config.Environment.Should().Be("test");
-			config.CaptureHeaders.Should().Be(true);
->>>>>>> b9406086
 			config.TransactionSampleRate.Should().Be(1.0);
 		}
 
@@ -105,12 +83,7 @@
 			config.LogLevel.Should().Be(LogLevel.Error);
 
 			logger.Lines.Should().NotBeEmpty();
-<<<<<<< HEAD
 			logger.Lines.Single().Should()
-=======
-			logger.Lines[0]
-				.Should()
->>>>>>> b9406086
 				.ContainAll(
 					nameof(MicrosoftExtensionsConfig),
 					"Failed parsing log level from",
@@ -135,13 +108,9 @@
 			Environment.SetEnvironmentVariable(ConfigConsts.EnvVarNames.ServiceName, serviceName);
 			const string serviceVersion = "2.1.0.5";
 			Environment.SetEnvironmentVariable(ConfigConsts.EnvVarNames.ServiceVersion, serviceVersion);
-<<<<<<< HEAD
+			const string environment = "staging";
+			Environment.SetEnvironmentVariable(ConfigConsts.EnvVarNames.Environment, environment);
 			const string secretToken = "SecretToken";
-=======
-			var environment = "staging";
-			Environment.SetEnvironmentVariable(ConfigConsts.EnvVarNames.Environment, environment);
-			var secretToken = "SecretToken";
->>>>>>> b9406086
 			Environment.SetEnvironmentVariable(ConfigConsts.EnvVarNames.SecretToken, secretToken);
 			Environment.SetEnvironmentVariable(ConfigConsts.EnvVarNames.CaptureHeaders, false.ToString());
 			Environment.SetEnvironmentVariable(ConfigConsts.EnvVarNames.TransactionSampleRate, "0.123");
@@ -164,23 +133,13 @@
 		[Fact]
 		public void LoggerNotNull()
 		{
-<<<<<<< HEAD
 			var logger = new TestLogger();
-			var serverUrl = new MicrosoftExtensionsConfig(GetConfig($"TestConfigs{Path.DirectorySeparatorChar}appsettings_invalid.json"), logger).ServerUrls.FirstOrDefault();
+			var serverUrl = new MicrosoftExtensionsConfig(GetConfig($"TestConfigs{Path.DirectorySeparatorChar}appsettings_invalid.json"), logger, "test").ServerUrls.FirstOrDefault();
 
 			serverUrl.Should().NotBeNull();
 			logger.Lines.Should().NotBeEmpty();
 		}
 
-		internal static IConfiguration GetConfig(string path) => new ConfigurationBuilder().AddJsonFile(path).Build();
-=======
-			var testLogger = new TestLogger();
-			var config = new MicrosoftExtensionsConfig(GetConfig($"TestConfigs{Path.DirectorySeparatorChar}appsettings_invalid.json"), testLogger,
-				"test");
-			var serverUrl = config.ServerUrls.FirstOrDefault();
-			serverUrl.Should().NotBeNull();
-			testLogger.Lines.Should().NotBeEmpty();
-		}
 
 		[Fact]
 		public void MicrosoftExtensionsConfig_falls_back_on_env_vars()
@@ -216,54 +175,7 @@
 			configAfterEnvVarSet.TransactionSampleRate.Should().Be(transactionSampleRateValueInAppSettings);
 		}
 
-		internal static IConfiguration GetConfig(string path)
-			=> new ConfigurationBuilder()
-				.AddJsonFile(path)
-				.Build();
-	}
-
-	/// <summary>
-	/// Tests that use a real ASP.NET Core application.
-	/// </summary>
-	[Collection("DiagnosticListenerTest")] //To avoid tests from DiagnosticListenerTests running in parallel with this we add them to 1 collection.
-	public class MicrosoftExtensionsConfigIntegrationTests
-		: IClassFixture<WebApplicationFactory<Startup>>, IDisposable
-	{
-		private readonly ApmAgent _agent;
-		private readonly HttpClient _client;
-		private readonly WebApplicationFactory<Startup> _factory;
-		private readonly TestLogger _logger;
-
-		public MicrosoftExtensionsConfigIntegrationTests(WebApplicationFactory<Startup> factory)
-		{
-			_factory = factory;
-			_logger = new TestLogger();
-			var capturedPayload = new MockPayloadSender();
-
-			var config = new MicrosoftExtensionsConfig(
-				MicrosoftExtensionsConfigTests.GetConfig($"TestConfigs{Path.DirectorySeparatorChar}appsettings_invalid.json"), _logger, "test");
-
-			_agent = new ApmAgent(
-				new AgentComponents(payloadSender: capturedPayload, configurationReader: config, logger: _logger));
-			_client = Helper.GetClient(_agent, _factory);
-		}
-
-		/// <summary>
-		/// Starts the app with an invalid config and
-		/// makes sure the agent logs that the url was invalid.
-		/// </summary>
-		[Fact]
-		public async Task InvalidUrlTest()
-		{
-			var response = await _client.GetAsync("/Home/Index");
-			response.IsSuccessStatusCode.Should().BeTrue();
-
-			_logger.Lines.Should()
-				.NotBeEmpty()
-				.And.Contain(n => n.Contains("Failed parsing server URL from"));
-		}
-
-		[Theory]
+        [Theory]
 		[ClassData(typeof(TransactionMaxSpansTestData))]
 		public void TransactionMaxSpansTest(string configurationValue, int expectedValue)
 		{
@@ -282,12 +194,6 @@
 			transactionMaxSpans.Should().Be(expectedValue);
 		}
 
-		public void Dispose()
-		{
-			_factory?.Dispose();
-			_agent?.Dispose();
-			_client?.Dispose();
-		}
->>>>>>> b9406086
+		internal static IConfiguration GetConfig(string path) => new ConfigurationBuilder().AddJsonFile(path).Build();
 	}
 }