﻿using System;
using System.IO;
using System.Linq;
<<<<<<< HEAD
using Elastic.Apm.AspNetCore.Config;
=======
using System.Net.Http;
using System.Threading.Tasks;
>>>>>>> db5931c0
using Elastic.Apm.Config;
using Elastic.Apm.Logging;
using Elastic.Apm.Tests.Mocks;
using FluentAssertions;
using Microsoft.Extensions.Configuration;
using Xunit;

namespace Elastic.Apm.AspNetCore.Tests
{
	/// <summary>
<<<<<<< HEAD
	/// Tests the <see cref="MicrosoftExtensionsConfig" /> class. It loads the JSON config files from the TestConfig folder.
=======
	/// Tests the <see cref="ApplicationConfigurationReader" /> class.
	/// It loads the JSON config files from the TestConfig folder.
>>>>>>> db5931c0
	/// </summary>
	public class ApplicationConfigurationReaderTests
	{
		/// <summary>
		/// Builds an IConfiguration instance with the TestConfigs/appsettings_valid.json config file and passes it to the agent.
		/// Makes sure that the values from the config file are applied to the agent.
		/// </summary>
		[Fact]
		public void ReadValidConfigsFromAppSettingsJson()
		{
<<<<<<< HEAD
			var config = new MicrosoftExtensionsConfig(GetConfig($"TestConfigs{Path.DirectorySeparatorChar}appsettings_valid.json"), new TestLogger());
=======
			var config = new ApplicationConfigurationReader(GetConfig($"TestConfigs{Path.DirectorySeparatorChar}appsettings_valid.json"),
				new TestLogger());
>>>>>>> db5931c0
			config.LogLevel.Should().Be(LogLevel.Debug);
			config.ServerUrls.Single().Should().Be(new Uri("http://myServerFromTheConfigFile:8080"));
			config.ServiceName.Should().Be("My_Test_Application");
			config.CaptureHeaders.Should().BeFalse();
			config.TransactionSampleRate.Should().Be(0.456);
		}

		/// <summary>
		/// Builds an IConfiguration instance with the TestConfigs/appsettings_invalid.json config file and passes it to the agent.
		/// Makes sure that the agent can deal with the invalid values contained in the config file. This tests the LogLevel.
		/// </summary>
		[Fact]
		public void ReadInvalidLogLevelConfigFromAppsettingsJson()
		{
			var logger = new TestLogger();
			var config = new ApplicationConfigurationReader(GetConfig($"TestConfigs{Path.DirectorySeparatorChar}appsettings_invalid.json"), logger);
			config.LogLevel.Should().Be(LogLevel.Error);
			logger.Lines.Should().NotBeEmpty();
			logger.Lines.Single().Should()
				.ContainAll(
					$"{{{nameof(ApplicationConfigurationReader)}}}",
					"Failed parsing log level from",
					ApplicationConfigurationReader.Origin,
					ApplicationConfigurationReader.Keys.LogLevel,
					"Defaulting to "
				);

			config.CaptureHeaders.Should().BeTrue();
			config.TransactionSampleRate.Should().Be(1.0);
		}

		/// <summary>
		/// Builds an IConfiguration instance with the TestConfigs/appsettings_invalid.json config file and passes it to the agent.
		/// Makes sure that the agent can deal with the invalid values contained in the config file. This tests the ServerUrls.
		/// </summary>
		[Fact]
		public void ReadInvalidServerUrlsConfigFromAppsettingsJson()
		{
			var logger = new TestLogger();
			var config = new ApplicationConfigurationReader(GetConfig($"TestConfigs{Path.DirectorySeparatorChar}appsettings_invalid.json"), logger);
			config.LogLevel.Should().Be(LogLevel.Error);

			logger.Lines.Should().NotBeEmpty();
			logger.Lines.Single().Should()
				.ContainAll(
					$"{{{nameof(ApplicationConfigurationReader)}}}",
					"Failed parsing log level from",
					ApplicationConfigurationReader.Origin,
					ApplicationConfigurationReader.Keys.LogLevel,
					"Defaulting to ",
					"DbeugMisspelled"
				);
		}

		/// <summary>
		/// Environment variables also can be the data source fetched by IConfiguration.
		/// This test makes sure that configs are applied to the agent when those are stored in env vars.
		/// </summary>
		[Fact]
		public void ReadConfigsFromEnvVarsViaIConfig()
		{
			Environment.SetEnvironmentVariable(ConfigConsts.EnvVarNames.LogLevel, "Debug");
			const string serverUrl = "http://myServerFromEnvVar.com:1234";
			Environment.SetEnvironmentVariable(ConfigConsts.EnvVarNames.ServerUrls, serverUrl);
			const string serviceName = "MyServiceName123";
			Environment.SetEnvironmentVariable(ConfigConsts.EnvVarNames.ServiceName, serviceName);
			const string secretToken = "SecretToken";
			Environment.SetEnvironmentVariable(ConfigConsts.EnvVarNames.SecretToken, secretToken);
			Environment.SetEnvironmentVariable(ConfigConsts.EnvVarNames.CaptureHeaders, false.ToString());
			Environment.SetEnvironmentVariable(ConfigConsts.EnvVarNames.TransactionSampleRate, "0.123");
			var configBuilder = new ConfigurationBuilder().AddEnvironmentVariables().Build();

			var config = new ApplicationConfigurationReader(configBuilder, new TestLogger());
			config.LogLevel.Should().Be(LogLevel.Debug);
			config.ServerUrls.Single().Should().Be(new Uri(serverUrl));
			config.ServiceName.Should().Be(serviceName);
			config.SecretToken.Should().Be(secretToken);
			config.CaptureHeaders.Should().Be(false);
			config.TransactionSampleRate.Should().Be(0.123);
		}

		/// <summary>
<<<<<<< HEAD
		/// Makes sure that <see cref="MicrosoftExtensionsConfig" /> logs in case it reads an invalid URL.
=======
		/// Makes sure that <see cref="ApplicationConfigurationReader" />  logs
		/// in case it reads an invalid URL.
>>>>>>> db5931c0
		/// </summary>
		[Fact]
		public void LoggerNotNull()
		{
<<<<<<< HEAD
			var logger = new TestLogger();
			var serverUrl = new MicrosoftExtensionsConfig(GetConfig($"TestConfigs{Path.DirectorySeparatorChar}appsettings_invalid.json"), logger).ServerUrls.FirstOrDefault();
=======
			var testLogger = new TestLogger();
			var config = new ApplicationConfigurationReader(GetConfig($"TestConfigs{Path.DirectorySeparatorChar}appsettings_invalid.json"), testLogger);
			var serverUrl = config.ServerUrls.FirstOrDefault();
			serverUrl.Should().NotBeNull();
			testLogger.Lines.Should().NotBeEmpty();
		}

		internal static IConfiguration GetConfig(string path)
			=> new ConfigurationBuilder()
				.AddJsonFile(path)
				.Build();
	}

	/// <summary>
	/// Tests that use a real ASP.NET Core application.
	/// </summary>
	[Collection("DiagnosticListenerTest")] //To avoid tests from DiagnosticListenerTests running in parallel with this we add them to 1 collection.
	public class ApplicationConfigurationReaderIntegrationTests
		: IClassFixture<WebApplicationFactory<Startup>>, IDisposable
	{
		public ApplicationConfigurationReaderIntegrationTests(WebApplicationFactory<Startup> factory)
		{
			_factory = factory;
			_logger = new TestLogger();
			var capturedPayload = new MockPayloadSender();

			//The agent is instantiated with ApmMiddlewareExtension.GetService, so we can also test the calculation of the service instance.
			//(e.g. ASP.NET Core version)

			var config = new ApplicationConfigurationReader(
				ApplicationConfigurationReaderTests.GetConfig($"TestConfigs{Path.DirectorySeparatorChar}appsettings_invalid.json"), _logger);

			_agent = new ApmAgent(
				new AgentComponents(payloadSender: capturedPayload, configurationReader: config, logger: _logger));
			_client = Helper.GetClient(_agent, _factory);
		}

		private readonly ApmAgent _agent;
		private readonly HttpClient _client;
		private readonly WebApplicationFactory<Startup> _factory;
		private readonly TestLogger _logger;

		/// <summary>
		/// Starts the app with an invalid config and
		/// makes sure the agent logs that the url was invalid.
		/// </summary>
		[Fact]
		public async Task InvalidUrlTest()
		{
			var response = await _client.GetAsync("/Home/Index");
			response.IsSuccessStatusCode.Should().BeTrue();
>>>>>>> db5931c0

			serverUrl.Should().NotBeNull();
			logger.Lines.Should().NotBeEmpty();
		}

		internal static IConfiguration GetConfig(string path) => new ConfigurationBuilder().AddJsonFile(path).Build();
	}
}<|MERGE_RESOLUTION|>--- conflicted
+++ resolved
@@ -1,12 +1,8 @@
 ﻿using System;
 using System.IO;
 using System.Linq;
-<<<<<<< HEAD
-using Elastic.Apm.AspNetCore.Config;
-=======
 using System.Net.Http;
 using System.Threading.Tasks;
->>>>>>> db5931c0
 using Elastic.Apm.Config;
 using Elastic.Apm.Logging;
 using Elastic.Apm.Tests.Mocks;
@@ -17,12 +13,8 @@
 namespace Elastic.Apm.AspNetCore.Tests
 {
 	/// <summary>
-<<<<<<< HEAD
-	/// Tests the <see cref="MicrosoftExtensionsConfig" /> class. It loads the JSON config files from the TestConfig folder.
-=======
 	/// Tests the <see cref="ApplicationConfigurationReader" /> class.
 	/// It loads the JSON config files from the TestConfig folder.
->>>>>>> db5931c0
 	/// </summary>
 	public class ApplicationConfigurationReaderTests
 	{
@@ -33,12 +25,8 @@
 		[Fact]
 		public void ReadValidConfigsFromAppSettingsJson()
 		{
-<<<<<<< HEAD
-			var config = new MicrosoftExtensionsConfig(GetConfig($"TestConfigs{Path.DirectorySeparatorChar}appsettings_valid.json"), new TestLogger());
-=======
 			var config = new ApplicationConfigurationReader(GetConfig($"TestConfigs{Path.DirectorySeparatorChar}appsettings_valid.json"),
 				new TestLogger());
->>>>>>> db5931c0
 			config.LogLevel.Should().Be(LogLevel.Debug);
 			config.ServerUrls.Single().Should().Be(new Uri("http://myServerFromTheConfigFile:8080"));
 			config.ServiceName.Should().Be("My_Test_Application");
@@ -121,75 +109,15 @@
 		}
 
 		/// <summary>
-<<<<<<< HEAD
-		/// Makes sure that <see cref="MicrosoftExtensionsConfig" /> logs in case it reads an invalid URL.
-=======
-		/// Makes sure that <see cref="ApplicationConfigurationReader" />  logs
-		/// in case it reads an invalid URL.
->>>>>>> db5931c0
+		/// Makes sure that <see cref="ApplicationConfigurationReader" /> logs in case it reads an invalid URL.
 		/// </summary>
 		[Fact]
 		public void LoggerNotNull()
 		{
-<<<<<<< HEAD
-			var logger = new TestLogger();
-			var serverUrl = new MicrosoftExtensionsConfig(GetConfig($"TestConfigs{Path.DirectorySeparatorChar}appsettings_invalid.json"), logger).ServerUrls.FirstOrDefault();
-=======
 			var testLogger = new TestLogger();
-			var config = new ApplicationConfigurationReader(GetConfig($"TestConfigs{Path.DirectorySeparatorChar}appsettings_invalid.json"), testLogger);
-			var serverUrl = config.ServerUrls.FirstOrDefault();
+			var serverUrl = new ApplicationConfigurationReader(GetConfig($"TestConfigs{Path.DirectorySeparatorChar}appsettings_invalid.json"), testLogger).ServerUrls.FirstOrDefault();
 			serverUrl.Should().NotBeNull();
 			testLogger.Lines.Should().NotBeEmpty();
-		}
-
-		internal static IConfiguration GetConfig(string path)
-			=> new ConfigurationBuilder()
-				.AddJsonFile(path)
-				.Build();
-	}
-
-	/// <summary>
-	/// Tests that use a real ASP.NET Core application.
-	/// </summary>
-	[Collection("DiagnosticListenerTest")] //To avoid tests from DiagnosticListenerTests running in parallel with this we add them to 1 collection.
-	public class ApplicationConfigurationReaderIntegrationTests
-		: IClassFixture<WebApplicationFactory<Startup>>, IDisposable
-	{
-		public ApplicationConfigurationReaderIntegrationTests(WebApplicationFactory<Startup> factory)
-		{
-			_factory = factory;
-			_logger = new TestLogger();
-			var capturedPayload = new MockPayloadSender();
-
-			//The agent is instantiated with ApmMiddlewareExtension.GetService, so we can also test the calculation of the service instance.
-			//(e.g. ASP.NET Core version)
-
-			var config = new ApplicationConfigurationReader(
-				ApplicationConfigurationReaderTests.GetConfig($"TestConfigs{Path.DirectorySeparatorChar}appsettings_invalid.json"), _logger);
-
-			_agent = new ApmAgent(
-				new AgentComponents(payloadSender: capturedPayload, configurationReader: config, logger: _logger));
-			_client = Helper.GetClient(_agent, _factory);
-		}
-
-		private readonly ApmAgent _agent;
-		private readonly HttpClient _client;
-		private readonly WebApplicationFactory<Startup> _factory;
-		private readonly TestLogger _logger;
-
-		/// <summary>
-		/// Starts the app with an invalid config and
-		/// makes sure the agent logs that the url was invalid.
-		/// </summary>
-		[Fact]
-		public async Task InvalidUrlTest()
-		{
-			var response = await _client.GetAsync("/Home/Index");
-			response.IsSuccessStatusCode.Should().BeTrue();
->>>>>>> db5931c0
-
-			serverUrl.Should().NotBeNull();
-			logger.Lines.Should().NotBeEmpty();
 		}
 
 		internal static IConfiguration GetConfig(string path) => new ConfigurationBuilder().AddJsonFile(path).Build();
