using System;
using System.Threading.Tasks;
using Elastic.Apm.AspNetCore.Tests.Factories;
using Elastic.Apm.AspNetCore.Tests.Fakes;
using Elastic.Apm.AspNetCore.Tests.Helpers;
using Elastic.Apm.Tests.Mocks;
using FluentAssertions;
using Xunit;

namespace Elastic.Apm.AspNetCore.Tests
{
	/// <summary>
	/// Tests the transaction name in ASP.NET Core.
	/// Specifically: optional parameters in the route should be templated in the Transaction.Name.
<<<<<<< HEAD
	/// E.g. URL localhost/user/info/1 should get have Transaction.Name GET user/info {id}
=======
	/// E.g. url localhost/user/info/1 should get have Transaction.Name GET user/info {id}
>>>>>>> 41303cd7
	/// </summary>
	[Collection("DiagnosticListenerTest")]
	public class TransactionNameTests : IClassFixture<CustomWebApplicationFactory<FakeAspNetCoreSampleAppStartup>>, IDisposable
	{
		private readonly CustomWebApplicationFactory<FakeAspNetCoreSampleAppStartup> _factory;

		public TransactionNameTests(CustomWebApplicationFactory<FakeAspNetCoreSampleAppStartup> factory) => _factory = factory;

		/// <summary>
		/// Calls a URL that maps to a route with optional parameter (id).
		/// Makes sure the Transaction.Name contains "{id}" instead of the value.
		/// </summary>
		[Fact]
		public async Task OptionalRouteParameter()
		{
			using (var agent = GetAgent())
			{
				using (var client = TestHelper.GetClient(_factory, agent))
				{
					await client.GetAsync("Home/Sample/3");
					await client.GetAsync("Home/Sample/2");
				}

				((MockPayloadSender)agent.PayloadSender).Transactions.Should().OnlyContain(n => n.Name == "GET Home/Sample {id}");
			}
		}

		/// <summary>
		/// Calls a URL and sets custom transaction name.
		/// Makes sure the Transaction.Name can be set to custom name.
		/// </summary>
		[Fact]
		public async Task CustomTransactionName()
		{
			var httpClient = Helper.GetClient(_agent, _factory);
			await httpClient.GetAsync($"home/TransactionWithCustomName");

			_payloadSender.Transactions.Should().OnlyContain(n => n.Name == "custom");
		}

		/// <summary>
		/// Calls a URL that sets custom transaction name by using $"{HttpContext.Request.Method} {HttpContext.Request.Path}"
		/// Makes sure the Transaction.Name is $"{HttpContext.Request.Method} {HttpContext.Request.Path}" and the agent does not
		/// change that.
		/// See: https://github.com/elastic/apm-agent-dotnet/pull/258#discussion_r291025014
		/// </summary>
		[Fact]
		public async Task CustomTransactionNameWithNameUsingRequestInfo()
		{
			var httpClient = Helper.GetClient(_agent, _factory);
			await httpClient.GetAsync($"home/TransactionWithCustomNameUsingRequestInfo");

			_payloadSender.Transactions.Should().OnlyContain(n => n.Name == "GET /home/TransactionWithCustomNameUsingRequestInfo");
		}

		/// <summary>
		/// Calls a URL that would map to a route with optional parameter (id), but does not pass the id value.
		/// Makes sure no template value is captured in Transaction.Name.
		/// </summary>
		[Fact]
		public async Task OptionalRouteParameterWithNull()
		{
			using (var agent = GetAgent())
			{
				using (var client = TestHelper.GetClient(_factory, agent))
				{
					await client.GetAsync("Home/Sample");
				}

				((MockPayloadSender)agent.PayloadSender).Transactions.Should().OnlyContain(n => n.Name == "GET Home/Sample");
			}
		}

		/// <summary>
		/// Tests a URL that maps to a route with default values. Calls "/", which maps to "home/index".
		/// Makes sure "Home/Index" is in the Transaction.Name.
		/// </summary>
		[Fact]
		public async Task DefaultRouteParameterValues()
		{
			using (var agent = GetAgent())
			{
				using (var client = TestHelper.GetClient(_factory, agent))
				{
					await client.GetAsync("/");
				}

				var capturedPayload = (MockPayloadSender)agent.PayloadSender;
				capturedPayload.FirstTransaction.Name.Should().Be("GET Home/Index");
				capturedPayload.FirstTransaction.Context.Request.Url.Full.Should().Be("http://localhost/");
			}
		}

		private static ApmAgent GetAgent()
		{
			var agent = new ApmAgent(new TestAgentComponents(payloadSender: new MockPayloadSender()));
			ApmMiddlewareExtension.UpdateServiceInformation(agent.Service);
			return agent;
		}

		public void Dispose() => _factory.Dispose();
	}
}<|MERGE_RESOLUTION|>--- conflicted
+++ resolved
@@ -12,11 +12,7 @@
 	/// <summary>
 	/// Tests the transaction name in ASP.NET Core.
 	/// Specifically: optional parameters in the route should be templated in the Transaction.Name.
-<<<<<<< HEAD
-	/// E.g. URL localhost/user/info/1 should get have Transaction.Name GET user/info {id}
-=======
-	/// E.g. url localhost/user/info/1 should get have Transaction.Name GET user/info {id}
->>>>>>> 41303cd7
+	/// E.g., URL localhost/user/info/1 should get have Transaction.Name GET user/info {id}
 	/// </summary>
 	[Collection("DiagnosticListenerTest")]
 	public class TransactionNameTests : IClassFixture<CustomWebApplicationFactory<FakeAspNetCoreSampleAppStartup>>, IDisposable
@@ -51,10 +47,15 @@
 		[Fact]
 		public async Task CustomTransactionName()
 		{
-			var httpClient = Helper.GetClient(_agent, _factory);
-			await httpClient.GetAsync($"home/TransactionWithCustomName");
+			using (var agent = GetAgent())
+			{
+				using (var client = TestHelper.GetClient(_factory, agent))
+				{
+					await client.GetAsync($"home/TransactionWithCustomName");
+				}
 
-			_payloadSender.Transactions.Should().OnlyContain(n => n.Name == "custom");
+				((MockPayloadSender)agent.PayloadSender).Transactions.Should().OnlyContain(n => n.Name == "custom");
+			}
 		}
 
 		/// <summary>
@@ -66,10 +67,15 @@
 		[Fact]
 		public async Task CustomTransactionNameWithNameUsingRequestInfo()
 		{
-			var httpClient = Helper.GetClient(_agent, _factory);
-			await httpClient.GetAsync($"home/TransactionWithCustomNameUsingRequestInfo");
+			using (var agent = GetAgent())
+			{
+				using (var client = TestHelper.GetClient(_factory, agent))
+				{
+					await client.GetAsync($"home/TransactionWithCustomNameUsingRequestInfo");
+				}
 
-			_payloadSender.Transactions.Should().OnlyContain(n => n.Name == "GET /home/TransactionWithCustomNameUsingRequestInfo");
+				((MockPayloadSender)agent.PayloadSender).Transactions.Should().OnlyContain(n => n.Name == "GET /home/TransactionWithCustomNameUsingRequestInfo");
+			}
 		}
 
 		/// <summary>
