using System;
using System.Threading.Tasks;
using Elastic.Apm.AspNetCore.Tests.Factories;
using Elastic.Apm.AspNetCore.Tests.Fakes;
using Elastic.Apm.AspNetCore.Tests.Helpers;
using Elastic.Apm.Tests.Mocks;
using Elastic.Apm.Tests.TestHelpers;
using FluentAssertions;
using Xunit;

namespace Elastic.Apm.AspNetCore.Tests
{
	/// <summary>
	/// Tests the transaction name in ASP.NET Core.
	/// Specifically: optional parameters in the route should be templated in the Transaction.Name.
	/// E.g., URL localhost/user/info/1 should get have Transaction.Name GET user/info {id}
	/// </summary>
	[Collection("DiagnosticListenerTest")]
	public class TransactionNameTests : IClassFixture<CustomWebApplicationFactory<FakeAspNetCoreSampleAppStartup>>, IDisposable
	{
		private readonly CustomWebApplicationFactory<FakeAspNetCoreSampleAppStartup> _factory;

<<<<<<< HEAD
		public TransactionNameTests(CustomWebApplicationFactory<FakeAspNetCoreSampleAppStartup> factory) => _factory = factory;
=======
		public TransactionNameTests(WebApplicationFactory<Startup> factory)
		{
			_factory = factory;

			// We need to ensure Agent.Instance is created because we need _agent to use Agent.Instance CurrentExecutionSegmentsContainer
			AgentSingletonUtils.EnsureInstanceCreated();
			_agent = new ApmAgent(new TestAgentComponents(payloadSender: _payloadSender,
				// _agent needs to share CurrentExecutionSegmentsContainer with Agent.Instance
				// because the sample application used by the tests (SampleAspNetCoreApp) uses Agent.Instance.Tracer.CurrentTransaction/CurrentSpan
				currentExecutionSegmentsContainer: Agent.Instance.TracerInternal.CurrentExecutionSegmentsContainer));
			ApmMiddlewareExtension.UpdateServiceInformation(_agent.Service);
		}
>>>>>>> 576e7da1

		/// <summary>
		/// Calls a URL that maps to a route with optional parameter (id).
		/// Makes sure the Transaction.Name contains "{id}" instead of the value.
		/// </summary>
		[Fact]
		public async Task OptionalRouteParameter()
		{
			using (var agent = GetAgent())
			{
				using (var client = TestHelper.GetClient(_factory, agent))
				{
					await client.GetAsync("Home/Sample/3");
					await client.GetAsync("Home/Sample/2");
				}

				((MockPayloadSender)agent.PayloadSender).Transactions.Should().OnlyContain(n => n.Name == "GET Home/Sample {id}");
			}
		}

		/// <summary>
		/// Calls a URL and sets custom transaction name.
		/// Makes sure the Transaction.Name can be set to custom name.
		/// </summary>
		[Fact]
		public async Task CustomTransactionName()
		{
<<<<<<< HEAD
			using (var agent = GetAgent())
			{
				using (var client = TestHelper.GetClient(_factory, agent))
				{
					await client.GetAsync($"home/TransactionWithCustomName");
				}
=======
			var httpClient = Helper.GetClient(_agent, _factory);
			await httpClient.GetAsync("home/TransactionWithCustomName");
>>>>>>> 576e7da1

				((MockPayloadSender)agent.PayloadSender).Transactions.Should().OnlyContain(n => n.Name == "custom");
			}
		}

		/// <summary>
		/// Calls a URL that sets custom transaction name by using $"{HttpContext.Request.Method} {HttpContext.Request.Path}"
		/// Makes sure the Transaction.Name is $"{HttpContext.Request.Method} {HttpContext.Request.Path}" and the agent does not
		/// change that.
		/// See: https://github.com/elastic/apm-agent-dotnet/pull/258#discussion_r291025014
		/// </summary>
		[Fact]
		public async Task CustomTransactionNameWithNameUsingRequestInfo()
		{
<<<<<<< HEAD
			using (var agent = GetAgent())
			{
				using (var client = TestHelper.GetClient(_factory, agent))
				{
					await client.GetAsync($"home/TransactionWithCustomNameUsingRequestInfo");
				}
=======
			var httpClient = Helper.GetClient(_agent, _factory);
			await httpClient.GetAsync("home/TransactionWithCustomNameUsingRequestInfo");
>>>>>>> 576e7da1

				((MockPayloadSender)agent.PayloadSender).Transactions.Should().OnlyContain(n => n.Name == "GET /home/TransactionWithCustomNameUsingRequestInfo");
			}
		}

		/// <summary>
		/// Calls a URL that would map to a route with optional parameter (id), but does not pass the id value.
		/// Makes sure no template value is captured in Transaction.Name.
		/// </summary>
		[Fact]
		public async Task OptionalRouteParameterWithNull()
		{
			using (var agent = GetAgent())
			{
				using (var client = TestHelper.GetClient(_factory, agent))
				{
					await client.GetAsync("Home/Sample");
				}

				((MockPayloadSender)agent.PayloadSender).Transactions.Should().OnlyContain(n => n.Name == "GET Home/Sample");
			}
		}

		/// <summary>
		/// Tests a URL that maps to a route with default values. Calls "/", which maps to "home/index".
		/// Makes sure "Home/Index" is in the Transaction.Name.
		/// </summary>
		[Fact]
		public async Task DefaultRouteParameterValues()
		{
			using (var agent = GetAgent())
			{
				using (var client = TestHelper.GetClient(_factory, agent))
				{
					await client.GetAsync("/");
				}

				var capturedPayload = (MockPayloadSender)agent.PayloadSender;
				capturedPayload.FirstTransaction.Name.Should().Be("GET Home/Index");
				capturedPayload.FirstTransaction.Context.Request.Url.Full.Should().Be("http://localhost/");
			}
		}

		private static ApmAgent GetAgent()
		{
			var agent = new ApmAgent(new TestAgentComponents(payloadSender: new MockPayloadSender()));
			ApmMiddlewareExtension.UpdateServiceInformation(agent.Service);
			return agent;
		}

		public void Dispose() => _factory.Dispose();
	}
}<|MERGE_RESOLUTION|>--- conflicted
+++ resolved
@@ -4,7 +4,6 @@
 using Elastic.Apm.AspNetCore.Tests.Fakes;
 using Elastic.Apm.AspNetCore.Tests.Helpers;
 using Elastic.Apm.Tests.Mocks;
-using Elastic.Apm.Tests.TestHelpers;
 using FluentAssertions;
 using Xunit;
 
@@ -20,22 +19,7 @@
 	{
 		private readonly CustomWebApplicationFactory<FakeAspNetCoreSampleAppStartup> _factory;
 
-<<<<<<< HEAD
 		public TransactionNameTests(CustomWebApplicationFactory<FakeAspNetCoreSampleAppStartup> factory) => _factory = factory;
-=======
-		public TransactionNameTests(WebApplicationFactory<Startup> factory)
-		{
-			_factory = factory;
-
-			// We need to ensure Agent.Instance is created because we need _agent to use Agent.Instance CurrentExecutionSegmentsContainer
-			AgentSingletonUtils.EnsureInstanceCreated();
-			_agent = new ApmAgent(new TestAgentComponents(payloadSender: _payloadSender,
-				// _agent needs to share CurrentExecutionSegmentsContainer with Agent.Instance
-				// because the sample application used by the tests (SampleAspNetCoreApp) uses Agent.Instance.Tracer.CurrentTransaction/CurrentSpan
-				currentExecutionSegmentsContainer: Agent.Instance.TracerInternal.CurrentExecutionSegmentsContainer));
-			ApmMiddlewareExtension.UpdateServiceInformation(_agent.Service);
-		}
->>>>>>> 576e7da1
 
 		/// <summary>
 		/// Calls a URL that maps to a route with optional parameter (id).
@@ -47,9 +31,9 @@
 			using (var agent = GetAgent())
 			{
 				using (var client = TestHelper.GetClient(_factory, agent))
+				using (await client.GetAsync("Home/Sample/3"))
+				using (await client.GetAsync("Home/Sample/2"))
 				{
-					await client.GetAsync("Home/Sample/3");
-					await client.GetAsync("Home/Sample/2");
 				}
 
 				((MockPayloadSender)agent.PayloadSender).Transactions.Should().OnlyContain(n => n.Name == "GET Home/Sample {id}");
@@ -63,18 +47,10 @@
 		[Fact]
 		public async Task CustomTransactionName()
 		{
-<<<<<<< HEAD
 			using (var agent = GetAgent())
+			using (var client = TestHelper.GetClient(_factory, agent))
+			using (await client.GetAsync("home/TransactionWithCustomName"))
 			{
-				using (var client = TestHelper.GetClient(_factory, agent))
-				{
-					await client.GetAsync($"home/TransactionWithCustomName");
-				}
-=======
-			var httpClient = Helper.GetClient(_agent, _factory);
-			await httpClient.GetAsync("home/TransactionWithCustomName");
->>>>>>> 576e7da1
-
 				((MockPayloadSender)agent.PayloadSender).Transactions.Should().OnlyContain(n => n.Name == "custom");
 			}
 		}
@@ -88,18 +64,10 @@
 		[Fact]
 		public async Task CustomTransactionNameWithNameUsingRequestInfo()
 		{
-<<<<<<< HEAD
 			using (var agent = GetAgent())
+			using (var client = TestHelper.GetClient(_factory, agent))
+			using (await client.GetAsync("home/TransactionWithCustomNameUsingRequestInfo"))
 			{
-				using (var client = TestHelper.GetClient(_factory, agent))
-				{
-					await client.GetAsync($"home/TransactionWithCustomNameUsingRequestInfo");
-				}
-=======
-			var httpClient = Helper.GetClient(_agent, _factory);
-			await httpClient.GetAsync("home/TransactionWithCustomNameUsingRequestInfo");
->>>>>>> 576e7da1
-
 				((MockPayloadSender)agent.PayloadSender).Transactions.Should().OnlyContain(n => n.Name == "GET /home/TransactionWithCustomNameUsingRequestInfo");
 			}
 		}
@@ -112,12 +80,9 @@
 		public async Task OptionalRouteParameterWithNull()
 		{
 			using (var agent = GetAgent())
+			using (var client = TestHelper.GetClient(_factory, agent))
+			using (await client.GetAsync("Home/Sample"))
 			{
-				using (var client = TestHelper.GetClient(_factory, agent))
-				{
-					await client.GetAsync("Home/Sample");
-				}
-
 				((MockPayloadSender)agent.PayloadSender).Transactions.Should().OnlyContain(n => n.Name == "GET Home/Sample");
 			}
 		}
@@ -130,12 +95,9 @@
 		public async Task DefaultRouteParameterValues()
 		{
 			using (var agent = GetAgent())
+			using (var client = TestHelper.GetClient(_factory, agent))
+			using (await client.GetAsync("/"))
 			{
-				using (var client = TestHelper.GetClient(_factory, agent))
-				{
-					await client.GetAsync("/");
-				}
-
 				var capturedPayload = (MockPayloadSender)agent.PayloadSender;
 				capturedPayload.FirstTransaction.Name.Should().Be("GET Home/Index");
 				capturedPayload.FirstTransaction.Context.Request.Url.Full.Should().Be("http://localhost/");
@@ -144,7 +106,13 @@
 
 		private static ApmAgent GetAgent()
 		{
-			var agent = new ApmAgent(new TestAgentComponents(payloadSender: new MockPayloadSender()));
+			// We need to ensure Agent.Instance is created because we need agent to use Tracer.CurrentExecutionSegmentsContainer.
+			var agent = new ApmAgent(new TestAgentComponents(
+				payloadSender: new MockPayloadSender(),
+				// The ApmAgent needs to share CurrentExecutionSegmentsContainer with Agent.Instance because the sample application
+				// used by the tests (SampleAspNetCoreApp) uses Agent.Instance.Tracer.CurrentTransaction/CurrentSpan.
+				currentExecutionSegmentsContainer: Agent.Instance.TracerInternal.CurrentExecutionSegmentsContainer));
+
 			ApmMiddlewareExtension.UpdateServiceInformation(agent.Service);
 			return agent;
 		}
