using System.Linq;
using System.Threading;
using System.Threading.Tasks;
<<<<<<< HEAD
using Elastic.Apm.AspNetCore.Tests.Factories;
using Elastic.Apm.AspNetCore.Tests.Fakes;
using Elastic.Apm.AspNetCore.Tests.Helpers;
using Elastic.Apm.AspNetCore.Tests.Services;
=======
using Elastic.Apm.DiagnosticSource;
using Elastic.Apm.EntityFrameworkCore;
>>>>>>> b9406086
using Elastic.Apm.Tests.Mocks;
using FluentAssertions;
using Microsoft.AspNetCore;
using Microsoft.AspNetCore.Hosting;
using Microsoft.AspNetCore.TestHost;
using Microsoft.Extensions.DependencyInjection;
using Xunit;

namespace Elastic.Apm.AspNetCore.Tests
{
	[Collection("DiagnosticListenerTest")]
	public class DistributedTracingAspNetCoreTests : IAsyncLifetime, IClassFixture<CustomWebApplicationFactory<FakeAspNetCoreSampleAppStartup>>
	{
<<<<<<< HEAD
		private readonly CustomWebApplicationFactory<FakeAspNetCoreSampleAppStartup> _factory;
		private readonly ApmAgent _webApiAgent = GetAgent();

		private readonly CancellationTokenSource _cancellationTokenSource = new CancellationTokenSource();

		private Task _webApiTask;
=======
		private readonly CancellationTokenSource _cancellationTokenSource = new CancellationTokenSource();

		private readonly MockPayloadSender _payloadSender1 = new MockPayloadSender();
		private readonly MockPayloadSender _payloadSender2 = new MockPayloadSender();
		private ApmAgent _agent1;
		private ApmAgent _agent2;
>>>>>>> b9406086

		public DistributedTracingAspNetCoreTests(CustomWebApplicationFactory<FakeAspNetCoreSampleAppStartup> factory) => _factory = factory;

		public Task InitializeAsync()
		{
			_webApiTask = WebHost.CreateDefaultBuilder()
				.ConfigureTestServices(services =>
				{
					services.AddSingleton(new StartupConfigService(_webApiAgent));
					services.AddMvc().AddApplicationPart(typeof(WebApiSample.Startup).Assembly);
				})
				.UseUrls("http://localhost:5050")
				.UseStartup<FakeWebApiSampleStartup>()
				.Build()
				.RunAsync(_cancellationTokenSource.Token);

			return Task.CompletedTask;
		}

		/// <summary>
		/// Distributed tracing integration test.
		/// It starts <see cref="AspNetCoreSampleApp" /> with one agent and <see cref="WebApiSample" /> with another agent.
		/// It calls the 'DistributedTracingMiniSample' in <see cref="AspNetCoreSampleApp" />, which generates a simple HTTP
		/// response by calling <see cref="WebApiSample" /> via HTTP.
		/// Makes sure that all spans and transactions across the two services have the same trace ID.
		/// </summary>
		[Fact]
		public async Task DistributedTraceAcrossTwoServices()
		{
			using (var primaryAgent = GetAgent())
			{
				await ExecuteAndCheckDistributedCall(primaryAgent);

				var capturedPayload1 = (MockPayloadSender)primaryAgent.PayloadSender;
				var capturedPayload2 = (MockPayloadSender)_webApiAgent.PayloadSender;

				capturedPayload1.FirstTransaction.IsSampled.Should().BeTrue();
				capturedPayload2.FirstTransaction.IsSampled.Should().BeTrue();

				// Make sure all spans have the same trace ID.
				capturedPayload1.Spans.Should().NotContain(n => n.TraceId != capturedPayload1.FirstTransaction.TraceId);
				capturedPayload2.Spans.Should().NotContain(n => n.TraceId != capturedPayload1.FirstTransaction.TraceId);

				// Make sure the parent of the second transaction is the span ID of the outgoing HTTP request from the first transaction.
				capturedPayload2.FirstTransaction.ParentId.Should().Be(capturedPayload1.Spans.First(n => n.Context.Http.Url.Contains("api/values")).Id);
			}
		}

		/// <summary>
		/// The same as <see cref="DistributedTraceAcrossTwoServices" /> except that the first agent is configured with sampling rate 0
		/// (to non-sample all the transactions) causing both transactions to be non-sampled (since is-sampled decision is passed
		/// via distributed tracing to downstream agents).
		/// Makes sure that both transactions are non-sampled so there should be no spans and parent ID passed to the downstream
		/// agent (is transaction ID, not span ID as it was in sampled case).
		/// </summary>
		[Fact]
		public async Task NonSampledDistributedTraceAcrossTwoServices()
		{
<<<<<<< HEAD
			using (var primaryAgent = GetAgent())
			{
				primaryAgent.TracerInternal.Sampler = new Sampler(0);

				await ExecuteAndCheckDistributedCall(primaryAgent);
=======
			_agent1.ConfigStore.CurrentSnapshot = new MockConfigSnapshot(transactionSampleRate: "0");
>>>>>>> b9406086

				var capturedPayload1 = (MockPayloadSender)primaryAgent.PayloadSender;
				var capturedPayload2 = (MockPayloadSender)_webApiAgent.PayloadSender;

				// Since the trace is non-sampled both transactions should me marked as not sampled.
				capturedPayload1.FirstTransaction.IsSampled.Should().BeFalse();
				capturedPayload2.FirstTransaction.IsSampled.Should().BeFalse();

				// Since the trace is not sampled there should NOT be any spans.
				capturedPayload1.Spans.Should().BeEmpty();
				capturedPayload2.Spans.Should().BeEmpty();

				// Since the trace is non-sampled the parent ID of the second transaction is the first transaction ID (not span ID as it was in sampled case).
				capturedPayload2.FirstTransaction.ParentId.Should().Be(capturedPayload1.FirstTransaction.Id);
			}
		}

		public async Task DisposeAsync()
		{
			_cancellationTokenSource.Cancel();
			await Task.WhenAll(_webApiTask);

			_webApiAgent.Dispose();
			_factory.Dispose();
		}

		private async Task ExecuteAndCheckDistributedCall(ApmAgent primaryAgent)
		{
			using (var client = TestHelper.GetClient(_factory, primaryAgent))
			{
				var result = await client.GetAsync("/Home/DistributedTracingMiniSample");
				result.IsSuccessStatusCode.Should().BeTrue();
			}

			var capturedPayload1 = (MockPayloadSender)primaryAgent.PayloadSender;
			var capturedPayload2 = (MockPayloadSender)_webApiAgent.PayloadSender;

			capturedPayload1.Transactions.Should().ContainSingle();
			capturedPayload2.Transactions.Should().ContainSingle();

			// Make sure the two transactions have the same trace ID.
			capturedPayload2.FirstTransaction.TraceId.Should().Be(capturedPayload1.FirstTransaction.TraceId);
		}

		private static ApmAgent GetAgent() => new ApmAgent(new TestAgentComponents(payloadSender: new MockPayloadSender()));
	}
}<|MERGE_RESOLUTION|>--- conflicted
+++ resolved
@@ -1,15 +1,10 @@
 using System.Linq;
 using System.Threading;
 using System.Threading.Tasks;
-<<<<<<< HEAD
 using Elastic.Apm.AspNetCore.Tests.Factories;
 using Elastic.Apm.AspNetCore.Tests.Fakes;
 using Elastic.Apm.AspNetCore.Tests.Helpers;
 using Elastic.Apm.AspNetCore.Tests.Services;
-=======
-using Elastic.Apm.DiagnosticSource;
-using Elastic.Apm.EntityFrameworkCore;
->>>>>>> b9406086
 using Elastic.Apm.Tests.Mocks;
 using FluentAssertions;
 using Microsoft.AspNetCore;
@@ -23,21 +18,12 @@
 	[Collection("DiagnosticListenerTest")]
 	public class DistributedTracingAspNetCoreTests : IAsyncLifetime, IClassFixture<CustomWebApplicationFactory<FakeAspNetCoreSampleAppStartup>>
 	{
-<<<<<<< HEAD
 		private readonly CustomWebApplicationFactory<FakeAspNetCoreSampleAppStartup> _factory;
 		private readonly ApmAgent _webApiAgent = GetAgent();
 
 		private readonly CancellationTokenSource _cancellationTokenSource = new CancellationTokenSource();
 
 		private Task _webApiTask;
-=======
-		private readonly CancellationTokenSource _cancellationTokenSource = new CancellationTokenSource();
-
-		private readonly MockPayloadSender _payloadSender1 = new MockPayloadSender();
-		private readonly MockPayloadSender _payloadSender2 = new MockPayloadSender();
-		private ApmAgent _agent1;
-		private ApmAgent _agent2;
->>>>>>> b9406086
 
 		public DistributedTracingAspNetCoreTests(CustomWebApplicationFactory<FakeAspNetCoreSampleAppStartup> factory) => _factory = factory;
 
@@ -96,15 +82,11 @@
 		[Fact]
 		public async Task NonSampledDistributedTraceAcrossTwoServices()
 		{
-<<<<<<< HEAD
 			using (var primaryAgent = GetAgent())
 			{
-				primaryAgent.TracerInternal.Sampler = new Sampler(0);
+				primaryAgent.ConfigStore.CurrentSnapshot = new MockConfigSnapshot(transactionSampleRate: "0");
 
-				await ExecuteAndCheckDistributedCall(primaryAgent);
-=======
-			_agent1.ConfigStore.CurrentSnapshot = new MockConfigSnapshot(transactionSampleRate: "0");
->>>>>>> b9406086
+                await ExecuteAndCheckDistributedCall(primaryAgent);
 
 				var capturedPayload1 = (MockPayloadSender)primaryAgent.PayloadSender;
 				var capturedPayload2 = (MockPayloadSender)_webApiAgent.PayloadSender;
