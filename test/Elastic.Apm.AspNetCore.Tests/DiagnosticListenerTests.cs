using System;
using System.Net.Http;
using System.Threading.Tasks;
using Elastic.Apm.AspNetCore.DiagnosticListener;
using Elastic.Apm.EntityFrameworkCore;
using Elastic.Apm.Tests.Mocks;
using FluentAssertions;
using Microsoft.AspNetCore.Mvc.Testing;
using SampleAspNetCoreApp;
using Xunit;

namespace Elastic.Apm.AspNetCore.Tests
{
	/// <summary>
	/// Tests subscribing and unsubscribing from diagnostic source events.
	/// </summary>
	[Collection("DiagnosticListenerTest")]
	public class DiagnosticListenerTests : IClassFixture<WebApplicationFactory<Startup>>, IDisposable
	{
		private readonly ApmAgent _agent;
		private readonly MockPayloadSender _capturedPayload;

		public DiagnosticListenerTests(WebApplicationFactory<Startup> factory)
		{
			_agent = new ApmAgent(new TestAgentComponents());
			_capturedPayload = _agent.PayloadSender as MockPayloadSender;

			//This registers the middleware without activating any listeners,
			//so no error capturing and no EFCore listener.
			_client = Helper.GetClientWithoutDiagnosticListeners(_agent, factory);
		}

		private readonly HttpClient _client;

		/// <summary>
		/// Manually starts <see cref="AspNetCoreDiagnosticsSubscriber" /> and does 1 HTTP call
		/// that throws an exception,
		/// then it disposes the <see cref="AspNetCoreDiagnosticsSubscriber" /> (aka unsubsribes)
		/// and does another HTTP call that throws an exception.
		/// It makes sure that for the 1. HTTP call the errors is captured and for the 2. it isn't.
		/// </summary>
		[Fact]
		public async Task SubscribeAndUnsubscribeAspNetCoreDiagnosticListener()
		{
			//For reference: unsubscribing from AspNetCoreDiagnosticListener does not seem to work.
			//TODO: this should be investigated. This is more relevant for testing.
//			using (_agent.Subscribe(new AspNetCoreDiagnosticsSubscriber()))
//			{
//				await _client.GetAsync("/Home/TriggerError");
//
//				_capturedPayload.Payloads.Should().ContainSingle();
//				_capturedPayload.Payloads[0].Transactions.Should().ContainSingle();
//
//				_capturedPayload.Errors.Should().NotBeEmpty();
//				_capturedPayload.Errors[0].Errors.Should().ContainSingle();
//				 _capturedPayload.Errors[0].Errors[0].Exception.Type.Should().Be(typeof(Exception).FullName);
//			} //here we unsubsribe, so no errors should be captured after this line.

			_agent.Dispose();

			_capturedPayload.Clear();

			await _client.GetAsync("/Home/TriggerError");

<<<<<<< HEAD
			_capturedPayload.Payloads.Should().ContainSingle();
			_capturedPayload.Payloads[0].Transactions.Should().ContainSingle();
			_capturedPayload.Errors.Should().BeEmpty();
=======
			Assert.Single(_capturedPayload.Transactions);
			Assert.Empty(_capturedPayload.Errors);
>>>>>>> 9b846e32
		}

		/// <summary>
		/// Manually starts <see cref="EfCoreDiagnosticsSubscriber" /> and does 1 HTTP call
		/// that triggers db calls,
		/// then it disposes the <see cref="EfCoreDiagnosticsSubscriber" /> (aka unsubsribes)
		/// and does another HTTP call that triggers db calls.
		/// It makes sure that for the 1. HTTP call the db calls are captured and for the 2. they aren't.
		/// </summary>
		[Fact]
		public async Task SubscribeAndUnsubscribeEfCoreDiagnosticListener()
		{
			using (_agent.Subscribe(new EfCoreDiagnosticsSubscriber()))
			{
				await _client.GetAsync("/Home/Index");

<<<<<<< HEAD
				_capturedPayload.Payloads.Should().ContainSingle();
				_capturedPayload.Payloads[0].Transactions.Should().ContainSingle();
=======
				Assert.Single(_capturedPayload.Transactions);
>>>>>>> 9b846e32

				_capturedPayload.SpansOnFirstTransaction.Should().NotBeEmpty()
					.And.Contain(n => n.Context.Db != null);
			} //here we unsubsribe, so no errors should be captured after this line.

			_capturedPayload.Clear();

			await _client.GetAsync("/Home/Index");

<<<<<<< HEAD
			_capturedPayload.Payloads.Should().ContainSingle();
			_capturedPayload.Payloads[0].Transactions.Should().ContainSingle();
=======
			Assert.Single(_capturedPayload.Transactions);
>>>>>>> 9b846e32

			_capturedPayload.SpansOnFirstTransaction.Should().BeEmpty();
		}

		public void Dispose()
		{
			_client?.Dispose();
			_agent?.Dispose();
		}
	}
}<|MERGE_RESOLUTION|>--- conflicted
+++ resolved
@@ -62,14 +62,9 @@
 
 			await _client.GetAsync("/Home/TriggerError");
 
-<<<<<<< HEAD
 			_capturedPayload.Payloads.Should().ContainSingle();
 			_capturedPayload.Payloads[0].Transactions.Should().ContainSingle();
 			_capturedPayload.Errors.Should().BeEmpty();
-=======
-			Assert.Single(_capturedPayload.Transactions);
-			Assert.Empty(_capturedPayload.Errors);
->>>>>>> 9b846e32
 		}
 
 		/// <summary>
@@ -86,12 +81,8 @@
 			{
 				await _client.GetAsync("/Home/Index");
 
-<<<<<<< HEAD
 				_capturedPayload.Payloads.Should().ContainSingle();
 				_capturedPayload.Payloads[0].Transactions.Should().ContainSingle();
-=======
-				Assert.Single(_capturedPayload.Transactions);
->>>>>>> 9b846e32
 
 				_capturedPayload.SpansOnFirstTransaction.Should().NotBeEmpty()
 					.And.Contain(n => n.Context.Db != null);
@@ -101,12 +92,8 @@
 
 			await _client.GetAsync("/Home/Index");
 
-<<<<<<< HEAD
 			_capturedPayload.Payloads.Should().ContainSingle();
 			_capturedPayload.Payloads[0].Transactions.Should().ContainSingle();
-=======
-			Assert.Single(_capturedPayload.Transactions);
->>>>>>> 9b846e32
 
 			_capturedPayload.SpansOnFirstTransaction.Should().BeEmpty();
 		}
