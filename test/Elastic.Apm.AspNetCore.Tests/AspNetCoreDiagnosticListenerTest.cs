--- conflicted
+++ resolved
@@ -52,26 +52,6 @@
 				}
 
 				capturedPayload.Should().NotBeNull();
-
-<<<<<<< HEAD
-				if (capturedPayload != null)
-				{
-					capturedPayload.Transactions.Should().ContainSingle();
-
-					capturedPayload.Errors.Should().ContainSingle();
-
-					var errorException = capturedPayload.FirstError.Exception;
-					errorException.Message.Should().Be("This is a test exception!");
-					errorException.Type.Should().Be(typeof(Exception).FullName);
-
-					var context = capturedPayload.FirstError.Context;
-					context.Request.Url.Full.Should().Be("http://localhost/Home/TriggerError");
-					context.Request.Method.Should().Be(HttpMethod.Get.Method);
-
-					errorException.Should().NotBeNull();
-					errorException.Handled.Should().BeFalse();
-				}
-=======
 				capturedPayload?.Transactions.Should().ContainSingle();
 
 				capturedPayload?.Errors.Should().ContainSingle();
@@ -86,7 +66,6 @@
 
 				errorException?.Should().NotBeNull();
 				errorException?.Handled.Should().BeFalse();
->>>>>>> 2c433d31
 			}
 		}
 
