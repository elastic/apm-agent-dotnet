--- conflicted
+++ resolved
@@ -61,35 +61,31 @@
 		[Fact]
 		public async Task TestJsonBodyRetrievalOnRequestFailureInAspNetCore()
 		{
-<<<<<<< HEAD
-			using (var agent = new ApmAgent(new TestAgentComponents(captureBody: ConfigConsts.SupportedValues.CaptureBodyErrors, captureBodyContentTypes: ConfigConsts.DefaultValues.CaptureBodyContentTypes)))
-			using (var client = TestHelper.GetClient(_factory, agent))
-=======
-			using (var agent = new ApmAgent(new TestAgentComponents(config: new MockConfigSnapshot(
+            using (var agent = new ApmAgent(new TestAgentComponents(config: new MockConfigSnapshot(
 				captureBody: ConfigConsts.SupportedValues.CaptureBodyErrors,
 				// ReSharper disable once RedundantArgumentDefaultValue
-				captureBodyContentTypes: ConfigConsts.DefaultValues.CaptureBodyContentTypes))))
->>>>>>> b9406086
-			{
-				var body = "{\"id\" : \"1\"}";
-				var response = await client.PostAsync("api/Home/PostError", new StringContent(body, Encoding.UTF8, "application/json"));
+                captureBodyContentTypes: ConfigConsts.DefaultValues.CaptureBodyContentTypes))))
+            using (var client = TestHelper.GetClient(_factory, agent))
+            {
+                var body = "{\"id\" : \"1\"}";
+                var response = await client.PostAsync("api/Home/PostError", new StringContent(body, Encoding.UTF8, "application/json"));
 
-				var capturedPayload = (MockPayloadSender)agent.PayloadSender;
-				capturedPayload.Should().NotBeNull();
-				capturedPayload.Transactions.Should().ContainSingle();
-				capturedPayload.Errors.Should().ContainSingle();
+                var capturedPayload = (MockPayloadSender)agent.PayloadSender;
+                capturedPayload.Should().NotBeNull();
+                capturedPayload.Transactions.Should().ContainSingle();
+                capturedPayload.Errors.Should().ContainSingle();
 
-				var errorException = capturedPayload.FirstError.Exception;
-				errorException.Message.Should().Be("This is a post method test exception!");
-				errorException.Type.Should().Be(typeof(Exception).FullName);
+                var errorException = capturedPayload.FirstError.Exception;
+                errorException.Message.Should().Be("This is a post method test exception!");
+                errorException.Type.Should().Be(typeof(Exception).FullName);
 
-				var context = capturedPayload.FirstError.Context;
-				context.Request.Url.Full.Should().Be("http://localhost/api/Home/PostError");
-				context.Request.Method.Should().Be(HttpMethod.Post.Method);
-				context.Request.Body.Should().Be(body);
-				errorException.Should().NotBeNull();
-				errorException.Handled.Should().BeFalse();
-			}
+                var context = capturedPayload.FirstError.Context;
+                context.Request.Url.Full.Should().Be("http://localhost/api/Home/PostError");
+                context.Request.Method.Should().Be(HttpMethod.Post.Method);
+                context.Request.Body.Should().Be(body);
+                errorException.Should().NotBeNull();
+                errorException.Handled.Should().BeFalse();
+            }
 		}
 	}
 }