<Project Sdk="Microsoft.NET.Sdk">

  <PropertyGroup>
    <TargetFramework>netcoreapp2.1</TargetFramework>
     <MSBUILDSINGLELOADCONTEXT>1</MSBUILDSINGLELOADCONTEXT>
  </PropertyGroup>

<<<<<<< HEAD
  <ItemGroup>
    <PackageReference Include="FluentAssertions" Version="5.6.0"/>
    <PackageReference Include="Microsoft.NET.Test.Sdk" Version="16.5.0"/>
    <PackageReference Include="coverlet.collector" Version="1.2.0">
      <PrivateAssets>all</PrivateAssets>
      <IncludeAssets>runtime; build; native; contentfiles; analyzers; buildtransitive</IncludeAssets>
    </PackageReference>
    <PackageReference Condition="'$(OS)' == 'WINDOWS_NT'" Include="SpecFlow.Tools.MsBuild.Generation" Version="3.1.86"/>
    <PackageReference Include="SpecFlow.xUnit" Version="3.1.86"/>
    <PackageReference Include="xunit" Version="2.4.1"/>
    <PackageReference Include="xunit.runner.visualstudio" Version="2.4.1"/>
  </ItemGroup>
=======
    <ItemGroup>
        <PackageReference Include="FluentAssertions" Version="5.6.0" />
        <PackageReference Include="Microsoft.NET.Test.Sdk" Version="16.5.0" />
        <PackageReference Include="coverlet.collector" Version="1.2.0">
          <PrivateAssets>all</PrivateAssets>
          <IncludeAssets>runtime; build; native; contentfiles; analyzers; buildtransitive</IncludeAssets>
        </PackageReference>
        <PackageReference Condition="'$(OS)' == 'WINDOWS_NT'" Include="SpecFlow.Tools.MsBuild.Generation" Version="3.1.86" />
        <PackageReference Include="SpecFlow.xUnit" Version="3.1.86" />
        <PackageReference Include="xunit" Version="2.4.1" />
        <PackageReference Include="xunit.runner.visualstudio" Version="2.4.1" />
    </ItemGroup>
>>>>>>> a19c64d8

  <ItemGroup>
    <ProjectReference Include="..\Elastic.Apm.Tests\Elastic.Apm.Tests.csproj"/>
  </ItemGroup>

</Project><|MERGE_RESOLUTION|>--- conflicted
+++ resolved
@@ -5,20 +5,6 @@
      <MSBUILDSINGLELOADCONTEXT>1</MSBUILDSINGLELOADCONTEXT>
   </PropertyGroup>
 
-<<<<<<< HEAD
-  <ItemGroup>
-    <PackageReference Include="FluentAssertions" Version="5.6.0"/>
-    <PackageReference Include="Microsoft.NET.Test.Sdk" Version="16.5.0"/>
-    <PackageReference Include="coverlet.collector" Version="1.2.0">
-      <PrivateAssets>all</PrivateAssets>
-      <IncludeAssets>runtime; build; native; contentfiles; analyzers; buildtransitive</IncludeAssets>
-    </PackageReference>
-    <PackageReference Condition="'$(OS)' == 'WINDOWS_NT'" Include="SpecFlow.Tools.MsBuild.Generation" Version="3.1.86"/>
-    <PackageReference Include="SpecFlow.xUnit" Version="3.1.86"/>
-    <PackageReference Include="xunit" Version="2.4.1"/>
-    <PackageReference Include="xunit.runner.visualstudio" Version="2.4.1"/>
-  </ItemGroup>
-=======
     <ItemGroup>
         <PackageReference Include="FluentAssertions" Version="5.6.0" />
         <PackageReference Include="Microsoft.NET.Test.Sdk" Version="16.5.0" />
@@ -31,7 +17,6 @@
         <PackageReference Include="xunit" Version="2.4.1" />
         <PackageReference Include="xunit.runner.visualstudio" Version="2.4.1" />
     </ItemGroup>
->>>>>>> a19c64d8
 
   <ItemGroup>
     <ProjectReference Include="..\Elastic.Apm.Tests\Elastic.Apm.Tests.csproj"/>
