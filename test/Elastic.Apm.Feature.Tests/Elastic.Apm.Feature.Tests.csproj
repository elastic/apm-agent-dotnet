--- conflicted
+++ resolved
@@ -12,13 +12,8 @@
           <PrivateAssets>all</PrivateAssets>
           <IncludeAssets>runtime; build; native; contentfiles; analyzers; buildtransitive</IncludeAssets>
         </PackageReference>
-<<<<<<< HEAD
-        <PackageReference Condition="'$(OS)' == 'WINDOWS_NT'" Include="SpecFlow.Tools.MsBuild.Generation" Version="3.4.31" />
-        <PackageReference Include="SpecFlow.xUnit" Version="3.4.31" />
-=======
         <PackageReference Include="SpecFlow.Tools.MsBuild.Generation" Version="3.5.5" />
         <PackageReference Include="SpecFlow.xUnit" Version="3.5.5" />
->>>>>>> 8875c8a2
         <PackageReference Include="xunit" Version="2.4.1" />
         <PackageReference Include="xunit.runner.visualstudio" Version="2.4.1" />
     </ItemGroup>
