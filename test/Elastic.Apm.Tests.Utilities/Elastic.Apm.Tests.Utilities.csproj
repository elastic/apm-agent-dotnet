--- conflicted
+++ resolved
@@ -24,10 +24,7 @@
       <InternalsVisibleTo Include="Elastic.Apm.Extensions.Hosting.Tests" Key="$(ExposedPublicKey)" />
       <InternalsVisibleTo Include="Elastic.Apm.Extensions.Logging.Tests" Key="$(ExposedPublicKey)" />
       <InternalsVisibleTo Include="Elastic.Apm.Azure.ServiceBus.Tests" Key="$(ExposedPublicKey)" />
-<<<<<<< HEAD
       <InternalsVisibleTo Include="Elastic.Apm.Azure.Storage.Tests" Key="$(ExposedPublicKey)" />
-=======
->>>>>>> 63df486f
     </ItemGroup>
   
     <ItemGroup>
@@ -42,4 +39,4 @@
       <ProjectReference Include="..\..\src\Elastic.Apm\Elastic.Apm.csproj" />
     </ItemGroup>
 
-</Project>
+</Project>