<<<<<<< HEAD
﻿// Licensed to Elasticsearch B.V under
// one or more agreements.
// Elasticsearch B.V licenses this file to you under the Apache 2.0 License.
// See the LICENSE file in the project root for more information

using System;
using System.Collections.Generic;
using System.Linq;
using System.Threading.Tasks;
using Elastic.Apm.Tests.MockApmServer;
using Elastic.Apm.Tests.Utilities;
using Elastic.Apm.Tests.Utilities.Docker;
using FluentAssertions;
using Xunit;
using Xunit.Abstractions;

namespace Elastic.Apm.Profiler.Managed.Tests.AdoNet
{
	[Collection("Postgres")]
	public class NpgSqlCommandTests
	{
		private readonly PostgreSqlFixture _fixture;
		private readonly ITestOutputHelper _output;

		public NpgSqlCommandTests(PostgreSqlFixture fixture, ITestOutputHelper output)
		{
			_fixture = fixture;
			_output = output;
		}

		public static IEnumerable<object[]> TestParameters
		{
			get
			{
				// use the version defined in NpgsqlSample
				var npgSqlVersion = "5.0.7";

				// TODO: Add x64/x86 options. macOS and Linux do not support x86
				yield return new object[] { "net7.0", npgSqlVersion };

				if (TestEnvironment.IsWindows)
					yield return new object[] { "net462", npgSqlVersion };

				npgSqlVersion = "6.0.2";
				yield return new object[] { "net7.0", npgSqlVersion };

				npgSqlVersion = "7.0.2";
				yield return new object[] { "net7.0", npgSqlVersion };
			}
		}

		[DockerTheory]
		[MemberData(nameof(TestParameters))]
		public async Task CaptureAutoInstrumentedSpans(string targetFramework, string npgsqlVersion)
		{
			var apmLogger = new UnitTestLogger(_output, Elastic.Apm.Logging.LogLevel.Error);
			var apmServer = new MockApmServer(apmLogger, nameof(CaptureAutoInstrumentedSpans));
			var port = apmServer.FindAvailablePortToListen();
			apmServer.RunInBackground(port);

			using (var profiledApplication = new ProfiledApplication("NpgsqlSample"))
			{
				var environmentVariables = new Dictionary<string, string>
				{
					["ELASTIC_APM_SERVER_URL"] = $"http://localhost:{port}",
					["POSTGRES_CONNECTION_STRING"] = _fixture.ConnectionString,
					["ELASTIC_APM_DISABLE_METRICS"] = "*",
					["ELASTIC_APM_EXIT_SPAN_MIN_DURATION"] = "0",
					["ELASTIC_APM_SPAN_COMPRESSION_ENABLED"] = "false"
				};

				var msBuildProperties = npgsqlVersion is null
					? null
					: new Dictionary<string, string> { ["NpgsqlVersion"] = npgsqlVersion };

				profiledApplication.Start(
					targetFramework,
					TimeSpan.FromMinutes(4),
					environmentVariables,
					msBuildProperties,
					line => _output.WriteLine(line.Line),
					exception => _output.WriteLine($"{exception}"));
			}

			apmServer.ReceivedData.Transactions.Should().HaveCount(2);
			apmServer.ReceivedData.Spans.Should().HaveCount(AdoNetTestData.DbRunnerExpectedTotalSpans);

			var genericTransaction = apmServer.ReceivedData.Transactions.FirstOrDefault(t => t.Name == "RunAllAsync<TDbCommand>");
			genericTransaction.Should().NotBeNull();

			var genericSpans = apmServer.ReceivedData.Spans.Where(s => s.TransactionId == genericTransaction.Id).ToList();
			genericSpans.Should().HaveCount(AdoNetTestData.DbRunnerExpectedRunAllAsyncSpans);

			var baseTransaction = apmServer.ReceivedData.Transactions.FirstOrDefault(t => t.Name == "RunBaseTypesAsync");
			baseTransaction.Should().NotBeNull();

			var baseSpans = apmServer.ReceivedData.Spans.Where(s => s.TransactionId == baseTransaction.Id).ToList();
			baseSpans.Should().HaveCount(AdoNetTestData.DbRunnerExpectedRunBaseTypesAsyncSpans);

			await apmServer.StopAsync();
		}
	}
}
=======
// Licensed to Elasticsearch B.V under
// one or more agreements.
// Elasticsearch B.V licenses this file to you under the Apache 2.0 License.
// See the LICENSE file in the project root for more information

using System;
using System.Collections.Generic;
using System.Linq;
using System.Threading.Tasks;
using Elastic.Apm.Tests.MockApmServer;
using Elastic.Apm.Tests.Utilities;
using Elastic.Apm.Tests.Utilities.Docker;
using FluentAssertions;
using Xunit;
using Xunit.Abstractions;

namespace Elastic.Apm.Profiler.Managed.Tests.AdoNet
{
	[Collection("Postgres")]
	public class NpgSqlCommandTests
	{
		private readonly PostgreSqlFixture _fixture;
		private readonly ITestOutputHelper _output;

		public NpgSqlCommandTests(PostgreSqlFixture fixture, ITestOutputHelper output)
		{
			_fixture = fixture;
			_output = output;
		}

		public static IEnumerable<object[]> TestParameters
		{
			get
			{
				// use the version defined in NpgsqlSample
				var npgSqlVersion = "5.0.7";

				// TODO: Add x64/x86 options. macOS and Linux do not support x86
				yield return new object[] { "net7.0", npgSqlVersion };

				if (TestEnvironment.IsWindows)
					yield return new object[] { "net462", npgSqlVersion };

				npgSqlVersion = "6.0.2";

				yield return new object[] { "net7.0", npgSqlVersion };
			}
		}

		[DockerTheory]
		[MemberData(nameof(TestParameters))]
		public async Task CaptureAutoInstrumentedSpans(string targetFramework, string npgsqlVersion)
		{
			var apmLogger = new UnitTestLogger(_output, Elastic.Apm.Logging.LogLevel.Error);
			var apmServer = new MockApmServer(apmLogger, nameof(CaptureAutoInstrumentedSpans));
			var port = apmServer.FindAvailablePortToListen();
			apmServer.RunInBackground(port);

			using (var profiledApplication = new ProfiledApplication("NpgsqlSample"))
			{
				var environmentVariables = new Dictionary<string, string>
				{
					["ELASTIC_APM_SERVER_URL"] = $"http://localhost:{port}",
					["POSTGRES_CONNECTION_STRING"] = _fixture.ConnectionString,
					["ELASTIC_APM_DISABLE_METRICS"] = "*",
					["ELASTIC_APM_EXIT_SPAN_MIN_DURATION"] = "0",
					["ELASTIC_APM_SPAN_COMPRESSION_ENABLED"] = "false"
				};

				var msBuildProperties = npgsqlVersion is null
					? null
					: new Dictionary<string, string> { ["NpgsqlVersion"] = npgsqlVersion };

				profiledApplication.Start(
					targetFramework,
					TimeSpan.FromMinutes(4),
					environmentVariables,
					msBuildProperties,
					line => _output.WriteLine(line.Line),
					exception => _output.WriteLine($"{exception}"));
			}

			apmServer.ReceivedData.Transactions.Should().HaveCount(2);
			apmServer.ReceivedData.Spans.Should().HaveCount(AdoNetTestData.DbRunnerExpectedTotalSpans);

			var genericTransaction = apmServer.ReceivedData.Transactions.FirstOrDefault(t => t.Name == "RunAllAsync<TDbCommand>");
			genericTransaction.Should().NotBeNull();

			var genericSpans = apmServer.ReceivedData.Spans.Where(s => s.TransactionId == genericTransaction.Id).ToList();
			genericSpans.Should().HaveCount(AdoNetTestData.DbRunnerExpectedRunAllAsyncSpans);

			var baseTransaction = apmServer.ReceivedData.Transactions.FirstOrDefault(t => t.Name == "RunBaseTypesAsync");
			baseTransaction.Should().NotBeNull();

			var baseSpans = apmServer.ReceivedData.Spans.Where(s => s.TransactionId == baseTransaction.Id).ToList();
			baseSpans.Should().HaveCount(AdoNetTestData.DbRunnerExpectedRunBaseTypesAsyncSpans);

			await apmServer.StopAsync();
		}
	}
}
>>>>>>> 9ebec16d
<|MERGE_RESOLUTION|>--- conflicted
+++ resolved
@@ -1,5 +1,4 @@
-<<<<<<< HEAD
-﻿// Licensed to Elasticsearch B.V under
+// Licensed to Elasticsearch B.V under
 // one or more agreements.
 // Elasticsearch B.V licenses this file to you under the Apache 2.0 License.
 // See the LICENSE file in the project root for more information
@@ -101,107 +100,4 @@
 			await apmServer.StopAsync();
 		}
 	}
-}
-=======
-// Licensed to Elasticsearch B.V under
-// one or more agreements.
-// Elasticsearch B.V licenses this file to you under the Apache 2.0 License.
-// See the LICENSE file in the project root for more information
-
-using System;
-using System.Collections.Generic;
-using System.Linq;
-using System.Threading.Tasks;
-using Elastic.Apm.Tests.MockApmServer;
-using Elastic.Apm.Tests.Utilities;
-using Elastic.Apm.Tests.Utilities.Docker;
-using FluentAssertions;
-using Xunit;
-using Xunit.Abstractions;
-
-namespace Elastic.Apm.Profiler.Managed.Tests.AdoNet
-{
-	[Collection("Postgres")]
-	public class NpgSqlCommandTests
-	{
-		private readonly PostgreSqlFixture _fixture;
-		private readonly ITestOutputHelper _output;
-
-		public NpgSqlCommandTests(PostgreSqlFixture fixture, ITestOutputHelper output)
-		{
-			_fixture = fixture;
-			_output = output;
-		}
-
-		public static IEnumerable<object[]> TestParameters
-		{
-			get
-			{
-				// use the version defined in NpgsqlSample
-				var npgSqlVersion = "5.0.7";
-
-				// TODO: Add x64/x86 options. macOS and Linux do not support x86
-				yield return new object[] { "net7.0", npgSqlVersion };
-
-				if (TestEnvironment.IsWindows)
-					yield return new object[] { "net462", npgSqlVersion };
-
-				npgSqlVersion = "6.0.2";
-
-				yield return new object[] { "net7.0", npgSqlVersion };
-			}
-		}
-
-		[DockerTheory]
-		[MemberData(nameof(TestParameters))]
-		public async Task CaptureAutoInstrumentedSpans(string targetFramework, string npgsqlVersion)
-		{
-			var apmLogger = new UnitTestLogger(_output, Elastic.Apm.Logging.LogLevel.Error);
-			var apmServer = new MockApmServer(apmLogger, nameof(CaptureAutoInstrumentedSpans));
-			var port = apmServer.FindAvailablePortToListen();
-			apmServer.RunInBackground(port);
-
-			using (var profiledApplication = new ProfiledApplication("NpgsqlSample"))
-			{
-				var environmentVariables = new Dictionary<string, string>
-				{
-					["ELASTIC_APM_SERVER_URL"] = $"http://localhost:{port}",
-					["POSTGRES_CONNECTION_STRING"] = _fixture.ConnectionString,
-					["ELASTIC_APM_DISABLE_METRICS"] = "*",
-					["ELASTIC_APM_EXIT_SPAN_MIN_DURATION"] = "0",
-					["ELASTIC_APM_SPAN_COMPRESSION_ENABLED"] = "false"
-				};
-
-				var msBuildProperties = npgsqlVersion is null
-					? null
-					: new Dictionary<string, string> { ["NpgsqlVersion"] = npgsqlVersion };
-
-				profiledApplication.Start(
-					targetFramework,
-					TimeSpan.FromMinutes(4),
-					environmentVariables,
-					msBuildProperties,
-					line => _output.WriteLine(line.Line),
-					exception => _output.WriteLine($"{exception}"));
-			}
-
-			apmServer.ReceivedData.Transactions.Should().HaveCount(2);
-			apmServer.ReceivedData.Spans.Should().HaveCount(AdoNetTestData.DbRunnerExpectedTotalSpans);
-
-			var genericTransaction = apmServer.ReceivedData.Transactions.FirstOrDefault(t => t.Name == "RunAllAsync<TDbCommand>");
-			genericTransaction.Should().NotBeNull();
-
-			var genericSpans = apmServer.ReceivedData.Spans.Where(s => s.TransactionId == genericTransaction.Id).ToList();
-			genericSpans.Should().HaveCount(AdoNetTestData.DbRunnerExpectedRunAllAsyncSpans);
-
-			var baseTransaction = apmServer.ReceivedData.Transactions.FirstOrDefault(t => t.Name == "RunBaseTypesAsync");
-			baseTransaction.Should().NotBeNull();
-
-			var baseSpans = apmServer.ReceivedData.Spans.Where(s => s.TransactionId == baseTransaction.Id).ToList();
-			baseSpans.Should().HaveCount(AdoNetTestData.DbRunnerExpectedRunBaseTypesAsyncSpans);
-
-			await apmServer.StopAsync();
-		}
-	}
-}
->>>>>>> 9ebec16d
+}