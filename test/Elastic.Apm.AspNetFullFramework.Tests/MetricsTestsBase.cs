--- conflicted
+++ resolved
@@ -27,15 +27,7 @@
 			// Wait enough time to give agent a chance to gather all the metrics
 			await Task.Delay(2 * MetricsIntervalSeconds * 1000);
 
-<<<<<<< HEAD
-			// Send another request - transaction-end event forces agent to send any queued events (in particular metrics) to APM server
-			await SendGetRequestToSampleAppAndVerifyResponse(sampleAppUrlPathData.RelativeUrlPath,
-				sampleAppUrlPathData.StatusCode, /* timeHttpCall: */ false);
-
 			await VerifyDataReceivedFromAgent(receivedData =>
-=======
-			VerifyDataReceivedFromAgent(receivedData =>
->>>>>>> c98f1dd3
 			{
 				receivedData.Metrics.Should().NotBeEmpty();
 				var samplesCountPerType = new Dictionary<string, int>();
