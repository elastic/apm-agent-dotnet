using System;
using System.Collections.Generic;
using System.Diagnostics;
using System.IO;
using System.Linq;
using System.Net;
using System.Net.Http;
using System.Reflection;
using System.Text;
using System.Threading;
using System.Threading.Tasks;
using AspNetFullFrameworkSampleApp;
using AspNetFullFrameworkSampleApp.Controllers;
using Elastic.Apm.Api;
using Elastic.Apm.Config;
using Elastic.Apm.Helpers;
using Elastic.Apm.Logging;
using Elastic.Apm.Model;
using Elastic.Apm.Tests.MockApmServer;
using Elastic.Apm.Tests.TestHelpers;
using FluentAssertions;
using Xunit;
using Xunit.Abstractions;
using Xunit.Sdk;

namespace Elastic.Apm.AspNetFullFramework.Tests
{
	public class TestsBase : IAsyncLifetime
	{
		private static readonly string TearDownPersistentDataReason;

		private static readonly bool TearDownPersistentData =
			EnvVarUtils.GetBoolValue("ELASTIC_APM_TESTS_FULL_FRAMEWORK_TEAR_DOWN_PERSISTENT_DATA", /* defaultValue: */ true,
				out TearDownPersistentDataReason);


		protected readonly AgentConfiguration AgentConfig = new AgentConfiguration();
		protected readonly bool SampleAppShouldHaveAccessToPerfCounters;
		private readonly Dictionary<string, string> _envVarsToSetForSampleAppPool;
		private readonly IisAdministration _iisAdministration;

		private readonly ITestOutputHelper _xUnitOutputHelper;
		private readonly IApmLogger _logger;
		private readonly MockApmServer _mockApmServer;
		private readonly int _mockApmServerPort;
		private readonly bool _sampleAppLogEnabled;
		private readonly string _sampleAppLogFilePath;
		private readonly bool _startMockApmServer;
		private readonly DateTime _testStartTime = DateTime.UtcNow;

		protected TestsBase(ITestOutputHelper xUnitOutputHelper,
			bool startMockApmServer = true,
			Dictionary<string, string> envVarsToSetForSampleAppPool = null,
			bool sampleAppShouldHaveAccessToPerfCounters = false,
			bool sampleAppLogEnabled = true
		)
		{
			_xUnitOutputHelper = xUnitOutputHelper;
			_logger = new ToAllSinksLogger(_xUnitOutputHelper).Scoped(nameof(TestsBase));

			_logger.Info()?.Log("Starting test: {FullUnitTestName}", GetCurrentTestDisplayName(_xUnitOutputHelper));

			_mockApmServer = new MockApmServer(_logger, GetCurrentTestDisplayName(_xUnitOutputHelper));
			_iisAdministration = new IisAdministration(_logger);
			_startMockApmServer = startMockApmServer;
			SampleAppShouldHaveAccessToPerfCounters = sampleAppShouldHaveAccessToPerfCounters;

			_mockApmServerPort = _startMockApmServer ? _mockApmServer.FindAvailablePortToListen() : ConfigConsts.DefaultValues.ApmServerPort;

			_sampleAppLogEnabled = sampleAppLogEnabled;
			_sampleAppLogFilePath = GetSampleAppLogFilePath();

			_envVarsToSetForSampleAppPool = envVarsToSetForSampleAppPool == null
				? new Dictionary<string, string>()
				: new Dictionary<string, string>(envVarsToSetForSampleAppPool);
			_envVarsToSetForSampleAppPool.TryAdd(ConfigConsts.EnvVarNames.ServerUrls, BuildApmServerUrl(_mockApmServerPort));

			if (_sampleAppLogEnabled) _envVarsToSetForSampleAppPool.TryAdd(LoggingConfig.LogFileEnvVarName, _sampleAppLogFilePath);
		}

		private static class DataSentByAgentVerificationConsts
		{
			internal const int LogMessageAfterNInitialAttempts = 30; // i.e., log the first message after 3 seconds (if it's still failing)
			internal const int LogMessageEveryNAttempts = 10; // i.e., log message every second (if it's still failing)
			internal const int MaxNumberOfAttemptsToVerify = 100;
			internal const int WaitBetweenVerifyAttemptsMs = 100;
		}

		internal static class SampleAppUrlPaths
		{
			internal static readonly SampleAppUrlPathData AboutPage =
				new SampleAppUrlPathData(HomeController.AboutPageRelativePath, 200);

			/// Contact page processing does HTTP Get for About page (additional transaction) and https://elastic.co/ - so 2 spans
			internal static readonly SampleAppUrlPathData ContactPage =
				new SampleAppUrlPathData(HomeController.ContactPageRelativePath, 200, /* transactionsCount: */ 2, /* spansCount: */ 2);

			internal static readonly SampleAppUrlPathData CustomSpanThrowsExceptionPage =
				new SampleAppUrlPathData(HomeController.CustomSpanThrowsPageRelativePath, 500, spansCount: 1, errorsCount: 1);

			internal static readonly SampleAppUrlPathData HomePage =
				new SampleAppUrlPathData(HomeController.HomePageRelativePath, 200);

			internal static readonly List<SampleAppUrlPathData> AllPaths = new List<SampleAppUrlPathData>()
			{
				new SampleAppUrlPathData("", 200),
				HomePage,
				ContactPage,
				CustomSpanThrowsExceptionPage,
				new SampleAppUrlPathData("Dummy_nonexistent_path", 404),
			};

			/// `CallReturnBadRequest' page processing does HTTP Get for `ReturnBadRequest' page (additional transaction) - so 1 span
			internal static readonly SampleAppUrlPathData CallReturnBadRequestPage =
				new SampleAppUrlPathData(HomeController.CallReturnBadRequestPageRelativePath,
					HomeController.DummyHttpStatusCode, /* transactionsCount: */ 2, /* spansCount: */ 1);


			internal static readonly SampleAppUrlPathData GetDotNetRuntimeDescriptionPage =
				new SampleAppUrlPathData(HomeController.GetDotNetRuntimeDescriptionPageRelativePath, 200);


			internal static readonly SampleAppUrlPathData ReturnBadRequestPage =
				new SampleAppUrlPathData(HomeController.ReturnBadRequestPageRelativePath, (int)HttpStatusCode.BadRequest);

			/// errorsCount for ThrowsNameCouldNotBeResolvedPage is 0 because we don't automatically capture exceptions
			/// that escaped from Full Framework ASP.NET transactions as errors (yet)
			internal static readonly SampleAppUrlPathData ThrowsInvalidOperationPage =
				new SampleAppUrlPathData(HomeController.ThrowsInvalidOperationPageRelativePath, 500);
		}

		protected IApmLogger ScopeBaseLogger(string scope) => _logger.Scoped(scope);

		public Task InitializeAsync()
		{
			// Mock APM server should be started only after sample application is started in clean state.
			// The order is important to prevent agent's queued data from the previous test to be sent
			// to this test instance of mock APM server.
			_iisAdministration.SetupSampleAppInCleanState(_envVarsToSetForSampleAppPool, SampleAppShouldHaveAccessToPerfCounters);
			if (_startMockApmServer)
				_mockApmServer.RunInBackground(_mockApmServerPort);
			else
			{
				_logger.Info()
					?.Log("Not starting mock APM server because startMockApmServer argument to ctor is {startMockApmServer}", _startMockApmServer);
			}

			return Task.CompletedTask;
		}

		public async Task DisposeAsync()
		{
			if (TearDownPersistentData)
				_iisAdministration.DisposeSampleApp();
			else
			{
				_logger.Warning()
					?.Log("Not tearing down IIS sample application and pool because {Reason}", TearDownPersistentDataReason);
			}

			if (_startMockApmServer) await _mockApmServer.StopAsync();

			_logger.Info()?.Log("Finished test: {FullUnitTestName}", GetCurrentTestDisplayName(_xUnitOutputHelper));
		}

		private string GetSampleAppLogFilePath()
		{
			var sampleAppLogFilePath = Environment.GetEnvironmentVariable(LoggingConfig.LogFileEnvVarName);
			if (sampleAppLogFilePath != null)
			{
				_logger.Info()?.Log("Environment variable `{SampleAppLogFileEnvVarName}' is set to `{SampleAppLogFilePath}'"
					+ " - using it to write/read sample application's and agent's log", LoggingConfig.LogFileEnvVarName, sampleAppLogFilePath);
				return sampleAppLogFilePath;
			}

			sampleAppLogFilePath = Path.Combine(Path.GetTempPath(), $"{Consts.SampleApp.AppName}.log");
			_logger.Info()?.Log("Environment variable `{SampleAppLogFileEnvVarName}' is not set"
				+ " - using `{SampleAppLogFilePath}' to write/read sample application's and agent's log",
				LoggingConfig.LogFileEnvVarName, sampleAppLogFilePath);
			return sampleAppLogFilePath;
		}

		private static string BuildApmServerUrl(int apmServerPort) => $"http://localhost:{apmServerPort}/";

		protected async Task<HttpResponseMessage> SendGetRequestToSampleAppAndVerifyResponse(string relativeUrlPath, int expectedStatusCode)
		{
			var httpClient = new HttpClient();
			var url = Consts.SampleApp.RootUrl + "/" + relativeUrlPath;
			_logger.Debug()?.Log("Sending request with URL: {url} and expected status code: {HttpStatusCode}...", url, expectedStatusCode);
			var response = await httpClient.GetAsync(url);
			_logger.Debug()
				?.Log("Request sent. Actual status code: {HttpStatusCode} ({HttpStatusCodeEnum})",
					(int)response.StatusCode, response.StatusCode);
			try
			{
				response.StatusCode.Should().Be(expectedStatusCode);
			}
			catch (XunitException ex)
			{
				var responseContent = await response.Content.ReadAsStringAsync();
				_logger.Error()?.Log("{ExceptionMessage}. Response content:\n{ResponseContent}", ex.Message, responseContent);
				throw;
			}

			var processIdInResponse = response.Headers.GetValues(AspNetFullFrameworkSampleApp.Consts.ProcessIdResponseHeaderName);
			_logger.Debug()?.Log("{ProcessIdHeaderName} in response is {ProcessIdHeaderValue}",
				AspNetFullFrameworkSampleApp.Consts.ProcessIdResponseHeaderName, processIdInResponse);

			var apmServerUrlsInResponse =
				response.Headers?.GetValues(AspNetFullFrameworkSampleApp.Consts.ElasticApmServerUrlsResponseHeaderName).ToList();
			try
			{
				apmServerUrlsInResponse.Should().HaveCount(1);
				apmServerUrlsInResponse.First().Should().Be(BuildApmServerUrl(_mockApmServerPort));
			}
			catch (XunitException ex)
			{
				_logger.Error()?.LogException(ex, "Sample application's APM-server-URLs configuration setting ({ActualApmServerUrl})" +
					" is different from expected ({ExpectedApmServerUrl})",
					string.Join(", ", apmServerUrlsInResponse), BuildApmServerUrl(_mockApmServerPort));

				await PostTestFailureDiagnostics();

				throw;
			}

			return response;
		}

		protected async Task VerifyDataReceivedFromAgent(Action<ReceivedData> verifyAction)
		{
			var attemptNumber = 0;
			var timerSinceStart = Stopwatch.StartNew();
			while (true)
			{
				++attemptNumber;

				if (!_mockApmServer.ReceivedData.InvalidPayloadErrors.IsEmpty)
				{
					var messageBuilder = new StringBuilder();
					messageBuilder.AppendLine("There is at least one invalid payload error - the test is considered as failed.");
					messageBuilder.AppendLine(TextUtils.Indent("Invalid payload error(s):", 1));
					foreach (var invalidPayloadError in _mockApmServer.ReceivedData.InvalidPayloadErrors)
						messageBuilder.AppendLine(TextUtils.Indent(invalidPayloadError, 2));
					throw new XunitException(messageBuilder.ToString());
				}

				try
				{
					verifyAction(_mockApmServer.ReceivedData);
					timerSinceStart.Stop();
					_logger.Debug()
						?.Log("Data received from agent passed verification." +
							" Time elapsed: {VerificationTimeSeconds}s." +
							" Attempt #{AttemptNumber} out of {MaxNumberOfAttempts}",
							timerSinceStart.Elapsed.TotalSeconds,
							attemptNumber, DataSentByAgentVerificationConsts.MaxNumberOfAttemptsToVerify);
					LogSampleAppLogFileContent();
					await LogSampleAppDiagnosticsPage();
					return;
				}
				catch (XunitException ex)
				{
					var logOnThisAttempt =
						attemptNumber >= DataSentByAgentVerificationConsts.LogMessageAfterNInitialAttempts &&
						attemptNumber % DataSentByAgentVerificationConsts.LogMessageEveryNAttempts == 0;

					if (logOnThisAttempt)
					{
						_logger.Warning()
							?.LogException(ex,
								"Data received from agent did NOT pass verification." +
								" Time elapsed: {VerificationTimeSeconds}s." +
								" Attempt #{AttemptNumber} out of {MaxNumberOfAttempts}" +
								" This message is printed only every {LogMessageEveryNAttempts} attempts",
								timerSinceStart.Elapsed.TotalSeconds,
								attemptNumber, DataSentByAgentVerificationConsts.MaxNumberOfAttemptsToVerify,
								DataSentByAgentVerificationConsts.LogMessageEveryNAttempts);
					}

					if (attemptNumber == DataSentByAgentVerificationConsts.MaxNumberOfAttemptsToVerify)
					{
						_logger.Error()?.LogException(ex, "Reached max number of attempts to verify payload - Rethrowing the last exception...");
						await PostTestFailureDiagnostics();
						throw;
					}

					if (logOnThisAttempt)
					{
						_logger.Debug()
							?.Log("Waiting {WaitBetweenVerifyAttemptsMs}ms before the next attempt..." +
								" This message is printed only every {LogMessageEveryNAttempts} attempts",
								DataSentByAgentVerificationConsts.WaitBetweenVerifyAttemptsMs,
								DataSentByAgentVerificationConsts.LogMessageEveryNAttempts);
					}

					Thread.Sleep(DataSentByAgentVerificationConsts.WaitBetweenVerifyAttemptsMs);
				}
				catch (Exception ex)
				{
					_logger.Error()?.LogException(ex, "Exception escaped from verifier");
					throw;
				}
			}
		}

		// ReSharper disable once MemberCanBeProtected.Global
		public static IEnumerable<object[]> AllSampleAppUrlPaths()
		{
			foreach (var data in SampleAppUrlPaths.AllPaths) yield return new object[] { data };
		}

		public static SampleAppUrlPathData RandomSampleAppUrlPath() =>
			SampleAppUrlPaths.AllPaths[RandomGenerator.GetInstance().Next(0, SampleAppUrlPaths.AllPaths.Count)];

		private static string GetCurrentTestDisplayName(ITestOutputHelper xUnitOutputHelper)
		{
			var helper = (TestOutputHelper)xUnitOutputHelper;

			var test = (ITest)helper.GetType()
				.GetField("test", BindingFlags.NonPublic | BindingFlags.Instance)
				.GetValue(helper);
			return test.DisplayName;
		}

		private void LogSampleAppLogFileContent()
		{
			if (!_sampleAppLogEnabled)
			{
				_logger.Info()?.Log("Sample application log is disabled");
				return;
			}

			string sampleAppLogFileContent;
			try
			{
				sampleAppLogFileContent = File.ReadAllText(_sampleAppLogFilePath);
			}
			catch (Exception ex)
			{
				_logger.Info()?.LogException(ex, "Exception thrown while trying to read sample application log file (`{SampleAppLogFilePath}')",
					_sampleAppLogFilePath);
				return;
			}

			_logger.Info()?.Log("Sample application log:\n{SampleAppLogFileContent}", TextUtils.Indent(sampleAppLogFileContent));
		}

		private async Task LogSampleAppDiagnosticsPage()
		{
			var httpClient = new HttpClient();
			const string url = Consts.SampleApp.RootUrl + "/" + DiagnosticsController.DiagnosticsPageRelativePath;
			_logger.Debug()?.Log("Getting content of sample application diagnostics page ({url})...", url);
			var response = await httpClient.GetAsync(url);
			_logger.Debug()?.Log("Received sample application's diagnostics page. Status code: {HttpStatusCode} ({HttpStatusCodeEnum})",
					(int)response.StatusCode, response.StatusCode);

			_logger.Info()?.Log("Sample application's diagnostics page content:\n{DiagnosticsPageContent}",
				TextUtils.Indent(await response.Content.ReadAsStringAsync()));
		}

		private async Task PostTestFailureDiagnostics()
		{
			_iisAdministration.LogIisApplicationHostConfig();
			LogSampleAppLogFileContent();
			await LogSampleAppDiagnosticsPage();

			_logger.Debug()
				?.Log("Analyzing potential issues... _mockApmServer.ReceivedData: " +
					"#transactions: {NumberOfTransactions}, #spans: {NumberOfSpans}, #errors: {NumberOfErrors}, #metric sets: {NumberOfMetricSets}",
					_mockApmServer.ReceivedData.Transactions.Count,
					_mockApmServer.ReceivedData.Spans.Count,
					_mockApmServer.ReceivedData.Errors.Count,
					_mockApmServer.ReceivedData.Metrics.Count);

			FindReceivedDataWithTimestampEarlierThanTestStart();
		}

		private void FindReceivedDataWithTimestampEarlierThanTestStart()
		{
			foreach (var error in _mockApmServer.ReceivedData.Errors) AnalyzeDtoTimestamp(error.Timestamp, error);
			foreach (var metricSet in _mockApmServer.ReceivedData.Metrics) AnalyzeDtoTimestamp(metricSet.Timestamp, metricSet);
			foreach (var span in _mockApmServer.ReceivedData.Spans) AnalyzeDtoTimestamp(span.Timestamp, span);
			foreach (var transaction in _mockApmServer.ReceivedData.Transactions) AnalyzeDtoTimestamp(transaction.Timestamp, transaction);

			void AnalyzeDtoTimestamp(long dtoTimestamp, object dto)
			{
				var dtoStartTime = TimeUtils.ToDateTime(dtoTimestamp);

				if (_testStartTime <= dtoStartTime) return;

				_logger.Warning()
					?.Log("The following DTO received from the agent has timestamp that is earlier than the current test start time. " +
						"DTO timestamp: {DtoTimestamp}, test start time: {TestStartTime}, DTO: {DtoFromAgent}",
<<<<<<< HEAD
						dtoStartTime.FormatForLog(), _testStartTime.FormatForLog(), dto);
=======
						dtoStartTime.ToLocalTime().FormatForLog(), _testStartTime.ToLocalTime().FormatForLog(), dto);
>>>>>>> 69a4795e
			}
		}

		protected async Task VerifyDataReceivedFromAgent(SampleAppUrlPathData sampleAppUrlPathData) =>
			await VerifyDataReceivedFromAgent(receivedData => { TryVerifyDataReceivedFromAgent(sampleAppUrlPathData, receivedData); });

		protected void TryVerifyDataReceivedFromAgent(SampleAppUrlPathData sampleAppUrlPathData, ReceivedData receivedData)
		{
			FullFwAssertValid(receivedData);

			receivedData.Transactions.Count.Should().Be(sampleAppUrlPathData.TransactionsCount);
			receivedData.Spans.Count.Should().Be(sampleAppUrlPathData.SpansCount);
			receivedData.Errors.Count.Should().Be(sampleAppUrlPathData.ErrorsCount);

			if (receivedData.Transactions.Count == 1)
			{
				var transaction = receivedData.Transactions.First();

				if (transaction.Context != null)
				{
					transaction.Context.Request.Url.Full.Should().Be(Consts.SampleApp.RootUrl + "/" + sampleAppUrlPathData.RelativeUrlPath);

					var questionMarkIndex = sampleAppUrlPathData.RelativeUrlPath.IndexOf('?');
					if (questionMarkIndex == -1)
					{
						transaction.Context.Request.Url.PathName.Should()
							.Be(Consts.SampleApp.RootUrlPath + "/" + sampleAppUrlPathData.RelativeUrlPath);
						transaction.Context.Request.Url.Search.Should().BeNull();
					}
					else
					{
						transaction.Context.Request.Url.PathName.Should()
							.Be(Consts.SampleApp.RootUrlPath + "/" + sampleAppUrlPathData.RelativeUrlPath.Substring(0, questionMarkIndex));
						transaction.Context.Request.Url.Search.Should().Be(sampleAppUrlPathData.RelativeUrlPath.Substring(questionMarkIndex + 1));
					}

					transaction.Context.Response.StatusCode.Should().Be(sampleAppUrlPathData.StatusCode);
				}

				var httpStatusFirstDigit = sampleAppUrlPathData.StatusCode / 100;
				transaction.Result.Should().Be($"HTTP {httpStatusFirstDigit}xx");
				transaction.SpanCount.Started.Should().Be(sampleAppUrlPathData.SpansCount);
			}
		}

		private void FullFwAssertValid(ReceivedData receivedData)
		{
			foreach (var error in receivedData.Errors) FullFwAssertValid(error);
			foreach (var metadata in receivedData.Metadata) FullFwAssertValid(metadata);
			foreach (var metricSet in receivedData.Metrics) FullFwAssertValid(metricSet);
			foreach (var span in receivedData.Spans) FullFwAssertValid(span);
			foreach (var transaction in receivedData.Transactions) FullFwAssertValid(transaction);
		}

		private void FullFwAssertValid(MetadataDto metadata)
		{
			metadata.Should().NotBeNull();

			FullFwAssertValid(metadata.Service);
			FullFwAssertValid(metadata.System);
		}

		private void FullFwAssertValid(Service service)
		{
			service.Should().NotBeNull();

			FullFwAssertValid(service.Framework);

			string expectedServiceName;
			if (AgentConfig.ServiceName == null)
				expectedServiceName = AbstractConfigurationReader.AdaptServiceName($"{Consts.SampleApp.SiteName}_{Consts.SampleApp.AppPoolName}");
			else
				expectedServiceName = AgentConfig.ServiceName;
			service.Name.Should().Be(expectedServiceName);
		}

		private void FullFwAssertValid(Framework framework)
		{
			framework.Should().NotBeNull();

			framework.Name.Should().Be("ASP.NET");
			framework.Version.Should().StartWith("4.");
		}

		private void FullFwAssertValid(Api.System system) => system.Should().BeNull();

		private void FullFwAssertValid(ErrorDto error)
		{
			error.Transaction.AssertValid();
			if (error.Context != null) FullFwAssertValid(error.Context, error);
			error.Culprit.NonEmptyAssertValid();
			error.Exception.AssertValid();
		}

		private void FullFwAssertValid(TransactionDto transaction)
		{
			transaction.Should().NotBeNull();

			if (transaction.Context != null) FullFwAssertValid(transaction.Context, transaction);
			transaction.Name.Should().NotBeNull();
			TransactionResultFullFwAssertValid(transaction.Result);
			transaction.Type.Should().Be(ApiConstants.TypeRequest);
			FullFwAssertValid(transaction.SpanCount);
		}

		private void FullFwAssertValid(SpanCount spanCount)
		{
			spanCount.Should().NotBeNull();

			spanCount.Dropped.Should().Be(0);
		}

		private void FullFwAssertValid(Url url)
		{
			url.Should().NotBeNull();

			url.Full.Should().NotBeNull();
			url.Raw.Should().Be(url.Full);
			url.Protocol.Should().Be("HTTP");
			url.HostName.Should().Be(Consts.SampleApp.Host);
			url.PathName.Should().NotBeNull();
		}

		private void TransactionResultFullFwAssertValid(string result) => result.Should().MatchRegex("HTTP [1-9]xx");

		// ReSharper disable once UnusedParameter.Local
		private void FullFwAssertValid(ContextDto context, TransactionDto _)
		{
			context.Should().NotBeNull();

			FullFwAssertValid(context.Request);
			FullFwAssertValid(context.Response);
		}

		// ReSharper disable once UnusedParameter.Local
		private void FullFwAssertValid(ContextDto context, ErrorDto _)
		{
			context.Should().NotBeNull();

			FullFwAssertValid(context.Request);
		}

		private void FullFwAssertValid(SpanDto span)
		{
			span.Should().NotBeNull();

			FullFwAssertValid(span.StackTrace);
		}

		private void FullFwAssertValid(List<CapturedStackFrame> stackTrace)
		{
			stackTrace.Should().NotBeNull();

			foreach (var stackFrame in stackTrace) FullFwAssertValid(stackFrame);
		}

		private void FullFwAssertValid(CapturedStackFrame capturedStackFrame)
		{
			capturedStackFrame.Should().NotBeNull();

			capturedStackFrame.Function.NonEmptyAssertValid();
		}

		private void FullFwAssertValid(MetricSetDto metricSet)
		{
			metricSet.Should().NotBeNull();

			foreach (var (metricTypeName, _) in metricSet.Samples)
			{
				if (MetricsAssertValid.MetricMetadataPerType[metricTypeName].ImplRequiresAccessToPerfCounters)
				{
					SampleAppShouldHaveAccessToPerfCounters.Should()
						.BeTrue($"Metric {metricTypeName} implementation requires access to performance counters");
				}
			}
		}

		private void FullFwAssertValid(Request request)
		{
			request.Should().NotBeNull();

			FullFwAssertValid(request.Socket);
			FullFwAssertValid(request.Url);

			if (AgentConfig.CaptureHeaders)
			{
				var caseInsensitiveRequestHeaders = new Dictionary<string, string>(request.Headers, StringComparer.OrdinalIgnoreCase);
				caseInsensitiveRequestHeaders["Host"].Should().Be(Consts.SampleApp.Host);
			}
			else
				request.Headers.Should().BeNull();
		}

		private void FullFwAssertValid(Socket socket)
		{
			socket.Should().NotBeNull();

			socket.Encrypted.Should().BeFalse();
			socket.RemoteAddress.Should().BeOneOf("::1", "127.0.0.1");
		}

		private void FullFwAssertValid(Response response)
		{
			response.Should().NotBeNull();

			if (AgentConfig.CaptureHeaders)
				response.Headers.Should().NotBeNull();
			else
				response.Headers.Should().BeNull();

			response.Finished.Should().BeTrue();
		}

		protected class AgentConfiguration
		{
			internal bool CaptureHeaders = true;
			internal string ServiceName;
		}

		public class SampleAppUrlPathData
		{
			public readonly int ErrorsCount;
			public readonly string RelativeUrlPath;
			public readonly int SpansCount;
			public readonly int StatusCode;
			public readonly int TransactionsCount;

			public SampleAppUrlPathData(string relativeUrlPath, int statusCode, int transactionsCount = 1, int spansCount = 0, int errorsCount = 0)
			{
				RelativeUrlPath = relativeUrlPath;
				StatusCode = statusCode;
				TransactionsCount = transactionsCount;
				SpansCount = spansCount;
				ErrorsCount = errorsCount;
			}

			public SampleAppUrlPathData Clone(
				string relativeUrlPath = null,
				int? status = null,
				int? transactionsCount = null,
				int? spansCount = null,
				int? errorsCount = null
			) => new SampleAppUrlPathData(
				relativeUrlPath ?? RelativeUrlPath,
				status ?? StatusCode,
				transactionsCount ?? TransactionsCount,
				spansCount ?? SpansCount,
				errorsCount ?? ErrorsCount);
		}
	}
}<|MERGE_RESOLUTION|>--- conflicted
+++ resolved
@@ -392,11 +392,7 @@
 				_logger.Warning()
 					?.Log("The following DTO received from the agent has timestamp that is earlier than the current test start time. " +
 						"DTO timestamp: {DtoTimestamp}, test start time: {TestStartTime}, DTO: {DtoFromAgent}",
-<<<<<<< HEAD
-						dtoStartTime.FormatForLog(), _testStartTime.FormatForLog(), dto);
-=======
 						dtoStartTime.ToLocalTime().FormatForLog(), _testStartTime.ToLocalTime().FormatForLog(), dto);
->>>>>>> 69a4795e
 			}
 		}
 
