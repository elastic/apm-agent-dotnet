--- conflicted
+++ resolved
@@ -2,11 +2,7 @@
 
     <PropertyGroup>
       <!-- needed because of MockApmServer version -->
-<<<<<<< HEAD
-      <TargetFramework>net6.0</TargetFramework>
-=======
       <TargetFramework>net7.0</TargetFramework>
->>>>>>> 8c0b4112
       <IsPackable>false</IsPackable>
       <!-- Don't run Roslyn analyzers as part of build. The StyleCop analyzers conflict with editorconfig -->
       <RunAnalyzersDuringBuild>false</RunAnalyzersDuringBuild>
