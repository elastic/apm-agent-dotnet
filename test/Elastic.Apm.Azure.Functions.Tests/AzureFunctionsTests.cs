// Licensed to Elasticsearch B.V under one or more agreements.
// Elasticsearch B.V licenses this file to you under the Apache 2.0 License.
// See the LICENSE file in the project root for more information

using System;
using System.Diagnostics;
using System.IO;
using System.Linq;
using System.Net.Http;
using System.Threading;
using System.Threading.Tasks;
using Elastic.Apm.Api;
using Elastic.Apm.Logging;
using Elastic.Apm.Tests.MockApmServer;
using Elastic.Apm.Tests.Utilities;
using FluentAssertions;
using Xunit;
using Xunit.Abstractions;

namespace Elastic.Apm.Azure.Functions.Tests;

[Collection("AzureFunctions")]
public class AzureFunctionsTests : IAsyncLifetime
{
	private readonly MockApmServer _apmServer;
	private readonly Process _funcProcess;
	private readonly ITestOutputHelper _output;
	private readonly AutoResetEvent _waitForTransactionDataEvent = new(false);
	private readonly bool _logFuncOutput;

	public AzureFunctionsTests(ITestOutputHelper output)
	{
		_logFuncOutput = false;
		_output = output;
		_apmServer = new MockApmServer(new InMemoryBlockingLogger(LogLevel.Warning), nameof(AzureFunctionsTests));
		_apmServer.OnReceive += o =>
		{
			if (!_apmServer.ReceivedData.Transactions.IsEmpty)
				_waitForTransactionDataEvent.Set();
		};
		var port = _apmServer.FindAvailablePortToListen();
		_apmServer.RunInBackground(port);

		var workingDir = Path.Combine(Directory.GetCurrentDirectory(),
			"../../../../../sample/Elastic.AzureFunctionApp.Isolated");
		_output.WriteLine($"func working directory: {workingDir}");
		Directory.Exists(workingDir).Should().BeTrue();

		_funcProcess = new Process
		{
			StartInfo =
			{
				FileName = "func",
				Arguments = "start",
				WorkingDirectory = workingDir,
				EnvironmentVariables =
				{
					["ELASTIC_APM_SERVER_URL"] = $"http://localhost:{port}",
					["ELASTIC_APM_LOG_LEVEL"] = "Trace",
					["ELASTIC_APM_FLUSH_INTERVAL"] = "0"
				},
				UseShellExecute = false
			}
		};
		if (_logFuncOutput)
		{
			_funcProcess.StartInfo.RedirectStandardOutput = true;
			_funcProcess.OutputDataReceived += (sender, args) => _output.WriteLine("[func] " + args.Data);
			_funcProcess.BeginOutputReadLine();
		}
<<<<<<< HEAD
=======

>>>>>>> 6f995a2b
		_output.WriteLine($"{DateTime.Now}: Starting func tool");
		var isStarted = _funcProcess.Start();
		isStarted.Should().BeTrue("Could not start Azure Functions Core Tools");
	}

	public Task InitializeAsync() => Task.CompletedTask;

	public async Task DisposeAsync()
	{
		_funcProcess?.Kill();
		if (_apmServer != null)
			await _apmServer?.StopAsync();
	}

	private async Task InvokeFunction(string url)
	{
		_output.WriteLine($"Invoking {url} ...");
		var attempt = 0;
		const int maxAttempts = 60;
		using var httpClient = new HttpClient();
		httpClient.DefaultRequestHeaders.Add("traceparent", "00-0af7651916cd43dd8448eb211c80319c-b7ad6b7169203331-01");
		while (++attempt < maxAttempts)
		{
			try
			{
				var result = await httpClient.GetAsync(url);
				var s = await result.Content.ReadAsStringAsync();
				_output.WriteLine(s);
				break;
			}
			catch
			{
				await Task.Delay(TimeSpan.FromSeconds(1));
			}
		}

		attempt.Should().BeLessThan(maxAttempts, $"Could not connect to function running on {url}");

		_waitForTransactionDataEvent.WaitOne(TimeSpan.FromSeconds(60));
	}

	[Fact]
	public async Task Invoke_Http_Ok()
	{
		await InvokeFunction("http://localhost:7071/api/SampleHttpTrigger");

		_apmServer.ReceivedData.Transactions.Should().HaveCountGreaterOrEqualTo(1);
		var transaction =
			_apmServer.ReceivedData.Transactions.SingleOrDefault(t => t.Name == "GET /api/SampleHttpTrigger");
		transaction.Should().NotBeNull();
		transaction.TraceId.Should().Be("0af7651916cd43dd8448eb211c80319c");
		transaction.FaaS.Id.Should()
			.Be(
				"/subscriptions/abcd1234-abcd-acdc-1234-112233445566/resourceGroups/testfaas_group/providers/Microsoft.Web/sites/testfaas/functions/SampleHttpTrigger");
		transaction.FaaS.Name.Should().Be("testfaas/SampleHttpTrigger");
		transaction.FaaS.Trigger.Type.Should().Be("http");
		transaction.FaaS.ColdStart.Should().BeTrue();
		transaction.Outcome.Should().Be(Outcome.Success);
		transaction.Result.Should().Be("HTTP 2xx");
		transaction.Context.Request.Method.Should().Be("GET");
		transaction.Context.Request.Url.Full.Should().Be("http://localhost:7071/api/SampleHttpTrigger");
		transaction.Context.Response.StatusCode.Should().Be(200);
	}

	[Fact]
	public async Task Invoke_Http_InternalServerError()
	{
		await InvokeFunction("http://localhost:7071/api/HttpTriggerWithInternalServerError");

		_apmServer.ReceivedData.Transactions.Should().HaveCountGreaterOrEqualTo(1);
		var transaction =
			_apmServer.ReceivedData.Transactions.SingleOrDefault(t =>
				t.Name == "GET /api/HttpTriggerWithInternalServerError");
		transaction.Should().NotBeNull();
		transaction.TraceId.Should().Be("0af7651916cd43dd8448eb211c80319c");
		transaction.FaaS.Id.Should()
			.Be(
				"/subscriptions/abcd1234-abcd-acdc-1234-112233445566/resourceGroups/testfaas_group/providers/Microsoft.Web/sites/testfaas/functions/HttpTriggerWithInternalServerError");
		transaction.FaaS.Name.Should().Be("testfaas/HttpTriggerWithInternalServerError");
		transaction.FaaS.Trigger.Type.Should().Be("http");
		transaction.FaaS.ColdStart.Should().BeTrue();
		transaction.Outcome.Should().Be(Outcome.Failure);
		transaction.Result.Should().Be("HTTP 5xx");
		transaction.Context.Request.Method.Should().Be("GET");
		transaction.Context.Request.Url.Full.Should()
			.Be("http://localhost:7071/api/HttpTriggerWithInternalServerError");
		transaction.Context.Response.StatusCode.Should().Be(500);
	}

	[Fact]
	public async Task Invoke_Http_FunctionThrowsException()
	{
		await InvokeFunction("http://localhost:7071/api/HttpTriggerWithException");

		_apmServer.ReceivedData.Transactions.Should().HaveCountGreaterOrEqualTo(1);
		var transaction =
			_apmServer.ReceivedData.Transactions.SingleOrDefault(t =>
				t.Name == "GET /api/HttpTriggerWithException");
		transaction.Should().NotBeNull();
		transaction.TraceId.Should().Be("0af7651916cd43dd8448eb211c80319c");
		transaction.FaaS.Id.Should()
			.Be(
				"/subscriptions/abcd1234-abcd-acdc-1234-112233445566/resourceGroups/testfaas_group/providers/Microsoft.Web/sites/testfaas/functions/HttpTriggerWithException");
		transaction.FaaS.Name.Should().Be("testfaas/HttpTriggerWithException");
		transaction.FaaS.Trigger.Type.Should().Be("http");
		transaction.FaaS.ColdStart.Should().BeTrue();
		transaction.Outcome.Should().Be(Outcome.Failure);
		transaction.Result.Should().Be("failure");
		transaction.Context.Request.Method.Should().Be("GET");
		transaction.Context.Request.Url.Full.Should()
			.Be("http://localhost:7071/api/HttpTriggerWithException");
		transaction.Context.Response.Should().BeNull();
	}

	[Fact]
	public async Task Invoke_Http_NotFound()
	{
		await InvokeFunction("http://localhost:7071/api/HttpTriggerWithNotFound");

		_apmServer.ReceivedData.Transactions.Should().HaveCountGreaterOrEqualTo(1);
		var transaction =
			_apmServer.ReceivedData.Transactions.SingleOrDefault(t =>
				t.Name == "GET /api/HttpTriggerWithNotFound");
		transaction.Should().NotBeNull();
		transaction.TraceId.Should().Be("0af7651916cd43dd8448eb211c80319c");
		transaction.FaaS.Id.Should()
			.Be(
				"/subscriptions/abcd1234-abcd-acdc-1234-112233445566/resourceGroups/testfaas_group/providers/Microsoft.Web/sites/testfaas/functions/HttpTriggerWithNotFound");
		transaction.FaaS.Name.Should().Be("testfaas/HttpTriggerWithNotFound");
		transaction.FaaS.Trigger.Type.Should().Be("http");
		transaction.FaaS.ColdStart.Should().BeTrue();
		transaction.Outcome.Should().Be(Outcome.Success);
		transaction.Result.Should().Be("HTTP 4xx");
		transaction.Context.Request.Method.Should().Be("GET");
		transaction.Context.Request.Url.Full.Should()
			.Be("http://localhost:7071/api/HttpTriggerWithNotFound");
		transaction.Context.Response.StatusCode.Should().Be(404);
	}
}
<|MERGE_RESOLUTION|>--- conflicted
+++ resolved
@@ -1,213 +1,209 @@
-// Licensed to Elasticsearch B.V under one or more agreements.
-// Elasticsearch B.V licenses this file to you under the Apache 2.0 License.
-// See the LICENSE file in the project root for more information
-
-using System;
-using System.Diagnostics;
-using System.IO;
-using System.Linq;
-using System.Net.Http;
-using System.Threading;
-using System.Threading.Tasks;
-using Elastic.Apm.Api;
-using Elastic.Apm.Logging;
-using Elastic.Apm.Tests.MockApmServer;
-using Elastic.Apm.Tests.Utilities;
-using FluentAssertions;
-using Xunit;
-using Xunit.Abstractions;
-
-namespace Elastic.Apm.Azure.Functions.Tests;
-
-[Collection("AzureFunctions")]
-public class AzureFunctionsTests : IAsyncLifetime
-{
-	private readonly MockApmServer _apmServer;
-	private readonly Process _funcProcess;
-	private readonly ITestOutputHelper _output;
-	private readonly AutoResetEvent _waitForTransactionDataEvent = new(false);
-	private readonly bool _logFuncOutput;
-
-	public AzureFunctionsTests(ITestOutputHelper output)
-	{
-		_logFuncOutput = false;
-		_output = output;
-		_apmServer = new MockApmServer(new InMemoryBlockingLogger(LogLevel.Warning), nameof(AzureFunctionsTests));
-		_apmServer.OnReceive += o =>
-		{
-			if (!_apmServer.ReceivedData.Transactions.IsEmpty)
-				_waitForTransactionDataEvent.Set();
-		};
-		var port = _apmServer.FindAvailablePortToListen();
-		_apmServer.RunInBackground(port);
-
-		var workingDir = Path.Combine(Directory.GetCurrentDirectory(),
-			"../../../../../sample/Elastic.AzureFunctionApp.Isolated");
-		_output.WriteLine($"func working directory: {workingDir}");
-		Directory.Exists(workingDir).Should().BeTrue();
-
-		_funcProcess = new Process
-		{
-			StartInfo =
-			{
-				FileName = "func",
-				Arguments = "start",
-				WorkingDirectory = workingDir,
-				EnvironmentVariables =
-				{
-					["ELASTIC_APM_SERVER_URL"] = $"http://localhost:{port}",
-					["ELASTIC_APM_LOG_LEVEL"] = "Trace",
-					["ELASTIC_APM_FLUSH_INTERVAL"] = "0"
-				},
-				UseShellExecute = false
-			}
-		};
-		if (_logFuncOutput)
-		{
-			_funcProcess.StartInfo.RedirectStandardOutput = true;
-			_funcProcess.OutputDataReceived += (sender, args) => _output.WriteLine("[func] " + args.Data);
-			_funcProcess.BeginOutputReadLine();
-		}
-<<<<<<< HEAD
-=======
-
->>>>>>> 6f995a2b
-		_output.WriteLine($"{DateTime.Now}: Starting func tool");
-		var isStarted = _funcProcess.Start();
-		isStarted.Should().BeTrue("Could not start Azure Functions Core Tools");
-	}
-
-	public Task InitializeAsync() => Task.CompletedTask;
-
-	public async Task DisposeAsync()
-	{
-		_funcProcess?.Kill();
-		if (_apmServer != null)
-			await _apmServer?.StopAsync();
-	}
-
-	private async Task InvokeFunction(string url)
-	{
-		_output.WriteLine($"Invoking {url} ...");
-		var attempt = 0;
-		const int maxAttempts = 60;
-		using var httpClient = new HttpClient();
-		httpClient.DefaultRequestHeaders.Add("traceparent", "00-0af7651916cd43dd8448eb211c80319c-b7ad6b7169203331-01");
-		while (++attempt < maxAttempts)
-		{
-			try
-			{
-				var result = await httpClient.GetAsync(url);
-				var s = await result.Content.ReadAsStringAsync();
-				_output.WriteLine(s);
-				break;
-			}
-			catch
-			{
-				await Task.Delay(TimeSpan.FromSeconds(1));
-			}
-		}
-
-		attempt.Should().BeLessThan(maxAttempts, $"Could not connect to function running on {url}");
-
-		_waitForTransactionDataEvent.WaitOne(TimeSpan.FromSeconds(60));
-	}
-
-	[Fact]
-	public async Task Invoke_Http_Ok()
-	{
-		await InvokeFunction("http://localhost:7071/api/SampleHttpTrigger");
-
-		_apmServer.ReceivedData.Transactions.Should().HaveCountGreaterOrEqualTo(1);
-		var transaction =
-			_apmServer.ReceivedData.Transactions.SingleOrDefault(t => t.Name == "GET /api/SampleHttpTrigger");
-		transaction.Should().NotBeNull();
-		transaction.TraceId.Should().Be("0af7651916cd43dd8448eb211c80319c");
-		transaction.FaaS.Id.Should()
-			.Be(
-				"/subscriptions/abcd1234-abcd-acdc-1234-112233445566/resourceGroups/testfaas_group/providers/Microsoft.Web/sites/testfaas/functions/SampleHttpTrigger");
-		transaction.FaaS.Name.Should().Be("testfaas/SampleHttpTrigger");
-		transaction.FaaS.Trigger.Type.Should().Be("http");
-		transaction.FaaS.ColdStart.Should().BeTrue();
-		transaction.Outcome.Should().Be(Outcome.Success);
-		transaction.Result.Should().Be("HTTP 2xx");
-		transaction.Context.Request.Method.Should().Be("GET");
-		transaction.Context.Request.Url.Full.Should().Be("http://localhost:7071/api/SampleHttpTrigger");
-		transaction.Context.Response.StatusCode.Should().Be(200);
-	}
-
-	[Fact]
-	public async Task Invoke_Http_InternalServerError()
-	{
-		await InvokeFunction("http://localhost:7071/api/HttpTriggerWithInternalServerError");
-
-		_apmServer.ReceivedData.Transactions.Should().HaveCountGreaterOrEqualTo(1);
-		var transaction =
-			_apmServer.ReceivedData.Transactions.SingleOrDefault(t =>
-				t.Name == "GET /api/HttpTriggerWithInternalServerError");
-		transaction.Should().NotBeNull();
-		transaction.TraceId.Should().Be("0af7651916cd43dd8448eb211c80319c");
-		transaction.FaaS.Id.Should()
-			.Be(
-				"/subscriptions/abcd1234-abcd-acdc-1234-112233445566/resourceGroups/testfaas_group/providers/Microsoft.Web/sites/testfaas/functions/HttpTriggerWithInternalServerError");
-		transaction.FaaS.Name.Should().Be("testfaas/HttpTriggerWithInternalServerError");
-		transaction.FaaS.Trigger.Type.Should().Be("http");
-		transaction.FaaS.ColdStart.Should().BeTrue();
-		transaction.Outcome.Should().Be(Outcome.Failure);
-		transaction.Result.Should().Be("HTTP 5xx");
-		transaction.Context.Request.Method.Should().Be("GET");
-		transaction.Context.Request.Url.Full.Should()
-			.Be("http://localhost:7071/api/HttpTriggerWithInternalServerError");
-		transaction.Context.Response.StatusCode.Should().Be(500);
-	}
-
-	[Fact]
-	public async Task Invoke_Http_FunctionThrowsException()
-	{
-		await InvokeFunction("http://localhost:7071/api/HttpTriggerWithException");
-
-		_apmServer.ReceivedData.Transactions.Should().HaveCountGreaterOrEqualTo(1);
-		var transaction =
-			_apmServer.ReceivedData.Transactions.SingleOrDefault(t =>
-				t.Name == "GET /api/HttpTriggerWithException");
-		transaction.Should().NotBeNull();
-		transaction.TraceId.Should().Be("0af7651916cd43dd8448eb211c80319c");
-		transaction.FaaS.Id.Should()
-			.Be(
-				"/subscriptions/abcd1234-abcd-acdc-1234-112233445566/resourceGroups/testfaas_group/providers/Microsoft.Web/sites/testfaas/functions/HttpTriggerWithException");
-		transaction.FaaS.Name.Should().Be("testfaas/HttpTriggerWithException");
-		transaction.FaaS.Trigger.Type.Should().Be("http");
-		transaction.FaaS.ColdStart.Should().BeTrue();
-		transaction.Outcome.Should().Be(Outcome.Failure);
-		transaction.Result.Should().Be("failure");
-		transaction.Context.Request.Method.Should().Be("GET");
-		transaction.Context.Request.Url.Full.Should()
-			.Be("http://localhost:7071/api/HttpTriggerWithException");
-		transaction.Context.Response.Should().BeNull();
-	}
-
-	[Fact]
-	public async Task Invoke_Http_NotFound()
-	{
-		await InvokeFunction("http://localhost:7071/api/HttpTriggerWithNotFound");
-
-		_apmServer.ReceivedData.Transactions.Should().HaveCountGreaterOrEqualTo(1);
-		var transaction =
-			_apmServer.ReceivedData.Transactions.SingleOrDefault(t =>
-				t.Name == "GET /api/HttpTriggerWithNotFound");
-		transaction.Should().NotBeNull();
-		transaction.TraceId.Should().Be("0af7651916cd43dd8448eb211c80319c");
-		transaction.FaaS.Id.Should()
-			.Be(
-				"/subscriptions/abcd1234-abcd-acdc-1234-112233445566/resourceGroups/testfaas_group/providers/Microsoft.Web/sites/testfaas/functions/HttpTriggerWithNotFound");
-		transaction.FaaS.Name.Should().Be("testfaas/HttpTriggerWithNotFound");
-		transaction.FaaS.Trigger.Type.Should().Be("http");
-		transaction.FaaS.ColdStart.Should().BeTrue();
-		transaction.Outcome.Should().Be(Outcome.Success);
-		transaction.Result.Should().Be("HTTP 4xx");
-		transaction.Context.Request.Method.Should().Be("GET");
-		transaction.Context.Request.Url.Full.Should()
-			.Be("http://localhost:7071/api/HttpTriggerWithNotFound");
-		transaction.Context.Response.StatusCode.Should().Be(404);
-	}
-}
+// Licensed to Elasticsearch B.V under one or more agreements.
+// Elasticsearch B.V licenses this file to you under the Apache 2.0 License.
+// See the LICENSE file in the project root for more information
+
+using System;
+using System.Diagnostics;
+using System.IO;
+using System.Linq;
+using System.Net.Http;
+using System.Threading;
+using System.Threading.Tasks;
+using Elastic.Apm.Api;
+using Elastic.Apm.Logging;
+using Elastic.Apm.Tests.MockApmServer;
+using Elastic.Apm.Tests.Utilities;
+using FluentAssertions;
+using Xunit;
+using Xunit.Abstractions;
+
+namespace Elastic.Apm.Azure.Functions.Tests;
+
+[Collection("AzureFunctions")]
+public class AzureFunctionsTests : IAsyncLifetime
+{
+	private readonly MockApmServer _apmServer;
+	private readonly Process _funcProcess;
+	private readonly ITestOutputHelper _output;
+	private readonly AutoResetEvent _waitForTransactionDataEvent = new(false);
+	private readonly bool _logFuncOutput;
+
+	public AzureFunctionsTests(ITestOutputHelper output)
+	{
+		_logFuncOutput = false;
+		_output = output;
+		_apmServer = new MockApmServer(new InMemoryBlockingLogger(LogLevel.Warning), nameof(AzureFunctionsTests));
+		_apmServer.OnReceive += o =>
+		{
+			if (!_apmServer.ReceivedData.Transactions.IsEmpty)
+				_waitForTransactionDataEvent.Set();
+		};
+		var port = _apmServer.FindAvailablePortToListen();
+		_apmServer.RunInBackground(port);
+
+		var workingDir = Path.Combine(Directory.GetCurrentDirectory(),
+			"../../../../../sample/Elastic.AzureFunctionApp.Isolated");
+		_output.WriteLine($"func working directory: {workingDir}");
+		Directory.Exists(workingDir).Should().BeTrue();
+
+		_funcProcess = new Process
+		{
+			StartInfo =
+			{
+				FileName = "func",
+				Arguments = "start",
+				WorkingDirectory = workingDir,
+				EnvironmentVariables =
+				{
+					["ELASTIC_APM_SERVER_URL"] = $"http://localhost:{port}",
+					["ELASTIC_APM_LOG_LEVEL"] = "Trace",
+					["ELASTIC_APM_FLUSH_INTERVAL"] = "0"
+				},
+				UseShellExecute = false
+			}
+		};
+		if (_logFuncOutput)
+		{
+			_funcProcess.StartInfo.RedirectStandardOutput = true;
+			_funcProcess.OutputDataReceived += (sender, args) => _output.WriteLine("[func] " + args.Data);
+			_funcProcess.BeginOutputReadLine();
+		}
+		_output.WriteLine($"{DateTime.Now}: Starting func tool");
+		var isStarted = _funcProcess.Start();
+		isStarted.Should().BeTrue("Could not start Azure Functions Core Tools");
+	}
+
+	public Task InitializeAsync() => Task.CompletedTask;
+
+	public async Task DisposeAsync()
+	{
+		_funcProcess?.Kill();
+		if (_apmServer != null)
+			await _apmServer?.StopAsync();
+	}
+
+	private async Task InvokeFunction(string url)
+	{
+		_output.WriteLine($"Invoking {url} ...");
+		var attempt = 0;
+		const int maxAttempts = 60;
+		using var httpClient = new HttpClient();
+		httpClient.DefaultRequestHeaders.Add("traceparent", "00-0af7651916cd43dd8448eb211c80319c-b7ad6b7169203331-01");
+		while (++attempt < maxAttempts)
+		{
+			try
+			{
+				var result = await httpClient.GetAsync(url);
+				var s = await result.Content.ReadAsStringAsync();
+				_output.WriteLine(s);
+				break;
+			}
+			catch
+			{
+				await Task.Delay(TimeSpan.FromSeconds(1));
+			}
+		}
+
+		attempt.Should().BeLessThan(maxAttempts, $"Could not connect to function running on {url}");
+
+		_waitForTransactionDataEvent.WaitOne(TimeSpan.FromSeconds(60));
+	}
+
+	[Fact]
+	public async Task Invoke_Http_Ok()
+	{
+		await InvokeFunction("http://localhost:7071/api/SampleHttpTrigger");
+
+		_apmServer.ReceivedData.Transactions.Should().HaveCountGreaterOrEqualTo(1);
+		var transaction =
+			_apmServer.ReceivedData.Transactions.SingleOrDefault(t => t.Name == "GET /api/SampleHttpTrigger");
+		transaction.Should().NotBeNull();
+		transaction.TraceId.Should().Be("0af7651916cd43dd8448eb211c80319c");
+		transaction.FaaS.Id.Should()
+			.Be(
+				"/subscriptions/abcd1234-abcd-acdc-1234-112233445566/resourceGroups/testfaas_group/providers/Microsoft.Web/sites/testfaas/functions/SampleHttpTrigger");
+		transaction.FaaS.Name.Should().Be("testfaas/SampleHttpTrigger");
+		transaction.FaaS.Trigger.Type.Should().Be("http");
+		transaction.FaaS.ColdStart.Should().BeTrue();
+		transaction.Outcome.Should().Be(Outcome.Success);
+		transaction.Result.Should().Be("HTTP 2xx");
+		transaction.Context.Request.Method.Should().Be("GET");
+		transaction.Context.Request.Url.Full.Should().Be("http://localhost:7071/api/SampleHttpTrigger");
+		transaction.Context.Response.StatusCode.Should().Be(200);
+	}
+
+	[Fact]
+	public async Task Invoke_Http_InternalServerError()
+	{
+		await InvokeFunction("http://localhost:7071/api/HttpTriggerWithInternalServerError");
+
+		_apmServer.ReceivedData.Transactions.Should().HaveCountGreaterOrEqualTo(1);
+		var transaction =
+			_apmServer.ReceivedData.Transactions.SingleOrDefault(t =>
+				t.Name == "GET /api/HttpTriggerWithInternalServerError");
+		transaction.Should().NotBeNull();
+		transaction.TraceId.Should().Be("0af7651916cd43dd8448eb211c80319c");
+		transaction.FaaS.Id.Should()
+			.Be(
+				"/subscriptions/abcd1234-abcd-acdc-1234-112233445566/resourceGroups/testfaas_group/providers/Microsoft.Web/sites/testfaas/functions/HttpTriggerWithInternalServerError");
+		transaction.FaaS.Name.Should().Be("testfaas/HttpTriggerWithInternalServerError");
+		transaction.FaaS.Trigger.Type.Should().Be("http");
+		transaction.FaaS.ColdStart.Should().BeTrue();
+		transaction.Outcome.Should().Be(Outcome.Failure);
+		transaction.Result.Should().Be("HTTP 5xx");
+		transaction.Context.Request.Method.Should().Be("GET");
+		transaction.Context.Request.Url.Full.Should()
+			.Be("http://localhost:7071/api/HttpTriggerWithInternalServerError");
+		transaction.Context.Response.StatusCode.Should().Be(500);
+	}
+
+	[Fact]
+	public async Task Invoke_Http_FunctionThrowsException()
+	{
+		await InvokeFunction("http://localhost:7071/api/HttpTriggerWithException");
+
+		_apmServer.ReceivedData.Transactions.Should().HaveCountGreaterOrEqualTo(1);
+		var transaction =
+			_apmServer.ReceivedData.Transactions.SingleOrDefault(t =>
+				t.Name == "GET /api/HttpTriggerWithException");
+		transaction.Should().NotBeNull();
+		transaction.TraceId.Should().Be("0af7651916cd43dd8448eb211c80319c");
+		transaction.FaaS.Id.Should()
+			.Be(
+				"/subscriptions/abcd1234-abcd-acdc-1234-112233445566/resourceGroups/testfaas_group/providers/Microsoft.Web/sites/testfaas/functions/HttpTriggerWithException");
+		transaction.FaaS.Name.Should().Be("testfaas/HttpTriggerWithException");
+		transaction.FaaS.Trigger.Type.Should().Be("http");
+		transaction.FaaS.ColdStart.Should().BeTrue();
+		transaction.Outcome.Should().Be(Outcome.Failure);
+		transaction.Result.Should().Be("failure");
+		transaction.Context.Request.Method.Should().Be("GET");
+		transaction.Context.Request.Url.Full.Should()
+			.Be("http://localhost:7071/api/HttpTriggerWithException");
+		transaction.Context.Response.Should().BeNull();
+	}
+
+	[Fact]
+	public async Task Invoke_Http_NotFound()
+	{
+		await InvokeFunction("http://localhost:7071/api/HttpTriggerWithNotFound");
+
+		_apmServer.ReceivedData.Transactions.Should().HaveCountGreaterOrEqualTo(1);
+		var transaction =
+			_apmServer.ReceivedData.Transactions.SingleOrDefault(t =>
+				t.Name == "GET /api/HttpTriggerWithNotFound");
+		transaction.Should().NotBeNull();
+		transaction.TraceId.Should().Be("0af7651916cd43dd8448eb211c80319c");
+		transaction.FaaS.Id.Should()
+			.Be(
+				"/subscriptions/abcd1234-abcd-acdc-1234-112233445566/resourceGroups/testfaas_group/providers/Microsoft.Web/sites/testfaas/functions/HttpTriggerWithNotFound");
+		transaction.FaaS.Name.Should().Be("testfaas/HttpTriggerWithNotFound");
+		transaction.FaaS.Trigger.Type.Should().Be("http");
+		transaction.FaaS.ColdStart.Should().BeTrue();
+		transaction.Outcome.Should().Be(Outcome.Success);
+		transaction.Result.Should().Be("HTTP 4xx");
+		transaction.Context.Request.Method.Should().Be("GET");
+		transaction.Context.Request.Url.Full.Should()
+			.Be("http://localhost:7071/api/HttpTriggerWithNotFound");
+		transaction.Context.Response.StatusCode.Should().Be(404);
+	}
+}