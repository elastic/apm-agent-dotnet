--- conflicted
+++ resolved
@@ -237,11 +237,7 @@
 		/// This uses an HttpClient instance directly
 		/// </summary>
 		[Fact]
-<<<<<<< HEAD
-		public void CaptureErrorOnFailingHttpCall_HttpClient()
-=======
 		public async Task CaptureErrorOnFailingHttpCall_HttpClient()
->>>>>>> d40b0a47
 		{
 			var (listener, payloadSender, _) = RegisterListenerAndStartTransaction();
 
