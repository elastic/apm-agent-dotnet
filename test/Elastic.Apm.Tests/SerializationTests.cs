--- conflicted
+++ resolved
@@ -300,7 +300,6 @@
 			SerializationUtils.TrimToPropertyMaxLength(original).Should().Be(expectedTrimmed);
 		}
 
-<<<<<<< HEAD
 		/// <summary>
 		/// Makes sure that keys in the label are de dotted.
 		/// </summary>
@@ -338,7 +337,11 @@
 			context.Labels["a\"b_c"] = "labelValue2";
 			json = SerializePayloadItem(context);
 			json.Should().Be("{\"tags\":{\"a_b\":\"labelValue1\",\"a_b_c\":\"labelValue2\"}}");
-=======
+		}
+    
+    /// <summary>
+		/// Makes sure that keys in custom are de dotted.
+		/// </summary>
 		[Fact]
 		public void CustomDeDotting()
 		{
@@ -373,7 +376,6 @@
 			context.Custom["a\"b_c"] = "customValue2";
 			json = SerializePayloadItem(context);
 			json.Should().Be("{\"custom\":{\"a_b\":\"customValue1\",\"a_b_c\":\"customValue2\"}}");
->>>>>>> b89714da
 		}
 
 		private static string SerializePayloadItem(object item) =>
