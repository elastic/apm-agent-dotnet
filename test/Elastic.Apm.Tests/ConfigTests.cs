﻿using System;
using System.Linq;
using System.Threading;
using Elastic.Apm.Config;
using Elastic.Apm.Logging;
using Elastic.Apm.Tests.Mocks;
using FluentAssertions;
using Xunit;
using static Elastic.Apm.Config.ConfigConsts;

namespace Elastic.Apm.Tests
{
	/// <summary>
	/// Tests the configuration through environment variables
	/// </summary>
	public class ConfigTests : IDisposable
	{
		[Fact]
		public void ServerUrlsSimpleTest()
		{
			var serverUrl = "http://myServer.com:1234";
			var agent = new ApmAgent(new TestAgentComponents(configurationReader: new TestAgentConfigurationReader(serverUrls: serverUrl)));
			agent.ConfigurationReader.ServerUrls[0].OriginalString.Should().Be(serverUrl);
			var rootedUrl = serverUrl + "/";
			rootedUrl.Should().BeEquivalentTo(agent.ConfigurationReader.ServerUrls[0].AbsoluteUri);
		}

		[Fact]
		public void ServerUrlsInvalidUrlTest()
		{
			var serverUrl = "InvalidUrl";
			var agent = new ApmAgent(new TestAgentComponents(configurationReader: new TestAgentConfigurationReader(serverUrls: serverUrl)));
			agent.ConfigurationReader.ServerUrls[0].Should().Be(DefaultValues.ServerUri);
		}

		[Fact]
		public void ServerUrlInvalidUrlLogTest()
		{
			var serverUrl = "InvalidUrl";
			var logger = new TestLogger();
			var agent = new ApmAgent(new TestAgentComponents(logger,
				new TestAgentConfigurationReader(logger, serverUrls: serverUrl)));
			agent.ConfigurationReader.ServerUrls[0].Should().Be(DefaultValues.ServerUri);

			logger.Lines.Should().NotBeEmpty();
			logger.Lines[0]
				.Should()
				.ContainAll(
					$"{{{nameof(TestAgentConfigurationReader)}}}",
					"Failed parsing server URL from",
					TestAgentConfigurationReader.Origin,
					EnvVarNames.ServerUrls,
					serverUrl
				);
		}

		/// <summary>
		/// Sets 2 servers and makes sure that they are all parsed
		/// </summary>
		[Fact]
		public void ServerUrlsMultipleUrlsTest()
		{
			var serverUrl1 = "http://myServer1.com:1234";
			var serverUrl2 = "http://myServer2.com:1234";
			var serverUrls = $"{serverUrl1},{serverUrl2}";

			var logger = new TestLogger();
			var agent = new ApmAgent(new TestAgentComponents(logger,
				new TestAgentConfigurationReader(logger, serverUrls: serverUrls)));

			var parsedUrls = agent.ConfigurationReader.ServerUrls;
			parsedUrls[0].OriginalString.Should().Be(serverUrl1);
			parsedUrls[0].AbsoluteUri.Should().BeEquivalentTo($"{serverUrl1}/");

			parsedUrls[1].OriginalString.Should().Be(serverUrl2);
			parsedUrls[1].AbsoluteUri.Should().BeEquivalentTo($"{serverUrl2}/");
		}

		/// <summary>
		/// Sets 3 server urls, 2 of them are valid, 1 is invalid
		/// Makes sure that the 2 valid urls are parsed and there is a log line for the invalid server url
		/// </summary>
		[Fact]
		public void ServerUrlsMultipleUrlsWith1InvalidUrlTest()
		{
			var serverUrl1 = "http://myServer1.com:1234";
			var serverUrl2 = "invalidUrl";
			var serverUrl3 = "http://myServer2.com:1234";
			var serverUrls = $"{serverUrl1},{serverUrl2},{serverUrl3}";
			var logger = new TestLogger();
			var agent = new ApmAgent(new TestAgentComponents(logger,
				new TestAgentConfigurationReader(logger, serverUrls: serverUrls)));

			var parsedUrls = agent.ConfigurationReader.ServerUrls;
			parsedUrls.Should().NotBeEmpty().And.HaveCount(2, "seeded 3 but one was invalid");
			parsedUrls[0].OriginalString.Should().Be(serverUrl1);
			parsedUrls[0].AbsoluteUri.Should().BeEquivalentTo($"{serverUrl1}/");

			parsedUrls[1].OriginalString.Should().Be(serverUrl3);
			parsedUrls[1].AbsoluteUri.Should().BeEquivalentTo($"{serverUrl3}/");

			logger.Lines.Should().NotBeEmpty();
			logger.Lines[0]
				.Should()
				.ContainAll(
					$"{{{nameof(TestAgentConfigurationReader)}}}",
					"Failed parsing server URL from",
					TestAgentConfigurationReader.Origin,
					EnvVarNames.ServerUrls,
					serverUrl2
				);
		}

		/// <summary>
		/// Makes sure empty spaces are trimmed at the end of the config
		/// </summary>
		[Fact]
		public void ReadServerUrlsWithSpaceAtTheEndViaEnvironmentVariable()
		{
			var serverUrlsWithSpace = "http://myServer:1234 \r\n";
			Environment.SetEnvironmentVariable(EnvVarNames.ServerUrls, serverUrlsWithSpace);
			var payloadSender = new MockPayloadSender();
			using (var agent = new ApmAgent(new AgentComponents(payloadSender: payloadSender)))
			{
				agent.ConfigurationReader.ServerUrls.First().Should().NotBe(serverUrlsWithSpace);
				agent.ConfigurationReader.ServerUrls.First().Should().Be("http://myServer:1234");
			}
		}

		[Fact]
		public void SecretTokenSimpleTest()
		{
			var secretToken = "secretToken";
			var agent = new ApmAgent(new TestAgentComponents(configurationReader: new TestAgentConfigurationReader(secretToken: secretToken)));
			agent.ConfigurationReader.SecretToken.Should().Be(secretToken);
		}

		[Fact]
		public void DefaultCaptureHeadersTest()
		{
			using (var agent = new ApmAgent(new TestAgentComponents())) agent.ConfigurationReader.CaptureHeaders.Should().Be(true);
		}

		[Fact]
		public void SetCaptureHeadersTest()
		{
			Environment.SetEnvironmentVariable(EnvVarNames.CaptureHeaders, "false");
			var config = new EnvironmentConfigurationReader();
			config.CaptureHeaders.Should().Be(false);
		}

		[Fact]
		public void DefaultTransactionSampleRateTest()
		{
			using (var agent = new ApmAgent(new TestAgentComponents()))
				agent.ConfigurationReader.TransactionSampleRate.Should().Be(DefaultValues.TransactionSampleRate);
		}

		[Fact]
		public void SetTransactionSampleRateTest()
		{
			Environment.SetEnvironmentVariable(EnvVarNames.TransactionSampleRate, "0.789");
			var config = new EnvironmentConfigurationReader();
			config.TransactionSampleRate.Should().Be(0.789);
		}

		[Fact]
		public void TransactionSampleRateExpectsDotForFloatingPoint()
		{
			Environment.SetEnvironmentVariable(EnvVarNames.TransactionSampleRate, "0,789");
			var config = new EnvironmentConfigurationReader();
			// Since comma was used instead of dot then default value will be used
			config.TransactionSampleRate.Should().Be(DefaultValues.TransactionSampleRate);
		}

		[Fact]
		public void DefaultLogLevelTest() => Agent.Config.LogLevel.Should().Be(LogLevel.Error);

		[Theory]
<<<<<<< HEAD
		[InlineData("Trace", LogLevel.Trace)]
=======
>>>>>>> 893e3721
		[InlineData("Debug", LogLevel.Debug)]
		[InlineData("Information", LogLevel.Information)]
		[InlineData("Warning", LogLevel.Warning)]
		[InlineData("Error", LogLevel.Error)]
<<<<<<< HEAD
		[InlineData("Critical", LogLevel.Critical)]
		public void SetLogLevelTest(string logLevelAsString, LogLevel logLevel)
		{
			var logger = new TestLogger(logLevel);
			var agent = new ApmAgent(new TestAgentComponents(logger, new TestAgentConfigurationReader(logger, logLevelAsString)));
			agent.ConfigurationReader.LogLevel.Should().Be(logLevel);
			agent.Logger.Should().Be(logger);
			agent.Logger.Level.Should().Be(logLevel);
=======
		public void SetLogLevelTest(string logLevel, LogLevel level)
		{
			var agent = new ApmAgent(new TestAgentComponents(logLevel));

			agent.ConfigurationReader.LogLevel.Should().Be(level);

			foreach (LogLevel enumValue in Enum.GetValues(typeof(LogLevel)))
			{
				if (level <= enumValue)
					agent.Logger.IsEnabled(enumValue).Should().BeTrue();
				else
					agent.Logger.IsEnabled(enumValue).Should().BeFalse();
			}
>>>>>>> 893e3721
		}

		[Fact]
		public void SetInvalidLogLevelTest()
		{
			var logger = new TestLogger(LogLevel.Error);
			var logLevelAsString = "InvalidLogLevel";
			var agent = new ApmAgent(new TestAgentComponents(logger, new TestAgentConfigurationReader(logger, logLevelAsString)));

			agent.ConfigurationReader.LogLevel.Should().Be(LogLevel.Error);
			logger.Lines.Should().NotBeEmpty();
			logger.Lines[0]
				.Should()
				.ContainAll(
					$"{{{nameof(TestAgentConfigurationReader)}}}",
					"Failed parsing log level from",
					TestAgentConfigurationReader.Origin,
					EnvVarNames.LogLevel,
					"Defaulting to "
				);
		}

		/// <summary>
		/// The server doesn't accept services with '.' in it.
		/// This test makes sure we don't have '.' in the default service name.
		/// </summary>
		[Fact]
		public void DefaultServiceNameTest()
		{
			var payloadSender = new MockPayloadSender();
			var agent = new ApmAgent(new AgentComponents(payloadSender: payloadSender));
			agent.Tracer.CaptureTransaction("TestTransactionName", "TestTransactionType", t => { Thread.Sleep(2); });

			//By default XUnit uses 'testhost' as the entry assembly, and that is what the
			//agent reports if we don't set it to anything:
			var serviceName = agent.Service.Name;
			serviceName.Should().NotBeNullOrWhiteSpace();
			serviceName.Should().NotContain(".");
		}

		/// <summary>
		/// Sets the ELASTIC_APM_SERVICE_NAME environment variable and makes sure that
		/// when the agent sends data to the server it has the value from the
		/// ELASTIC_APM_SERVICE_NAME environment variable as service name.
		/// </summary>
		[Fact]
		public void ReadServiceNameViaEnvironmentVariable()
		{
			var serviceName = "MyService123";
			Environment.SetEnvironmentVariable(EnvVarNames.ServiceName, serviceName);
			var payloadSender = new MockPayloadSender();
			var agent = new ApmAgent(new AgentComponents(payloadSender: payloadSender));
			agent.Tracer.CaptureTransaction("TestTransactionName", "TestTransactionType", t => { Thread.Sleep(2); });

			agent.Service.Name.Should().Be(serviceName);
		}

		/// <summary>
		/// Sets the ELASTIC_APM_SERVICE_NAME environment variable to a value that contains a '.'
		/// Makes sure that when the agent sends data to the server it has the value from the
		/// ELASTIC_APM_SERVICE_NAME environment variable as service name and also makes sure that
		/// the '.' is replaced.
		/// </summary>
		[Fact]
		public void ReadServiceNameWithDotViaEnvironmentVariable()
		{
			var serviceName = "My.Service.Test";
			Environment.SetEnvironmentVariable(EnvVarNames.ServiceName, serviceName);
			var payloadSender = new MockPayloadSender();
			var agent = new ApmAgent(new AgentComponents(payloadSender: payloadSender));
			agent.Tracer.CaptureTransaction("TestTransactionName", "TestTransactionType", t => { Thread.Sleep(2); });


			agent.Service.Name.Should().Be(serviceName.Replace('.', '_'));
			agent.Service.Name.Should().NotContain(".");
		}

		/// <summary>
		/// The test makes sure we validate service name.
		/// </summary>
		[Fact]
		public void ReadInvalidServiceNameViaEnvironmentVariable()
		{
			var serviceName = "MyService123!";
			Environment.SetEnvironmentVariable(EnvVarNames.ServiceName, serviceName);
			var payloadSender = new MockPayloadSender();
			var agent = new ApmAgent(new AgentComponents(payloadSender: payloadSender));
			agent.Tracer.CaptureTransaction("TestTransactionName", "TestTransactionType", t => { Thread.Sleep(2); });

			agent.Service.Name.Should().NotBe(serviceName);
			agent.Service.Name.Should().MatchRegex("^[a-zA-Z0-9 _-]+$")
				.And.Be("MyService123_");
		}

		/// <summary>
		/// The test makes sure that unknown service name value fits to all constraints.
		/// </summary>
		[Fact]
		public void UnknownServiceNameValueTest()
		{
			var serviceName = DefaultValues.UnknownServiceName;
			Environment.SetEnvironmentVariable(EnvVarNames.ServiceName, serviceName);
			var payloadSender = new MockPayloadSender();
			var agent = new ApmAgent(new AgentComponents(payloadSender: payloadSender));
			agent.Tracer.CaptureTransaction("TestTransactionName", "TestTransactionType", t => { Thread.Sleep(2); });

			agent.Service.Name.Should().Be(serviceName);
			agent.Service.Name.Should().MatchRegex("^[a-zA-Z0-9 _-]+$");
		}

		/// <summary>
		/// In case the user does not provide us a service name we try to calculate it based on the callstack.
		/// This test makes sure we recognize mscorlib and our own assemblies correctly in the
		/// <see cref="AbstractConfigurationReader.IsMsOrElastic(byte[])" /> method.
		/// </summary>
		[Fact]
		public void TestAbstractConfigurationReaderIsMsOrElastic()
		{
			var elasticToken = new byte[] { 174, 116, 0, 210, 193, 137, 207, 34 };
			var mscorlibToken = new byte[] { 183, 122, 92, 86, 25, 52, 224, 137 };

			AbstractConfigurationReader.IsMsOrElastic(elasticToken).Should().BeTrue();

			AbstractConfigurationReader.IsMsOrElastic(new byte[] { 0 }).Should().BeFalse();
			AbstractConfigurationReader.IsMsOrElastic(new byte[] { }).Should().BeFalse();

			AbstractConfigurationReader
				.IsMsOrElastic(new[]
				{
					elasticToken[0], mscorlibToken[1], elasticToken[2], mscorlibToken[3], elasticToken[4], mscorlibToken[5], elasticToken[6],
					mscorlibToken[7]
				})
				.Should()
				.BeFalse();
		}

		/// <summary>
		/// Makes sure that the <see cref="EnvironmentConfigurationReader" /> logs
		/// in case it reads an invalid URL.
		/// </summary>
		[Fact]
		public void LoggerNotNull()
		{
			Environment.SetEnvironmentVariable(EnvVarNames.ServerUrls, "localhost"); //invalid, it should be "http://localhost"
			var testLogger = new TestLogger();
			var config = new EnvironmentConfigurationReader(testLogger);
			var serverUrl = config.ServerUrls.FirstOrDefault();

			serverUrl.Should().NotBeNull();
			testLogger.Lines.Should().NotBeEmpty();
		}

		[Fact]
		public void SetMetricsIntervalTo10S()
			=> MetricsIntervalTestCommon("10s").Should().Be(10 * 1000);

		/// <summary>
		/// Sets the metrics interval to '500ms'
		/// Makes sure that 500ms defaults to 0, since the minimum is 1s
		/// </summary>
		[Fact]
		public void SetMetricsIntervalTo500Ms()
			=> MetricsIntervalTestCommon("500ms").Should().Be(0);

		[Fact]
		public void SetMetricsIntervalTo1500Ms()
			=> MetricsIntervalTestCommon("1500ms").Should().Be(1500);

		[Fact]
		public void SetMetricsIntervalTo1HourAs60Minutes()
			=> MetricsIntervalTestCommon("60m").Should().Be(60 * 60 * 1000);

		[Fact]
		public void SetMetricsIntervalTo1HourUsingUnsupportedUnits()
			=> MetricsIntervalTestCommon("1h").Should().Be(DefaultValues.MetricsIntervalInMilliseconds);

		[Fact]
		public void SetMetricsIntervalTo1M()
			=> MetricsIntervalTestCommon("1m").Should().Be(60 * 1000);

		/// <summary>
		/// Sets the metrics interval to '10'.
		/// Makes sure that '10' defaults to '10s'
		/// </summary>
		[Fact]
		public void SetMetricsIntervalTo10()
			=> MetricsIntervalTestCommon("10").Should().Be(10 * 1000);

		/// <summary>
		/// Any negative value should be treated as 0
		/// </summary>
		[Fact]
		public void SetMetricsIntervalToNegativeNoUnits()
			=> MetricsIntervalTestCommon("-1").Should().Be(0);

		[Fact]
		public void SetMetricsIntervalToNegativeSeconds()
			=> MetricsIntervalTestCommon("-0.3s").Should().Be(0);

		[Fact]
		public void SetMetricsIntervalToNegativeMinutes()
			=> MetricsIntervalTestCommon("-5m").Should().Be(0);

		[Fact]
		public void SetMetricsIntervalToNegativeMilliseconds()
			=> MetricsIntervalTestCommon("-5ms").Should().Be(0);

		/// <summary>
		/// Make sure <see cref="DefaultValues.MetricsInterval" /> and <see cref="DefaultValues.MetricsIntervalInMilliseconds" />
		/// are in sync
		/// </summary>
		[Fact]
		public void MetricsIntervalDefaultValuesInSync()
			=> MetricsIntervalTestCommon(DefaultValues.MetricsInterval).Should().Be(DefaultValues.MetricsIntervalInMilliseconds);

		[Fact]
		public void SpanFramesMinDurationDefaultValuesInSync()
		{
			Environment.SetEnvironmentVariable(EnvVarNames.MetricsInterval, DefaultValues.SpanFramesMinDuration);
			var testLogger = new TestLogger();
			var config = new EnvironmentConfigurationReader(testLogger);
			config.SpanFramesMinDurationInMilliseconds.Should().Be(DefaultValues.SpanFramesMinDurationInMilliseconds);
		}

		[InlineData("2", 2)]
		[InlineData("0", 0)]
		[InlineData("-2", -2)]
		[InlineData("2147483647", int.MaxValue)]
		[InlineData("-2147483648", int.MinValue)]
		[InlineData("2.32", DefaultValues.StackTraceLimit)]
		[InlineData("2,32", DefaultValues.StackTraceLimit)]
		[InlineData("asdf", DefaultValues.StackTraceLimit)]
		[Theory]
		public void StackTraceLimit(string configValue, int expectedValue)
		{
			using (var agent =
				new ApmAgent(new TestAgentComponents(configurationReader: new TestAgentConfigurationReader(stackTraceLimit: configValue))))
				agent.ConfigurationReader.StackTraceLimit.Should().Be(expectedValue);
		}

		[InlineData("2ms", 2)]
		[InlineData("2s", 2 * 1000)]
		[InlineData("2m", 2 * 60 * 1000)]
		[InlineData("2", 2)]
		[InlineData("-2ms", -2)]
		[InlineData("dsfkldfs", DefaultValues.SpanFramesMinDurationInMilliseconds)]
		[InlineData("2,32", DefaultValues.SpanFramesMinDurationInMilliseconds)]
		[Theory]
		public void SpanFramesMinDurationInMilliseconds(string configValue, int expectedValue)
		{
			using (var agent =
				new ApmAgent(new TestAgentComponents(
					configurationReader: new TestAgentConfigurationReader(spanFramesMinDurationInMilliseconds: configValue))))
				agent.ConfigurationReader.SpanFramesMinDurationInMilliseconds.Should().Be(expectedValue);
		}

		private static double MetricsIntervalTestCommon(string configValue)
		{
			Environment.SetEnvironmentVariable(EnvVarNames.MetricsInterval, configValue);
			var testLogger = new TestLogger();
			var config = new EnvironmentConfigurationReader(testLogger);
			return config.MetricsIntervalInMilliseconds;
		}

		public void Dispose()
		{
			Environment.SetEnvironmentVariable(EnvVarNames.ServerUrls, null);
			Environment.SetEnvironmentVariable(EnvVarNames.MetricsInterval, null);
		}
	}
}<|MERGE_RESOLUTION|>--- conflicted
+++ resolved
@@ -177,15 +177,11 @@
 		public void DefaultLogLevelTest() => Agent.Config.LogLevel.Should().Be(LogLevel.Error);
 
 		[Theory]
-<<<<<<< HEAD
 		[InlineData("Trace", LogLevel.Trace)]
-=======
->>>>>>> 893e3721
 		[InlineData("Debug", LogLevel.Debug)]
 		[InlineData("Information", LogLevel.Information)]
 		[InlineData("Warning", LogLevel.Warning)]
 		[InlineData("Error", LogLevel.Error)]
-<<<<<<< HEAD
 		[InlineData("Critical", LogLevel.Critical)]
 		public void SetLogLevelTest(string logLevelAsString, LogLevel logLevel)
 		{
@@ -193,22 +189,13 @@
 			var agent = new ApmAgent(new TestAgentComponents(logger, new TestAgentConfigurationReader(logger, logLevelAsString)));
 			agent.ConfigurationReader.LogLevel.Should().Be(logLevel);
 			agent.Logger.Should().Be(logger);
-			agent.Logger.Level.Should().Be(logLevel);
-=======
-		public void SetLogLevelTest(string logLevel, LogLevel level)
-		{
-			var agent = new ApmAgent(new TestAgentComponents(logLevel));
-
-			agent.ConfigurationReader.LogLevel.Should().Be(level);
-
 			foreach (LogLevel enumValue in Enum.GetValues(typeof(LogLevel)))
 			{
-				if (level <= enumValue)
+				if (logLevel <= enumValue)
 					agent.Logger.IsEnabled(enumValue).Should().BeTrue();
 				else
 					agent.Logger.IsEnabled(enumValue).Should().BeFalse();
 			}
->>>>>>> 893e3721
 		}
 
 		[Fact]
