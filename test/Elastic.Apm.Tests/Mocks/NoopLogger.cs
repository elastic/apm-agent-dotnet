using System;
using Elastic.Apm.Logging;

namespace Elastic.Apm.Tests.Mocks
{
	internal class NoopLogger : IApmLogger
	{
<<<<<<< HEAD
		public LogLevel Level => LogLevel.None;
=======
		public bool IsEnabled(LogLevel level) => false;
>>>>>>> 893e3721

		public void Log<TState>(LogLevel level, TState state, Exception e, Func<TState, Exception, string> formatter) { }
	}
}<|MERGE_RESOLUTION|>--- conflicted
+++ resolved
@@ -5,11 +5,7 @@
 {
 	internal class NoopLogger : IApmLogger
 	{
-<<<<<<< HEAD
-		public LogLevel Level => LogLevel.None;
-=======
 		public bool IsEnabled(LogLevel level) => false;
->>>>>>> 893e3721
 
 		public void Log<TState>(LogLevel level, TState state, Exception e, Func<TState, Exception, string> formatter) { }
 	}
