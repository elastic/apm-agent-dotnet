﻿using System;
using System.Collections.Generic;
using System.Threading.Tasks;
using System.Timers;
using Elastic.Apm.Logging;

namespace Elastic.Apm.Tests.Mocks
{
	/// <summary>
	/// An in-memory logger which blocks until the 1. log line is received or a timeout is reached
	/// </summary>
	public class InMemoryBlockingLogger : IApmLogger
	{
		private readonly List<string> _lines = new List<string>();
		private readonly LogLevel _logLevel;

		private readonly TaskCompletionSource<List<string>> _transactionTaskCompletionSource = new TaskCompletionSource<List<string>>();

		public InMemoryBlockingLogger(LogLevel level) => _logLevel = level;

		/// <summary>
		/// Returns the log lines that the logger collected.
		/// Blocks until as long as the list is empty or a timeout is reached.
		/// </summary>
		public IEnumerable<string> Lines
		{
			get
			{
				var timer = new Timer { Interval = 10000, Enabled = true };
<<<<<<< HEAD
				timer.Elapsed += (a, b) =>
				{
					_transactionTaskCompletionSource.SetCanceled();
					timer.Stop();
				};
				timer.Start();
=======
>>>>>>> 209a19b3

				try
				{
					timer.Elapsed += (a, b) =>
					{
						_transactionTaskCompletionSource.TrySetCanceled();
						timer.Stop();
					};

					timer.Start();

					try
					{
						_transactionTaskCompletionSource.Task.Wait();
						return _transactionTaskCompletionSource.Task.Result;
					}
					catch
					{
						return new List<string>();
					}
				}
				finally
				{
					timer.Dispose();
				}
			}
		}

		public bool IsEnabled(LogLevel level)
			=> _logLevel <= level;

		public void Log<TState>(LogLevel level, TState state, Exception e, Func<TState, Exception, string> formatter)
		{
			if (!IsEnabled(level)) return;

			_lines.Add(formatter(state, e));
			_transactionTaskCompletionSource.SetResult(_lines);
		}
	}
}<|MERGE_RESOLUTION|>--- conflicted
+++ resolved
@@ -27,15 +27,6 @@
 			get
 			{
 				var timer = new Timer { Interval = 10000, Enabled = true };
-<<<<<<< HEAD
-				timer.Elapsed += (a, b) =>
-				{
-					_transactionTaskCompletionSource.SetCanceled();
-					timer.Stop();
-				};
-				timer.Start();
-=======
->>>>>>> 209a19b3
 
 				try
 				{
