using System;
using System.Collections.Generic;
using Elastic.Apm.Config;
using Elastic.Apm.Helpers;
using Elastic.Apm.Logging;

namespace Elastic.Apm.Tests.Mocks
{
	public class MockConfigSnapshot : AbstractConfigurationReader, IConfigSnapshot
	{
		public const string Origin = "unit test configuration";
		private const string ThisClassName = nameof(MockConfigSnapshot);

		private readonly string _captureBody;
		private readonly string _captureBodyContentTypes;
		private readonly string _captureHeaders;
		private readonly string _centralConfig;
		private readonly string _dbgDescription;
		private readonly string _environment;
		private readonly string _flushInterval;
		private readonly string _globalLabels;
		private readonly string _logLevel;
		private readonly string _maxBatchEventCount;
		private readonly string _maxQueueEventCount;
		private readonly string _metricsInterval;
		private readonly string _sanitizeFieldNames;
		private readonly string _secretToken;
		private readonly string _serverUrls;
		private readonly string _serviceName;
		private readonly string _serviceVersion;
		private readonly string _spanFramesMinDurationInMilliseconds;
		private readonly string _stackTraceLimit;
		private readonly string _transactionMaxSpans;
		private readonly string _transactionSampleRate;

		public MockConfigSnapshot(
			IApmLogger logger = null,
			string logLevel = null,
			string serverUrls = null,
			string serviceName = null,
			string serviceVersion = null,
			string environment = null,
			string secretToken = null,
			string captureHeaders = null,
			string centralConfig = null,
			string dbgDescription = null,
			string transactionSampleRate = null,
			string transactionMaxSpans = null,
			string metricsInterval = null,
			string captureBody = ConfigConsts.SupportedValues.CaptureBodyOff,
			string stackTraceLimit = null,
			string spanFramesMinDurationInMilliseconds = null,
			string captureBodyContentTypes = ConfigConsts.DefaultValues.CaptureBodyContentTypes,
			string flushInterval = null,
			string maxBatchEventCount = null,
			string maxQueueEventCount = null,
<<<<<<< HEAD
			string globalLabels = null
=======
			string sanitizeFieldNames = null
>>>>>>> f4cb4dab
		) : base(logger, ThisClassName)
		{
			_serverUrls = serverUrls;
			_logLevel = logLevel;
			_serviceName = serviceName;
			_serviceVersion = serviceVersion;
			_environment = environment;
			_secretToken = secretToken;
			_captureHeaders = captureHeaders;
			_centralConfig = centralConfig;
			_dbgDescription = dbgDescription;
			_transactionSampleRate = transactionSampleRate;
			_transactionMaxSpans = transactionMaxSpans;
			_metricsInterval = metricsInterval;
			_captureBody = captureBody;
			_stackTraceLimit = stackTraceLimit;
			_spanFramesMinDurationInMilliseconds = spanFramesMinDurationInMilliseconds;
			_captureBodyContentTypes = captureBodyContentTypes;
			_flushInterval = flushInterval;
			_maxBatchEventCount = maxBatchEventCount;
			_maxQueueEventCount = maxQueueEventCount;
<<<<<<< HEAD
			_globalLabels = globalLabels;
=======
			_sanitizeFieldNames = sanitizeFieldNames;
>>>>>>> f4cb4dab
		}

		public string CaptureBody => ParseCaptureBody(Kv(ConfigConsts.EnvVarNames.CaptureBody, _captureBody, Origin));

		public List<string> CaptureBodyContentTypes =>
			ParseCaptureBodyContentTypes(Kv(ConfigConsts.EnvVarNames.CaptureBodyContentTypes, _captureBodyContentTypes, Origin), CaptureBody);

		public bool CaptureHeaders => ParseCaptureHeaders(Kv(ConfigConsts.EnvVarNames.CaptureHeaders, _captureHeaders, Origin));
		public bool CentralConfig => ParseCentralConfig(Kv(ConfigConsts.EnvVarNames.CentralConfig, _centralConfig, Origin));

		public string DbgDescription => _dbgDescription ?? nameof(MockConfigSnapshot);
		public string Environment => ParseEnvironment(Kv(ConfigConsts.EnvVarNames.Environment, _environment, Origin));

		public TimeSpan FlushInterval => ParseFlushInterval(Kv(ConfigConsts.EnvVarNames.FlushInterval, _flushInterval, Origin));
<<<<<<< HEAD

		public IReadOnlyDictionary<string, string> GlobalLabels =>
			ParseGlobalLabels(Kv(ConfigConsts.EnvVarNames.GlobalLabels, _globalLabels, Origin));

=======
>>>>>>> f4cb4dab
		public LogLevel LogLevel => ParseLogLevel(Kv(ConfigConsts.EnvVarNames.LogLevel, _logLevel, Origin));
		public int MaxBatchEventCount => ParseMaxBatchEventCount(Kv(ConfigConsts.EnvVarNames.MaxBatchEventCount, _maxBatchEventCount, Origin));
		public int MaxQueueEventCount => ParseMaxQueueEventCount(Kv(ConfigConsts.EnvVarNames.MaxQueueEventCount, _maxQueueEventCount, Origin));
		public double MetricsIntervalInMilliseconds => ParseMetricsInterval(Kv(ConfigConsts.EnvVarNames.MetricsInterval, _metricsInterval, Origin));

		public IReadOnlyList<WildcardMatcher> SanitizeFieldNames =>
			ParseSanitizeFieldNames(Kv(ConfigConsts.EnvVarNames.SanitizeFieldNames, _sanitizeFieldNames, Origin));

		public string SecretToken => ParseSecretToken(Kv(ConfigConsts.EnvVarNames.SecretToken, _secretToken, Origin));
		public IReadOnlyList<Uri> ServerUrls => ParseServerUrls(Kv(ConfigConsts.EnvVarNames.ServerUrls, _serverUrls, Origin));
		public string ServiceName => ParseServiceName(Kv(ConfigConsts.EnvVarNames.ServiceName, _serviceName, Origin));
		public string ServiceVersion => ParseServiceVersion(Kv(ConfigConsts.EnvVarNames.ServiceVersion, _serviceVersion, Origin));

		public double SpanFramesMinDurationInMilliseconds => ParseSpanFramesMinDurationInMilliseconds(Kv(
			ConfigConsts.EnvVarNames.SpanFramesMinDuration,
			_spanFramesMinDurationInMilliseconds, Origin));

		public int StackTraceLimit => ParseStackTraceLimit(Kv(ConfigConsts.EnvVarNames.StackTraceLimit, _stackTraceLimit, Origin));

		public int TransactionMaxSpans => ParseTransactionMaxSpans(Kv(ConfigConsts.EnvVarNames.TransactionMaxSpans, _transactionMaxSpans, Origin));

		public double TransactionSampleRate =>
			ParseTransactionSampleRate(Kv(ConfigConsts.EnvVarNames.TransactionSampleRate, _transactionSampleRate, Origin));
	}
}<|MERGE_RESOLUTION|>--- conflicted
+++ resolved
@@ -54,11 +54,8 @@
 			string flushInterval = null,
 			string maxBatchEventCount = null,
 			string maxQueueEventCount = null,
-<<<<<<< HEAD
+			string sanitizeFieldNames = null,
 			string globalLabels = null
-=======
-			string sanitizeFieldNames = null
->>>>>>> f4cb4dab
 		) : base(logger, ThisClassName)
 		{
 			_serverUrls = serverUrls;
@@ -80,11 +77,8 @@
 			_flushInterval = flushInterval;
 			_maxBatchEventCount = maxBatchEventCount;
 			_maxQueueEventCount = maxQueueEventCount;
-<<<<<<< HEAD
+			_sanitizeFieldNames = sanitizeFieldNames;
 			_globalLabels = globalLabels;
-=======
-			_sanitizeFieldNames = sanitizeFieldNames;
->>>>>>> f4cb4dab
 		}
 
 		public string CaptureBody => ParseCaptureBody(Kv(ConfigConsts.EnvVarNames.CaptureBody, _captureBody, Origin));
@@ -99,13 +93,10 @@
 		public string Environment => ParseEnvironment(Kv(ConfigConsts.EnvVarNames.Environment, _environment, Origin));
 
 		public TimeSpan FlushInterval => ParseFlushInterval(Kv(ConfigConsts.EnvVarNames.FlushInterval, _flushInterval, Origin));
-<<<<<<< HEAD
 
 		public IReadOnlyDictionary<string, string> GlobalLabels =>
 			ParseGlobalLabels(Kv(ConfigConsts.EnvVarNames.GlobalLabels, _globalLabels, Origin));
 
-=======
->>>>>>> f4cb4dab
 		public LogLevel LogLevel => ParseLogLevel(Kv(ConfigConsts.EnvVarNames.LogLevel, _logLevel, Origin));
 		public int MaxBatchEventCount => ParseMaxBatchEventCount(Kv(ConfigConsts.EnvVarNames.MaxBatchEventCount, _maxBatchEventCount, Origin));
 		public int MaxQueueEventCount => ParseMaxQueueEventCount(Kv(ConfigConsts.EnvVarNames.MaxQueueEventCount, _maxQueueEventCount, Origin));
