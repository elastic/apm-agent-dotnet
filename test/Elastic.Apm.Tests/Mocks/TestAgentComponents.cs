using Elastic.Apm.Config;
using Elastic.Apm.Logging;
using Elastic.Apm.Report;

namespace Elastic.Apm.Tests.Mocks
{
	internal class TestAgentComponents : AgentComponents
	{
		public TestAgentComponents()
			: this(new TestAgentConfigurationReader(new TestLogger(ParseWithoutLogging("Debug")))) { }

		public TestAgentComponents(
			string logLevel = "Debug",
			string serverUrls = null,
			string secretToken = null,
			string captureHeaders = null,
			string transactionSampleRate = null,
<<<<<<< HEAD
			IPayloadSender payloadSender = null,
			string captureBody = ConfigConsts.SupportedValues.CaptureBodyOff
=======
			string stackTraceLimit = null,
			string spanFramesMinDurationInMilliseconds = null,

			IPayloadSender payloadSender = null
>>>>>>> 6a7d8bf8
		)
			: this(new TestAgentConfigurationReader(
				new TestLogger(ParseWithoutLogging(logLevel)),
				serverUrls: serverUrls,
				secretToken: secretToken,
				captureHeaders: captureHeaders,
				logLevel: logLevel,
				transactionSampleRate: transactionSampleRate,
<<<<<<< HEAD
				captureBody :  captureBody
=======
				stackTraceLimit: stackTraceLimit,
				spanFramesMinDurationInMilliseconds: spanFramesMinDurationInMilliseconds
>>>>>>> 6a7d8bf8
			), payloadSender)
		{
		}

		public TestAgentComponents(TestLogger logger, string serverUrls = null, IPayloadSender payloadSender = null)
			: this(new TestAgentConfigurationReader(logger, serverUrls: serverUrls), payloadSender) { }

		public TestAgentComponents(
			TestAgentConfigurationReader reader,
			IPayloadSender payloadSender = null
		) : base(new FakeMetricsCollector(), reader.Logger, reader, payloadSender ?? new MockPayloadSender()) { }

		protected internal static LogLevel ParseWithoutLogging(string value)
		{
			if (AbstractConfigurationReader.TryParseLogLevel(value, out var level)) return level;
			return ConsoleLogger.DefaultLogLevel;
		}

	}
}<|MERGE_RESOLUTION|>--- conflicted
+++ resolved
@@ -15,16 +15,11 @@
 			string secretToken = null,
 			string captureHeaders = null,
 			string transactionSampleRate = null,
-<<<<<<< HEAD
 			IPayloadSender payloadSender = null,
-			string captureBody = ConfigConsts.SupportedValues.CaptureBodyOff
-=======
+			string captureBody = ConfigConsts.SupportedValues.CaptureBodyOff,
 			string stackTraceLimit = null,
-			string spanFramesMinDurationInMilliseconds = null,
-
-			IPayloadSender payloadSender = null
->>>>>>> 6a7d8bf8
-		)
+			string spanFramesMinDurationInMilliseconds = null
+			)
 			: this(new TestAgentConfigurationReader(
 				new TestLogger(ParseWithoutLogging(logLevel)),
 				serverUrls: serverUrls,
@@ -32,12 +27,9 @@
 				captureHeaders: captureHeaders,
 				logLevel: logLevel,
 				transactionSampleRate: transactionSampleRate,
-<<<<<<< HEAD
-				captureBody :  captureBody
-=======
+				captureBody :  captureBody,
 				stackTraceLimit: stackTraceLimit,
 				spanFramesMinDurationInMilliseconds: spanFramesMinDurationInMilliseconds
->>>>>>> 6a7d8bf8
 			), payloadSender)
 		{
 		}
