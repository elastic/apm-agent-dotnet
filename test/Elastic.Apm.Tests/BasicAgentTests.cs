--- conflicted
+++ resolved
@@ -6,11 +6,6 @@
 using Elastic.Apm.Tests.Mocks;
 using FluentAssertions;
 using Xunit;
-<<<<<<< HEAD
-using Xunit.Abstractions;
-using static Elastic.Apm.Config.ConfigConsts.DefaultValues;
-=======
->>>>>>> c98f1dd3
 
 [assembly:
 	InternalsVisibleTo(
@@ -53,154 +48,6 @@
 			}
 		}
 
-<<<<<<< HEAD
-		[Fact]
-		public async Task PayloadSentWithBearerToken()
-		{
-			var isRequestFinished = new TaskCompletionSource<object>();
-
-			AuthenticationHeaderValue authHeader = null;
-			var handler = new MockHttpMessageHandler((r, c) =>
-			{
-				authHeader = r.Headers.Authorization;
-				isRequestFinished.SetResult(null);
-				return Task.FromResult(new HttpResponseMessage(HttpStatusCode.OK));
-			});
-
-			const string secretToken = "SecretToken";
-			var noopLogger = new NoopLogger();
-			var configReader = new TestAgentConfigurationReader(_logger, secretToken: secretToken, flushInterval: "1s");
-			var payloadSender = new PayloadSenderV2(_logger, configReader,
-				Service.GetDefaultService(configReader, noopLogger), new Api.System(), handler);
-
-			using (var agent = new ApmAgent(new TestAgentComponents(payloadSender: payloadSender, configurationReader: configReader)))
-			{
-				agent.PayloadSender.QueueTransaction(new Transaction(agent, "TestName", "TestType"));
-				var completedTask = await Task.WhenAny(isRequestFinished.Task, Task.Delay(10_000)); // 10 seconds time out
-				completedTask.Should().Be(isRequestFinished.Task);
-			}
-
-			authHeader.Should().NotBeNull();
-			authHeader.Scheme.Should().Be("Bearer");
-			authHeader.Parameter.Should().Be(secretToken);
-		}
-
-		[Fact]
-		public async Task PayloadSentWithProperUserAgent()
-		{
-			var isRequestFinished = new TaskCompletionSource<object>();
-
-			HttpHeaderValueCollection<ProductInfoHeaderValue> userAgentHeader = null;
-			var handler = new MockHttpMessageHandler((r, c) =>
-			{
-				userAgentHeader = r.Headers.UserAgent;
-				isRequestFinished.SetResult(null);
-				return Task.FromResult(new HttpResponseMessage(HttpStatusCode.OK));
-			});
-
-			var logger = new NoopLogger();
-			var service = Service.GetDefaultService(new TestAgentConfigurationReader(logger), logger);
-			var payloadSender = new PayloadSenderV2(logger, new TestAgentConfigurationReader(logger, flushInterval: "1s"),
-				service, new Api.System(), handler);
-
-			using (var agent = new ApmAgent(new TestAgentComponents(payloadSender: payloadSender)))
-			{
-				agent.PayloadSender.QueueTransaction(new Transaction(agent, "TestName", "TestType"));
-				await isRequestFinished.Task;
-			}
-
-			userAgentHeader
-				.Should()
-				.NotBeEmpty()
-				.And.HaveCount(3);
-
-			userAgentHeader.First().Product.Name.Should().Be($"elasticapm-{Consts.AgentName}");
-			userAgentHeader.First().Product.Version.Should().NotBeEmpty();
-
-			userAgentHeader.Skip(1).First().Product.Name.Should().Be("System.Net.Http");
-			userAgentHeader.Skip(1).First().Product.Version.Should().NotBeEmpty();
-
-			userAgentHeader.Skip(2).First().Product.Name.Should().NotBeEmpty();
-			userAgentHeader.Skip(2).First().Product.Version.Should().NotBeEmpty();
-		}
-
-		[Fact]
-		public void PayloadSender_enforces_MaxQueueEventCount()
-		{
-			var sendTcs = new TaskCompletionSource<object>();
-
-			var handler = new MockHttpMessageHandler(async (r, c) =>
-			{
-				await sendTcs.Task;
-				return new HttpResponseMessage(HttpStatusCode.OK);
-			});
-
-			var logger = new NoopLogger();
-			var service = Service.GetDefaultService(new TestAgentConfigurationReader(logger), logger);
-			var payloadSender = new PayloadSenderV2(logger, new TestAgentConfigurationReader(logger), service, new Api.System(), handler);
-
-			using (var agent = new ApmAgent(new TestAgentComponents(payloadSender: payloadSender)))
-			{
-				for (var i = 1; i <= MaxQueueEventCount + MaxBatchEventCount + 10; ++i)
-				{
-					var enqueuedSuccessfully = payloadSender.EnqueueEvent(new Transaction(agent, "TestName", "TestType"), "Transaction");
-
-					// It's possible that the events for the first batch have already been dequeued
-					// so we can be sure that queue doesn't have any free space left only after MaxQueueEventCount + MaxBatchEventCount events
-					if (i <= MaxQueueEventCount)
-					{
-						enqueuedSuccessfully.Should()
-							.BeTrue($"i: {i}, MaxQueueEventCount: {MaxQueueEventCount}, MaxBatchEventCount: {MaxBatchEventCount}");
-					}
-					else if (i > MaxQueueEventCount + MaxBatchEventCount)
-					{
-						enqueuedSuccessfully.Should()
-							.BeFalse($"i: {i}, MaxQueueEventCount: {MaxQueueEventCount}, MaxBatchEventCount: {MaxBatchEventCount}");
-					}
-				}
-
-				sendTcs.SetResult(null);
-			}
-		}
-
-		[Fact]
-		public async Task PayloadSender_enforces_MaxQueueEventCount_after_first_send()
-		{
-			var sendTcs = new TaskCompletionSource<object>();
-			var firstBatchDequeuedTcs = new TaskCompletionSource<object>();
-
-			var handler = new MockHttpMessageHandler(async (r, c) =>
-			{
-				firstBatchDequeuedTcs.SetResult(null);
-				await sendTcs.Task;
-				return new HttpResponseMessage(HttpStatusCode.OK);
-			});
-
-			var logger = new NoopLogger();
-			var configReader = new TestAgentConfigurationReader(logger, flushInterval: $"{24 * 60}m");
-			var service = Service.GetDefaultService(configReader, logger);
-			var payloadSender = new PayloadSenderV2(logger, configReader, service, new Api.System(), handler);
-
-			using (var agent = new ApmAgent(new TestAgentComponents(payloadSender: payloadSender)))
-			{
-				for (var i = 1; i <= MaxQueueEventCount; ++i)
-					payloadSender.EnqueueEvent(new Transaction(agent, "TestName", "TestType"), "Transaction");
-
-				await firstBatchDequeuedTcs.Task;
-
-				for (var i = 1; i < MaxBatchEventCount + 10; ++i)
-				{
-					var enqueuedSuccessfully = payloadSender.EnqueueEvent(new Transaction(agent, "TestName", "TestType"), "Transaction");
-					enqueuedSuccessfully.Should()
-						.Be(i <= MaxBatchEventCount, $"i: {i}, MaxQueueEventCount: {MaxQueueEventCount}, MaxBatchEventCount: {MaxBatchEventCount}");
-				}
-
-				sendTcs.SetResult(null);
-			}
-		}
-
-=======
->>>>>>> c98f1dd3
 		/// <summary>
 		/// Creates 1 span and 1 transaction.
 		/// Makes sure that the ids have the correct lengths.
