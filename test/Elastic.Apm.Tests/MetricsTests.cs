--- conflicted
+++ resolved
@@ -187,30 +187,7 @@
 			var logger = new NoopLogger();
 			var mockPayloadSender = new MockPayloadSender();
 
-<<<<<<< HEAD
-			using (var metricsCollector = new MetricsCollector(logger, mockPayloadSender, new MockConfigSnapshot(logger, "Information")))
-			{
-				var metricsProviderMock = new Mock<IMetricsProvider>();
-				metricsProviderMock.Setup(x => x.GetSamples())
-					.Returns(() => samples);
-				metricsProviderMock.SetupProperty(x => x.ConsecutiveNumberOfFailedReads);
-
-				metricsCollector.MetricsProviders.Clear();
-				metricsCollector.MetricsProviders.Add(metricsProviderMock.Object);
-
-				// Act
-				foreach (var _ in Enumerable.Range(0, iterations))
-				{
-					metricsCollector.CollectAllMetrics();
-				}
-
-				// Assert
-				mockPayloadSender.Metrics.Should().BeEmpty();
-				metricsProviderMock.Verify(x => x.GetSamples(), Times.Exactly(MetricsCollector.MaxTryWithoutSuccess));
-			}
-=======
-			var metricsCollector = new MetricsCollector(logger, mockPayloadSender, new MockConfigSnapshot(logger, "Information"));
-
+			using var metricsCollector = new MetricsCollector(logger, mockPayloadSender, new MockConfigSnapshot(logger, "Information"));
 			var metricsProviderMock = new Mock<IMetricsProvider>();
 			metricsProviderMock.Setup(x => x.GetSamples())
 				.Returns(() => samples);
@@ -220,12 +197,14 @@
 			metricsCollector.MetricsProviders.Add(metricsProviderMock.Object);
 
 			// Act
-			foreach (var _ in Enumerable.Range(0, iterations)) metricsCollector.CollectAllMetrics();
+			foreach (var _ in Enumerable.Range(0, iterations))
+			{
+				metricsCollector.CollectAllMetrics();
+			}
 
 			// Assert
 			mockPayloadSender.Metrics.Should().BeEmpty();
 			metricsProviderMock.Verify(x => x.GetSamples(), Times.Exactly(MetricsCollector.MaxTryWithoutSuccess));
->>>>>>> f685331c
 		}
 
 		[Fact]
