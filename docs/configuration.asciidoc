ifdef::env-github[]
NOTE: For the best reading experience,
please view this documentation at https://www.elastic.co/guide/en/apm/agent/dotnet[elastic.co]
endif::[]

[[configuration]]
== Configuration

You can utilize configuration options to adapt the Elastic APM agent to your needs. There are multiple configuration sources, each with different naming conventions for the property key.

By default, the agent uses environment variables. Additionally, on ASP.NET Core, the agent can plug into the https://docs.microsoft.com/en-us/aspnet/core/fundamentals/configuration/?view=aspnetcore-2.2[Microsoft.Extensions.Configuration] infrastructure.

[[configuration-on-asp-net-core]]
=== Configuration on ASP.NET Core
The `UseElasticApm()` extension method offers an overload to pass an `IConfiguration` instance to the APM Agent. By using this overload in a typical ASP.NET Core application, the `Startup.cs` file would contain code similar to the following:

[source,csharp]
----
public class Startup
{
    public Startup(IConfiguration configuration)
    {
        Configuration = configuration;
    }

    public void Configure(IApplicationBuilder app, IHostingEnvironment env)
    {
        //Registers the agent with an IConfiguration instance:
        app.UseElasticApm(Configuration);

        //Rest of the Configure() method...
    }
}
----

NOTE: As explained in <<setup-asp-net-core>>, the `UseElasticApm` method only turns on ASP.NET Core monitoring. If you want to turn on everything (including HTTP and Database monitoring) you can use the `UseAllElasticApm` method from the `Elastic.Apm.NetCoreAll` package, which has the same overloads and behavior, except it turns on tracing for everything that is supported by the agent on .NET Core including database and HTTP tracing.

With this you can use any configuration source that you configured on the `IConfiguration` instance that you passed to the APM Agent.
You can find the key of each configuration option
in the `IConfiguration or Web.config key` column of the corresponding option's description.

NOTE: By simply calling `app.UseElasticApm()` without the overload, the agent will read configurations only from environment variables.

[float]
[[sample-config]]
==== Sample configuration file

Below is a sample `appsettings.json` configuration file for a typical ASP.NET Core application. There are two important takeaways:

1. The part below `ElasticApm` is fetched by the agent if the corresponding `IConfiguration` is passed to the agent.
2. With ASP.NET Core, you must set `LogLevel` for the internal APM logger in the standard `Logging` section with the `ElasticApm` category name.

[source,js]
----
{
  "Logging": {
    "LogLevel": {
      "Default": "Warning",
      "Elastic.Apm": "Debug"
    }
  },
  "AllowedHosts": "*",
  "ElasticApm":
    {
      "ServerUrls":  "http://myapmserver:8200",
      "TransactionSampleRate": 1.0
    }
}
----

In certain scenarios -- like when you're not using ASP.NET Core -- you wont activate the agent with the `UseElasticApm()` method.
In this case, you can set the log level of the agent with `ElasticApm:LogLevel`, as shown in the following `appsettings.json` file:

[source,js]
----
{
  "Logging": {
    "LogLevel": {
      "Default": "Warning"
    }
  },
  "AllowedHosts": "*",
  "ElasticApm":
    {
      "LogLevel":  "Debug",
      "ServerUrls":  "http://myapmserver:8200",
      "TransactionSampleRate": 1.0
    }
}
----

[[configuration-on-asp-net]]
=== Configuration on ASP.NET

When monitoring ASP.NET applications the agent uses two source of configuration:
Web.config and environment variables.
Web.config has precedence over environment variables which means that
the agent first tries to find a configuration option value by its key in Web.config.
Only if it's not present then the agent tries to look for it among environment variables
and if it's not present there as well the agent falls back on the option's default value.

You can find the key of each configuration option
in the `IConfiguration or Web.config key` column of the corresponding option's description.

[float]
[[asp-net-sample-config]]
==== Sample configuration file

Below is a sample `Web.config` configuration file for a ASP.NET application.

[source,xml]
----
<?xml version="1.0" encoding="utf-8"?>
<!-- ... -->
<configuration>
    <!-- ... -->
    <appSettings>
        <!-- ... -->
        <add key="ElasticApm:ServerUrls" value="https://my-apm-server:8200" />
        <!-- ... -->
    </appSettings>
    <!-- ... -->
</configuration>
----


[[config-core]]
=== Core configuration options

[float]
[[config-service-name]]
==== `ServiceName`

This is used to keep all the errors and transactions of your service together
and is the primary filter in the Elastic APM user interface.

NOTE: The service name must conform to this regular expression: `^[a-zA-Z0-9 _-]+$`. In less regexy terms: Your service name must only contain characters from the ASCII alphabet, numbers, dashes, underscores and spaces. Characters in service name which don't match regular expression will be replaced by `_` symbol.

[options="header"]
|============
| Environment variable name      | IConfiguration or Web.config key 
| `ELASTIC_APM_SERVICE_NAME` | `ElasticApm:ServiceName`
|============

[options="header"]
|============
| Default                          | Type
| Name of the entry assembly       | String 
|============

[float]
[[config-service-version]]
==== `ServiceVersion`

A version string for the currently deployed version of the service. If you don’t
version your deployments, the recommended value for this field is the commit identifier
of the deployed revision, e.g. the output of git rev-parse HEAD.

[options="header"]
|============
| Environment variable name      | IConfiguration or Web.config key 
| `ELASTIC_APM_SERVICE_VERSION` | `ElasticApm:ServiceVersion`
|============

[options="header"]
|============
| Default                                        | Type
| Informational version of the entry assembly    | String 
|============

[float]
[[config-environment]]
==== `Environment` (added[1.1])

The name of the environment this service is deployed in, e.g. "production" or "staging".

Environments allow you to easily filter data on a global level in the APM app.
It's important to be consistent when naming environments across agents.
See {apm-app-ref}/filters.html#environment-selector[environment selector] in the Kibana UI for more information.

NOTE: This feature is fully supported in the APM app in Kibana versions >= 7.2.
You must use the query bar to filter for a specific environment in versions prior to 7.2.

[options="header"]
|============
| Environment variable name      | IConfiguration or Web.config key 
| `ELASTIC_APM_ENVIRONMENT`      | `ElasticApm:Environment`
|============

[options="header"]
|============
| Default        | Type
| See note below | String 
|============

NOTE: On ASP.NET Core application the agent uses https://docs.microsoft.com/en-us/dotnet/api/microsoft.aspnetcore.hosting.ihostingenvironment.environmentname?view=aspnetcore-2.2#Microsoft_AspNetCore_Hosting_IHostingEnvironment_EnvironmentName[EnvironmentName from IHostingEnvironment] as default environment name.

[float]
[[config-transaction-sample-rate]]
==== `TransactionSampleRate`

By default, the agent will sample every transaction (e.g. a request to your service).
To reduce overhead and storage requirements, you can set the sample rate to a value between 0.0 and 1.0.
The agent will still record the overall time and result for unsampled transactions,
but no context information, labels, or spans will be recorded.

NOTE: When parsing the value for this option, the agent doesn't consider the current culture.
It also expects that a period (`.`) is used to separate the integer and the fraction of a floating-point number.

[options="header"]
|============
| Environment variable name             | IConfiguration or Web.config key 
| `ELASTIC_APM_TRANSACTION_SAMPLE_RATE` | `ElasticApm:TransactionSampleRate`
|============

[options="header"]
|============
| Default | Type
| 1.0     | Double 
|============

[float]
[[config-transaction-max-spans]]
==== `TransactionMaxSpans` (performance) (added[1.1.1])

Limits the amount of spans that are recorded per transaction.
This is helpful in cases where a transaction creates a very high amount of spans,
for example, thousands of SQL queries.
Setting an upper limit helps prevent overloading the Agent and APM server in these edge cases.

NOTE: A value of `0` means that spans will never be collected.
Setting `-1` means that spans will never be dropped.
The Agent will revert to the default value if the value is set below `-1`.

[options="header"]
|============
| Environment variable name           | IConfiguration key 
| `ELASTIC_APM_TRANSACTION_MAX_SPANS` | `ElasticApm:TransactionMaxSpans`
|============

[options="header"]
|============
| Default | Type
| `500`     | Integer 
|============

[float]
[[config-central-config]]
==== `CentralConfig` (added[1.1])

If set to `true`, the agent makes periodic requests to the APM Server to fetch the latest {apm-app-ref}/agent-configuration.html[APM Agent configuration].

[options="header"]
|============
| Environment variable name    | IConfiguration key 
| `ELASTIC_APM_CENTRAL_CONFIG` | `ElasticApm:CentralConfig`
|============

[options="header"]
|============
| Default | Type
| true    | Boolean 
|============

[float]
<<<<<<< HEAD
[[config-global-labels]]
==== `GlobalLabels` (added[1.2])

Labels added to all events, with the format `key=value[,key=value[,...]]`.
Any labels set by application via the agent's public API will override global labels with the same keys.

[options="header"]
|============
| Environment variable name    | IConfiguration key
| `ELASTIC_APM_GLOBAL_LABELS` | `ElasticApm:GlobalLabels`
=======
[[config-sanitize-field-names]]
==== `SanitizeFieldNames` (added[1.2])

Sometimes it is necessary to sanitize, i.e., remove, sensitive data sent to Elastic APM.
This config accepts a list of wildcard patterns of field names which should be sanitized.
These apply for example to HTTP headers and `application/x-www-form-urlencoded` data.

The wildcard, `*`, matches zero or more characters, and matching is case insensitive by default.
Prepending an element with `(?-i)` makes the matching case sensitive.
Examples: `/foo/*/bar/*/baz*`, `*foo*`.

You should review the data captured by Elastic APM carefully to make sure it does not contain sensitive information.
If you do find sensitive data in your Elasticsearch index,
you should add an additional entry to this list.
Make sure to include the default entries as well, as setting a value here will overwrite the defaults. 

NOTE: Data in the query string is considered non-sensitive,
as sensitive information should not be sent in the query string.
See https://www.owasp.org/index.php/Information_exposure_through_query_strings_in_url[owasp.org] for more information.

[options="header"]
|============
| Environment variable name    | IConfiguration key 
| `ELASTIC_APM_SANITIZE_FIELD_NAMES` | `ElasticApm:SanitizeFieldNames`
>>>>>>> f4cb4dab
|============

[options="header"]
|============
<<<<<<< HEAD
| Default     | Type
| <empty map> | Map of string to string
|============

NOTE: This option requires APM Server 7.2 or later, and it will have no effect if an older version is used.

=======
| Default | Type
| `password, passwd, pwd, secret, *key, *token*, *session*, *credit*, *card*, authorization, set-cookie` | List<string> 
|============

>>>>>>> f4cb4dab
[[config-reporter]]
=== Reporter configuration options

[float]
[[config-server-urls]]
==== `ServerUrls`

[options="header"]
|============
| Environment variable name | IConfiguration or Web.config key
| `ELASTIC_APM_SERVER_URLS` | `ElasticApm:ServerUrls`
|============

[options="header"]
|============
| Default                 | Type
| `http://localhost:8200` | String
|============

The URL for your APM Server. The URL must be fully qualified, including protocol (`http` or `https`) and port.

NOTE: Providing multiple URLs is not supported by the agent yet. If multiple URLs are provided only the first one will be used.

[float]
[[config-secret-token]]
==== `SecretToken`

[options="header"]
|============
| Environment variable name | IConfiguration or Web.config key
| `ELASTIC_APM_SECRET_TOKEN` | `ElasticApm:SecretToken`
|============

[options="header"]
|============
| Default                 | Type
| `<none>`                | String
|============

This string is used to ensure that only your agents can send data to your APM server.

Both the agents and the APM server have to be configured with the same secret token.
Use this setting in case the APM Server requires a token (e.g. APM Server in Elastic Cloud).

[float]
[[config-flush-interval]]
==== `FlushInterval` (added[1.1])

[options="header"]
|============
| Environment variable name | IConfiguration or Web.config key
| `ELASTIC_APM_FLUSH_INTERVAL` | `ElasticApm:FlushInterval`
|============

[options="header"]
|============
| Default                 | Type
| `10s`                   | TimeDuration
|============

The maximal amount of time events are held in the queue until there is enough to send a batch.
It's possible for a batch to contain less than <<config-max-batch-event-count,`MaxBatchEventCount`>> events
if there are events that need to be sent out because they were held for too long.
A lower value will increase the load on your APM server,
while a higher value can increase the memory pressure on your app.
A higher value also impacts the time until transactions are indexed and searchable in Elasticsearch.

Supports the duration suffixes `ms`, `s` and `m`.
Example: `30s`.
The default unit for this option is `s`.

If `FlushInterval` is set to `0` (or `0s`, `0ms`, etc.) and
there's no event sending operation still in progress 
then the Agent won't hold events in the queue and instead will send them immediately.

Setting `FlushInterval` to a negative value (for example `-1`, `-54s`, `-89ms`, etc.) is invalid and
in that case agent uses the default value instead.    

[float]
[[config-max-batch-event-count]]
==== `MaxBatchEventCount` (added[1.1])

[options="header"]
|============
| Environment variable name | IConfiguration or Web.config key
| `ELASTIC_APM_MAX_BATCH_EVENT_COUNT` | `ElasticApm:MaxBatchEventCount`
|============

[options="header"]
|============
| Default                 | Type
| 10                      | Integer
|============

The maximal number of events to send in a batch.
It's possible for a batch to contain less then the maximum events
if there are events that need to be sent out because they were held for too long
 (see <<config-flush-interval,`FlushInterval`>>).

Setting `MaxBatchEventCount` to 0 or a negative value is invalid and
in that case the Agent will use the default value instead.  

[float]
[[config-max-queue-event-count]]
==== `MaxQueueEventCount` (added[1.1])

[options="header"]
|============
| Environment variable name | IConfiguration or Web.config key
| `ELASTIC_APM_MAX_QUEUE_EVENT_COUNT` | `ElasticApm:MaxQueueEventCount`
|============

[options="header"]
|============
| Default                 | Type
| 1000                    | Integer
|============

The maximal number of events to hold in the queue as candidates to be sent.
If the queue is at its maximum capacity then the agent discards the new events
until the queue has free space.

Setting `MaxQueueEventCount` to 0 or a negative value is invalid and
in that case the Agent will use the default value instead.

[float]
[[config-metrics-interval]]
==== `MetricsInterval` (added[1.0.0-beta1])

The interval at which the agent sends metrics to the APM Server.
Must be at least `1s`.
Set to `0s` to deactivate.

Supports the duration suffixes `ms`, `s` and `m`.
Example: `30s`.
The default unit for this option is `s`.

[options="header"]
|============
| Default                 | Type
| `30s`                   | TimeDuration
|============


[options="header"]
|============
| Environment variable name      | IConfiguration or Web.config key 
| `ELASTIC_APM_METRICS_INTERVAL` | `ElasticApm:MetricsInterval`
|============

[[config-http]]
=== HTTP configuration options

[float]
[[config-capture-body]]
==== `CaptureBody` (performance) (added[1.0.1])

For transactions that are HTTP requests, the agent can optionally capture the request body, e.g., POST variables.
If the request has a body and this setting is disabled, the body will be shown as [REDACTED].
This option is case-insensitive.

WARNING: Request bodies often contain sensitive values like passwords, credit card numbers, etc.
If your service handles data like this, we advise to only enable this feature with care.
Turning on body capturing can also significantly increase the overhead in terms of heap usage, network utilization, and Elasticsearch index size.

Possible options are `off`, `errors`, `transactions` and `all`:

* `off` - request bodies will never be reported
* `errors` - request bodies will only be reported with errors
* `transactions` - request bodies will only be reported with request transactions
* `all` - request bodies will be reported with both errors and request transactions

[options="header"]
|============
| Environment variable name     | IConfiguration or Web.config key
| `ELASTIC_APM_CAPTURE_BODY` | `ElasticApm:CaptureBody`
|============

[options="header"]
|============
| Default                 | Type
| `off`                  | String
|============

[float]
[[config-capture-body-content-types]]
==== `CaptureBodyContentTypes` (performance) (added[1.0.1])

Configures which content types should be captured.

This option supports the wildcard `*`, which matches zero or more characters.
Examples: `/foo/*/bar/*/baz*`, `*foo*`.
Matching is case insensitive.

[options="header"]
|============
| Environment variable name     | IConfiguration or Web.config key
| `ELASTIC_APM_CAPTURE_BODY_CONTENT_TYPES` | `ElasticApm:CaptureBodyContentTypes`
|============

[options="header"]
|============
| Default                 | Type
| `application/x-www-form-urlencoded*, text/*, application/json*, application/xml*`                  | List<string>
|============

[float]
[[config-capture-headers]]
==== `CaptureHeaders` (performance)

[options="header"]
|============
| Environment variable name     | IConfiguration or Web.config key
| `ELASTIC_APM_CAPTURE_HEADERS` | `ElasticApm:CaptureHeaders`
|============

[options="header"]
|============
| Default                 | Type
| `true`                  | Boolean
|============

If set to `true`,
the agent will capture request and response headers, including cookies.

NOTE: Setting this to `false` reduces memory allocations, network bandwidth and disk space used by Elasticsearch.

[[config-stacktrace]]
=== Stacktrace configuration options
[float]
[[config-stack-trace-limit]]
==== `StackTraceLimit` (performance)

Setting it to 0 will disable stack trace collection. Any positive integer value will be used as the maximum number of frames to collect. Setting it to -1 means that all frames will be collected.

[options="header"]
|============
| Default                          | Type
| `50` | Integer
|============

[options="header"]
|============
| Environment variable name     | IConfiguration or Web.config key
| `ELASTIC_APM_STACK_TRACE_LIMIT` | `ElasticApm:StackTraceLimit`
|============

[float]
[[config-span-frames-min-duration]]
==== `SpanFramesMinDuration` (performance)

In its default settings,
the APM agent collects a stack trace for every recorded span with duration longer than 5ms.
While this is very helpful to find the exact place in your code that causes the span,
collecting this stack trace does have some overhead. 
When setting this option to a negative value, like `-1ms`, stack traces will be collected for all spans.
Setting it to a positive value, e.g. `5ms`,
will limit stack trace collection to spans with durations equal to or longer than the given value,
e.g. 5 milliseconds.

To disable stack trace collection for spans completely, set the value to `0ms`.

Supports the duration suffixes `ms`, `s` and `m`.
Example: `5ms`.
The default unit for this option is `ms`

[options="header"]
|============
| Default                          | Type
| `5ms` | TimeDuration
|============

[options="header"]
|============
| Environment variable name     | IConfiguration or Web.config key
| `ELASTIC_APM_SPAN_FRAMES_MIN_DURATION` | `ElasticApm:SpanFramesMinDuration`
|============


[[config-supportability]]
=== Supportability configuration options

[float]
[[config-log-level]]
==== `LogLevel`

[options="header"]
|============
| Environment variable name | IConfiguration or Web.config key
| `ELASTIC_APM_LOG_LEVEL`   | `ElasticApm:LogLevel`
|============

[options="header"]
|============
| Default                 | Type
| `Error`                 | String
|============

Sets the logging level for the agent.

Valid options: `Critical`, `Error`, `Warning`, `Info`, `Debug`, `Trace` and `None` (`None` disables the logging).<|MERGE_RESOLUTION|>--- conflicted
+++ resolved
@@ -263,18 +263,6 @@
 |============
 
 [float]
-<<<<<<< HEAD
-[[config-global-labels]]
-==== `GlobalLabels` (added[1.2])
-
-Labels added to all events, with the format `key=value[,key=value[,...]]`.
-Any labels set by application via the agent's public API will override global labels with the same keys.
-
-[options="header"]
-|============
-| Environment variable name    | IConfiguration key
-| `ELASTIC_APM_GLOBAL_LABELS` | `ElasticApm:GlobalLabels`
-=======
 [[config-sanitize-field-names]]
 ==== `SanitizeFieldNames` (added[1.2])
 
@@ -299,24 +287,35 @@
 |============
 | Environment variable name    | IConfiguration key 
 | `ELASTIC_APM_SANITIZE_FIELD_NAMES` | `ElasticApm:SanitizeFieldNames`
->>>>>>> f4cb4dab
-|============
-
-[options="header"]
-|============
-<<<<<<< HEAD
+|============
+
+[options="header"]
+|============
+| Default | Type
+| `password, passwd, pwd, secret, *key, *token*, *session*, *credit*, *card*, authorization, set-cookie` | List<string> 
+|============
+
+[float]
+[[config-global-labels]]
+==== `GlobalLabels` (added[1.2])
+
+Labels added to all events, with the format `key=value[,key=value[,...]]`.
+Any labels set by application via the agent's public API will override global labels with the same keys.
+
+[options="header"]
+|============
+| Environment variable name    | IConfiguration key
+| `ELASTIC_APM_GLOBAL_LABELS` | `ElasticApm:GlobalLabels`
+|============
+
+[options="header"]
+|============
 | Default     | Type
 | <empty map> | Map of string to string
 |============
 
 NOTE: This option requires APM Server 7.2 or later, and it will have no effect if an older version is used.
 
-=======
-| Default | Type
-| `password, passwd, pwd, secret, *key, *token*, *session*, *credit*, *card*, authorization, set-cookie` | List<string> 
-|============
-
->>>>>>> f4cb4dab
 [[config-reporter]]
 === Reporter configuration options
 
