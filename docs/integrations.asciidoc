--- conflicted
+++ resolved
@@ -1,61 +1,3 @@
-<<<<<<< HEAD
-:star: *
-
-|===
-|**Integration name** |**Assembly** |**Supported assembly version range**
-.2+| AdoNet
-| System.Data
-| 4.0.0 - 4.{star}.{star}
-
-| System.Data.Common
-| 4.0.0 - 5.{star}.{star}
-
-.1+| AspNet
-| System.Web
-| 4.0.0 - 4.{star}.{star}
-
-.1+| Kafka
-| Confluent.Kafka
-| 1.4.0 - 1.{star}.{star}
-
-.1+| MySqlCommand
-| MySql.Data
-| 6.7.0 - 8.{star}.{star}
-
-.1+| NpgsqlCommand
-| Npgsql
-| 4.0.0 - 5.{star}.{star}
-
-.2+| OracleCommand
-| Oracle.ManagedDataAccess
-| 4.122.0 - 4.122.{star}
-
-| Oracle.ManagedDataAccess
-| 2.0.0 - 2.{star}.{star}
-
-.1+| RabbitMQ
-| RabbitMQ.Client
-| 3.6.9 - 6.{star}.{star}
-
-.3+| SqlCommand
-| System.Data
-| 4.0.0 - 4.{star}.{star}
-
-| System.Data.SqlClient
-| 4.0.0 - 4.{star}.{star}
-
-| Microsoft.Data.SqlClient
-| 1.0.0 - 2.{star}.{star}
-
-.2+| SqliteCommand
-| Microsoft.Data.Sqlite
-| 2.0.0 - 5.{star}.{star}
-
-| System.Data.SQLite
-| 1.0.0 - 2.{star}.{star}
-
-|===
-=======
 :star: *
 :nuget: https://www.nuget.org/packages
 
@@ -91,6 +33,10 @@
 |{nuget}/Oracle.ManagedDataAccess.Core[Oracle.ManagedDataAccess.Core 2.0.0 - 2.{star}.{star}]
 |Oracle.ManagedDataAccess 2.0.0 - 2.{star}.{star}
 
+.1+|RabbitMQ
+|{nuget}/RabbitMQ.Client[RabbitMQ.Client 3.6.9 - 6.{star}.{star}]
+|RabbitMQ.Client 3.6.9 - 6.{star}.{star}
+
 .3+.^|SqlCommand
 |part of .NET
 |System.Data 4.0.0 - 4.{star}.{star}
@@ -108,5 +54,4 @@
 |{nuget}/System.Data.SQLite[System.Data.SQLite 1.0.0 - 2.{star}.{star}]
 |System.Data.SQLite 1.0.0 - 2.{star}.{star}
 
-|===
->>>>>>> bbfa788a
+|===